--- conflicted
+++ resolved
@@ -1,22 +1,4 @@
 {
-<<<<<<< HEAD
-    "eslint.validate": [
-        "javascript",
-        "javascriptreact",
-        "typescript",
-        "typescriptreact"
-    ],
-    "mocha.env": { "TS_NODE_PROJECT": "tsconfig-test.json", "TS_NODE_FILES": true },
-    "mocha.requires": [
-      "ts-node/register"
-     ],
-     "mocha.files.glob": "test/**/*Test.ts",
-     "mochaExplorer.files": "test/**/*Test.ts",
-     "mochaExplorer.require": "ts-node/register",
-     "mochaExplorer.env": { "TS_NODE_PROJECT": "tsconfig-test.json", "TS_NODE_FILES": true },
-     "mochaExplorer.exit": true,
-     "mochaExplorer.logpanel": true
-=======
   "eslint.validate": [
     "javascript",
     "javascriptreact",
@@ -36,6 +18,6 @@
     "TS_NODE_FILES": "true"
   },
   "mochaExplorer.files": "test/**/*Test.ts",
-  "mochaExplorer.require": "ts-node/register"
->>>>>>> f9fc9dd5
+  "mochaExplorer.require": "ts-node/register",
+  "mochaExplorer.exit": true
 }