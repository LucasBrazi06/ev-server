--- conflicted
+++ resolved
@@ -19,9 +19,6 @@
   },
   "mochaExplorer.files": "test/**/*Test.ts",
   "mochaExplorer.require": "ts-node/register",
-<<<<<<< HEAD
-  "mochaExplorer.exit": true
-=======
+  "mochaExplorer.exit": true,
   "mochaExplorer.debuggerConfig": "Debug Mocha Tests"
->>>>>>> dc95b9dc
 }