{
<<<<<<< HEAD
  "extends": "eslint:recommended",
  "env": {
    "node": true,
    "mocha": true
  },
  "parserOptions": {
    "ecmaVersion": 8,
    "ecmaFeatures": {
      "spread": true
=======
    "extends": "eslint:recommended",
    "env": {
        "node": true,
        "mocha": true
    },
    "parserOptions": {
        "ecmaVersion": 8,
        "ecmaFeatures": {
            "spread": true
        }
    },
    "rules": {
        "no-var": "warn",
        "prefer-const": "warn",
        "no-mixed-spaces-and-tabs": "warn",
        "indent": [
            "warn",
            2,
            {
                "SwitchCase": 1
            }
        ],
        "space-before-blocks": [
            "warn", "always"
        ]
>>>>>>> dcc54355
    }
  },
  "rules": {
    "no-var": "warn",
    "prefer-const": "warn",
    "no-mixed-spaces-and-tabs": "warn",
    "indent": [
      "warn",
      2,
      {
        "SwitchCase": 1
      }
    ]
  }
}<|MERGE_RESOLUTION|>--- conflicted
+++ resolved
@@ -1,5 +1,4 @@
 {
-<<<<<<< HEAD
   "extends": "eslint:recommended",
   "env": {
     "node": true,
@@ -9,33 +8,6 @@
     "ecmaVersion": 8,
     "ecmaFeatures": {
       "spread": true
-=======
-    "extends": "eslint:recommended",
-    "env": {
-        "node": true,
-        "mocha": true
-    },
-    "parserOptions": {
-        "ecmaVersion": 8,
-        "ecmaFeatures": {
-            "spread": true
-        }
-    },
-    "rules": {
-        "no-var": "warn",
-        "prefer-const": "warn",
-        "no-mixed-spaces-and-tabs": "warn",
-        "indent": [
-            "warn",
-            2,
-            {
-                "SwitchCase": 1
-            }
-        ],
-        "space-before-blocks": [
-            "warn", "always"
-        ]
->>>>>>> dcc54355
     }
   },
   "rules": {
@@ -48,6 +20,9 @@
       {
         "SwitchCase": 1
       }
-    ]
-  }
+    ],
+  "space-before-blocks": [
+            "warn", "always"
+        ]
+    }
 }