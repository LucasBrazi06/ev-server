--- conflicted
+++ resolved
@@ -6,13 +6,8 @@
 const CopyPlugin = require('copy-webpack-plugin');
 
 const config = {
-<<<<<<< HEAD
-  entry: commonPaths.srcPath + "/start.ts",
+  entry: commonPaths.srcPath + '/start.ts',
   devtool: 'source-map',
-=======
-  entry: commonPaths.srcPath + '/start.ts',
-  devtool: 'inline-source-map',
->>>>>>> 6468efbb
   target: 'node',
   node: {
     console: false,
