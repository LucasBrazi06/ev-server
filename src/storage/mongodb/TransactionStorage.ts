--- conflicted
+++ resolved
@@ -12,12 +12,8 @@
 import global from './../../types/GlobalType';
 import ConsumptionStorage from './ConsumptionStorage';
 import DatabaseUtils from './DatabaseUtils';
-<<<<<<< HEAD
 import moment from 'moment';
-=======
-import moment = require('moment');
 import { ObjectID } from 'mongodb';
->>>>>>> 97fb44fc
 
 const MODULE_NAME = 'TransactionStorage';
 
@@ -743,7 +739,7 @@
       };
     }
     // Create Aggregation
-    let aggregation = [];
+    const aggregation = [];
     aggregation.push({
       $match: match
     });
