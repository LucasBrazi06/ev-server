import Constants from '../../utils/Constants';
import DatabaseUtils from './DatabaseUtils';
import DbParams from '../../types/database/DbParams';
import DbTcParams from '../../types/database/DbTcParams';
import global from './../../types/GlobalType';
import Logging from '../../utils/Logging';
import Transaction from '../../types/Transaction';
import Utils from '../../utils/Utils';

export default class TransactionStorage {
  public static async deleteTransaction(tenantID: string, transaction: Transaction): Promise<void> {
    // Debug
    const uniqueTimerID = Logging.traceStart('TransactionStorage', 'deleteTransaction');
    // Check
    await Utils.checkTenant(tenantID);
    // Delete
    await global.database.getCollection<Transaction>(tenantID, 'transactions')
      .findOneAndDelete({ '_id': transaction.id });
    // Delete Meter Values
    await global.database.getCollection<any>(tenantID, 'metervalues')
      .deleteMany({ 'transactionId': transaction.id });
    // Delete Consumptions
    await global.database.getCollection<any>(tenantID, 'consumptions')
      .deleteMany({ 'transactionId': transaction.id });
    // Debug
    Logging.traceEnd('TransactionStorage', 'deleteTransaction', uniqueTimerID, { transaction });
  }

  public static async saveTransaction(tenantID: string, transactionToSave: Partial<Transaction>): Promise<number> {
    // Debug
    const uniqueTimerID = Logging.traceStart('TransactionStorage', 'saveTransaction');
    // Check
    await Utils.checkTenant(tenantID);
    // ID not provided?
    if (!transactionToSave.id) {
      transactionToSave.id = await TransactionStorage._findAvailableID(tenantID);
    }
    // Transfer
    const transactionMDB: any = {
      _id: transactionToSave.id,
      siteID: transactionToSave.siteID,
      siteAreaID: transactionToSave.siteAreaID,
      connectorId: transactionToSave.connectorId,
      tagID: transactionToSave.tagID,
<<<<<<< HEAD
      userID: transactionToSave.userID,
=======
      userID: Utils.convertToObjectID(transactionToSave.userID),
>>>>>>> 5fdb88e2
      chargeBoxID: transactionToSave.chargeBoxID,
      meterStart: transactionToSave.meterStart,
      timestamp: transactionToSave.timestamp,
      price: transactionToSave.price,
      roundedPrice: transactionToSave.roundedPrice,
      priceUnit: transactionToSave.priceUnit,
      pricingSource: transactionToSave.pricingSource,
      stateOfCharge: transactionToSave.stateOfCharge,
      timezone: transactionToSave.timezone,
      signedData: transactionToSave.signedData,
<<<<<<< HEAD

=======
>>>>>>> 5fdb88e2
      numberOfMeterValues: transactionToSave.numberOfMeterValues,
      currentStateOfCharge: transactionToSave.currentStateOfCharge,
      currentSignedData: transactionToSave.currentSignedData,
      lastMeterValue: transactionToSave.lastMeterValue,
      currentTotalInactivitySecs: transactionToSave.currentTotalInactivitySecs,
      currentCumulatedPrice: transactionToSave.currentCumulatedPrice,
      currentConsumption: transactionToSave.currentConsumption,
      currentTotalConsumption: transactionToSave.currentTotalConsumption,
    };
    if (transactionToSave.stop) {
      transactionMDB.stop = {
        userID: Utils.convertToObjectID(transactionToSave.stop.userID),
        timestamp: transactionToSave.stop.timestamp,
        tagID: transactionToSave.stop.tagID,
        meterStop: transactionToSave.stop.meterStop,
        transactionData: transactionToSave.stop.transactionData,
        stateOfCharge: transactionToSave.stop.stateOfCharge,
        signedData: transactionToSave.stop.signedData,
        totalConsumption: transactionToSave.stop.totalConsumption,
        totalInactivitySecs: transactionToSave.stop.totalInactivitySecs,
        extraInactivitySecs: transactionToSave.stop.extraInactivitySecs,
        totalDurationSecs: transactionToSave.stop.totalDurationSecs,
        price: transactionToSave.stop.price,
        roundedPrice: transactionToSave.stop.roundedPrice,
        priceUnit: transactionToSave.priceUnit,
        pricingSource: transactionToSave.stop.pricingSource
      };
    }
    if (transactionToSave.remotestop) {
      transactionMDB.remotestop = {
        timestamp: transactionToSave.remotestop.timestamp,
<<<<<<< HEAD
        tagID: transactionToSave.remotestop.tagID
=======
        tagID: transactionToSave.remotestop.tagID,
        userID: Utils.convertToObjectID(transactionToSave.remotestop.userID)
>>>>>>> 5fdb88e2
      };
    }
    if (transactionToSave.refundData) {
      transactionMDB.refundData = {
        refundId: transactionToSave.refundData.refundId,
        refundedAt: transactionToSave.refundData.refundedAt,
        status: transactionToSave.refundData.status,
        type: transactionToSave.refundData.type,
        reportId: transactionToSave.refundData.reportId
      };
    }
    // Add Last Changed Created Props
    DatabaseUtils.addLastChangedCreatedProps(transactionMDB, transactionToSave);
    // Modify
    await global.database.getCollection<any>(tenantID, 'transactions').findOneAndReplace(
      { '_id': Utils.convertToInt(transactionToSave.id) },
      transactionMDB,
      { upsert: true });
    // Debug
    Logging.traceEnd('TransactionStorage', 'saveTransaction', uniqueTimerID, { transactionToSave });
    // Return
    return transactionToSave.id;
  }

<<<<<<< HEAD
  public static async getTransactionYears(tenantID: string) {
=======
  public static async getTransactionYears(tenantID: string): Promise<Date[]> {
>>>>>>> 5fdb88e2
    // Debug
    const uniqueTimerID = Logging.traceStart('TransactionStorage', 'getTransactionYears');
    // Check
    await Utils.checkTenant(tenantID);
    const firstTransactionsMDB = await global.database.getCollection<Transaction>(tenantID, 'transactions')
      .find({})
      .sort({ timestamp: 1 })
      .limit(1)
      .toArray();
    // Found?
    if (!firstTransactionsMDB || firstTransactionsMDB.length === 0) {
      return null;
    }
    const transactionYears = [];
    // Push the rest of the years up to now
    for (let i = new Date(firstTransactionsMDB[0].timestamp).getFullYear(); i <= new Date().getFullYear(); i++) {
      transactionYears.push(i);
    }
    // Debug
    Logging.traceEnd('TransactionStorage', 'getTransactionYears', uniqueTimerID);
    return transactionYears;
  }

<<<<<<< HEAD
  public static async getTransactions(tenantID: string, params: DbTcParams, dbParams: DbParams, projectFields?: string[]):
  Promise<{count: number; stats: {
    totalConsumptionWattHours?: number;
    totalPriceRefund?: number;
    totalPricePending?: number;
    countRefundTransactions?: number;
    countPendingTransactions?: number;
    countRefundedReports?: number;
    totalDurationSecs?: number;
    totalPrice?: number;
    currency?: string;
    totalInactivitySecs?: number;
    count: number;
  }; result: Transaction[]; }> {
=======
  public static async getTransactions(tenantID: string,
      params: { transactionId?: number; search?: string; userIDs?: string[]; siteAdminIDs?: string[]; chargeBoxIDs?:
        string[]; siteAreaIDs?: string[]; siteID?: string; connectorId?: number; startDateTime?: Date;
        endDateTime?: Date; stop?: any; refundType?: 'refunded' | 'notRefunded'; minimalPrice?: boolean; withChargeBoxes?: boolean;
        statistics?: 'refund' | 'history'; refundStatus?: string;
      },
      dbParams: DbParams, projectFields?: string[]):
      Promise<{count: number; stats: { totalConsumptionWattHours?: number; totalPriceRefund?: number; totalPricePending?: number;
        countRefundTransactions?: number;countPendingTransactions?: number;countRefundedReports?: number; totalDurationSecs?: number;
        totalPrice?: number; currency?: string; totalInactivitySecs?: number; count: number; };
        result: Transaction[]; }> {
>>>>>>> 5fdb88e2
    // Debug
    const uniqueTimerID = Logging.traceStart('TransactionStorage', 'getTransactions');
    // Check
    await Utils.checkTenant(tenantID);
    // Check Limit
    dbParams.limit = Utils.checkRecordLimit(dbParams.limit);
    // Check Skip
    dbParams.skip = Utils.checkRecordSkip(dbParams.skip);
    // Build filter
    const ownerMatch = { $or: [] };
    const filterMatch: any = {};
    // User / Site Admin
    if (params.userIDs) {
      ownerMatch.$or.push({
        userID: {
          $in: params.userIDs.map((user) => Utils.convertToObjectID(user))
        }
      });
    }
    if (params.siteAdminIDs) {
      ownerMatch.$or.push({
        siteID: {
          $in: params.siteAdminIDs.map((siteID) => Utils.convertToObjectID(siteID))
        }
      });
    }
    // Filter?
    if (params.transactionId) {
      filterMatch._id = params.transactionId;
    } else if (params.search) {
      // Build filter
      filterMatch.$or = [
        { '_id': parseInt(params.search) },
        { 'tagID': { $regex: params.search, $options: 'i' } },
        { 'chargeBoxID': { $regex: params.search, $options: 'i' } }
      ];
    }
    // Charge Box
    if (params.chargeBoxIDs) {
      filterMatch.chargeBoxID = { $in: params.chargeBoxIDs };
    }
    // Connector
    if (params.connectorId) {
      filterMatch.connectorId = Utils.convertToInt(params.connectorId);
    }
    // Date provided?
    if (params.startDateTime || params.endDateTime) {
      filterMatch.timestamp = {};
    }
    // Start date
    if (params.startDateTime) {
      filterMatch.timestamp.$gte = Utils.convertToDate(params.startDateTime);
    }
    // End date
    if (params.endDateTime) {
      filterMatch.timestamp.$lte = Utils.convertToDate(params.endDateTime);
    }
    // Check stop transaction
    if (params.stop) {
      filterMatch.stop = params.stop;
    }
    if (params.siteAreaIDs) {
      filterMatch.siteAreaID = {
        $in: params.siteAreaIDs.map((area) => Utils.convertToObjectID(area))
      };
    }
    if (params.siteID) {
      filterMatch.siteID = {
        $in: Utils.convertToObjectID(params.siteID)
      };
    }
    if (params.refundType && Array.isArray(params.refundType) && params.refundType.length === 1) {
      switch (params.refundType[0]) {
        case Constants.REFUND_TYPE_REFUNDED:
          filterMatch.refundData = { $exists: true };
          if (params.refundStatus) {
            filterMatch['refundData.status'] = params.refundStatus;
          }
          break;
        case Constants.REFUND_TYPE_NOT_REFUNDED:
          filterMatch.refundData = { $exists: false };
          break;
      }
    }
    if (params.minimalPrice) {
      filterMatch['stop.price'] = { $gt: 0 };
    }
    // Create Aggregation
    let aggregation = [];
    const toSubRequests = [];
    // Filters
    if (ownerMatch.$or && ownerMatch.$or.length > 0) {
      aggregation.push({
        $match: {
          $and: [
            ownerMatch, filterMatch
          ]
        }
      });
    } else {
      aggregation.push({
        $match: filterMatch
      });
    }
    // Charger?
    if (params.withChargeBoxes) {
      // Add Charge Box
      DatabaseUtils.pushChargingStationLookupInAggregation(
<<<<<<< HEAD
        { tenantID, aggregation: toSubRequests, localField: 'chargeBoxID', foreignField: '_id',
          asField: 'chargeBox', oneToOneCardinality: true, oneToOneCardinalityNotNull: false });
    }
    // Add respective users
    DatabaseUtils.pushUserLookupInAggregation({ tenantID, aggregation: toSubRequests, asField: 'user',
      localField: 'userID', foreignField: '_id', oneToOneCardinality: true, oneToOneCardinalityNotNull: false });
    DatabaseUtils.pushUserLookupInAggregation({ tenantID, aggregation: toSubRequests, asField: 'stop.user',
      localField: 'stop.userID', foreignField: '_id', oneToOneCardinality: true, oneToOneCardinalityNotNull: false });

    const facets = TransactionStorage._filterTransactionsInErrorFacets(tenantID, params.errorType);
    if (facets) {
      const facetNames = [];
      for (const facet in facets.$facet) {
        facets.$facet[facet] = [...facets.$facet[facet], ...toSubRequests];
        facetNames.push(`$${facet}`);
      }
      aggregation.push(facets);
      // Manipulate the results to convert it to an array of document on root level
      aggregation.push({ $project: { 'allItems': { $concatArrays: facetNames } } });
      aggregation.push({ $unwind: { 'path': '$allItems' } });
      aggregation.push({ $replaceRoot: { newRoot: '$allItems' } });
      // Add a unique identifier as we may have the same charger several time
      aggregation.push({ $addFields: { 'uniqueId': { $concat: [{ $substr: ['$_id', 0, -1] }, '#', '$errorCode'] } } });
    } else {
      aggregation = aggregation.concat(toSubRequests);
    }

=======
        { tenantID, aggregation: aggregation, localField: 'chargeBoxID', foreignField: '_id',
          asField: 'chargeBox', oneToOneCardinality: true, oneToOneCardinalityNotNull: false });
    }
    // Add respective users
    DatabaseUtils.pushUserLookupInAggregation({ tenantID, aggregation: aggregation, asField: 'user',
      localField: 'userID', foreignField: '_id', oneToOneCardinality: true, oneToOneCardinalityNotNull: false });
    DatabaseUtils.pushUserLookupInAggregation({ tenantID, aggregation: aggregation, asField: 'stop.user',
      localField: 'stop.userID', foreignField: '_id', oneToOneCardinality: true, oneToOneCardinalityNotNull: false });
>>>>>>> 5fdb88e2
    // Limit records?
    if (!dbParams.onlyRecordCount) {
      // Always limit the nbr of record to avoid perfs issues
      aggregation.push({ $limit: Constants.DB_RECORD_COUNT_CEIL });
    }
    // Prepare statistics query
    let statsQuery = null;
    switch (params.statistics) {
      case 'history': // For historical case
        statsQuery = {
          $group: {
            _id: null,
            totalConsumptionWattHours: { $sum: '$stop.totalConsumption' },
            totalDurationSecs: { $sum: '$stop.totalDurationSecs' },
            totalPrice: { $sum: '$stop.price' },
            totalInactivitySecs: { '$sum': { $add: ['$stop.totalInactivitySecs', '$stop.extraInactivitySecs'] } },
            count: { $sum: 1 }
          }
        };
        break;
      case 'refund': // For refund case
        statsQuery = {
          $group: {
            _id: null,
            totalConsumptionWattHours: { $sum: '$stop.totalConsumption' },
            totalPriceRefund: { $sum: { $cond: [{ '$eq': [{ $type: '$refundData' }, 'missing'] }, 0, '$stop.price'] } },
            totalPricePending: { $sum: { $cond: [{ '$eq': [{ $type: '$refundData' }, 'missing'] }, '$stop.price', 0] } },
            countRefundTransactions: { $sum: { $cond: [{ '$eq': [{ $type: '$refundData' }, 'missing'] }, 0, 1] } },
            countPendingTransactions: { $sum: { $cond: [{ '$eq': [{ $type: '$refundData' }, 'missing'] }, 1, 0] } },
            currency: { $addToSet: '$stop.priceUnit' },
            countRefundedReports: { $addToSet: '$refundData.reportId' },
            count: { $sum: 1 }
          }
        };
        break;
      default: // Default case only count
        statsQuery = {
          $group: {
            _id: null,
            count: { $sum: 1 }
          }
        };
        break;
    }
    // Count Records
    const transactionsCountMDB = await global.database.getCollection<any>(tenantID, 'transactions')
      .aggregate([...aggregation, statsQuery],
        {
          allowDiskUse: true
        })
      .toArray();
    let transactionCountMDB = (transactionsCountMDB && transactionsCountMDB.length > 0) ? transactionsCountMDB[0] : null;
    // Initialize statistics
    if (!transactionCountMDB) {
      switch (params.statistics) {
        case 'history':
          transactionCountMDB = {
            totalConsumptionWattHours: 0,
            totalDurationSecs: 0,
            totalPrice: 0,
            totalInactivitySecs: 0,
            count: 0
          };
          break;
        case 'refund':
          transactionCountMDB = {
            totalConsumptionWattHours: 0,
            totalPriceRefund: 0,
            totalPricePending: 0,
            countRefundTransactions: 0,
            countPendingTransactions: 0,
            countRefundedReports: 0,
            count: 0
          };
          break;
        default:
          transactionCountMDB = {
            count: 0
          };
          break;
      }
    }
    if (transactionCountMDB && transactionCountMDB.countRefundedReports) {
      // Translate array response to number
      transactionCountMDB.countRefundedReports = transactionCountMDB.countRefundedReports.length;
    }
    if (transactionCountMDB && transactionCountMDB.currency) {
      // Take first entry as reference currency. Expectation is that we have only one currency for all transaction
      transactionCountMDB.currency = transactionCountMDB.currency[0];
    }
    // Check if only the total count is requested
    if (dbParams.onlyRecordCount) {
      return {
        count: transactionCountMDB ? transactionCountMDB.count : 0,
        stats: transactionCountMDB ? transactionCountMDB : {},
        result: []
      };
    }
    // Remove the limit
    aggregation.pop();
    // Rename ID
    DatabaseUtils.renameField(aggregation, '_id', 'id');
    // Convert Object ID to string
    DatabaseUtils.convertObjectIDToString(aggregation, 'userID');
    DatabaseUtils.convertObjectIDToString(aggregation, 'siteID');
    DatabaseUtils.convertObjectIDToString(aggregation, 'siteAreaID');
    // Not yet possible to remove the fields if stop/remoteStop does not exist (MongoDB 4.2)
    // DatabaseUtils.convertObjectIDToString(aggregation, 'stop.userID');
    // DatabaseUtils.convertObjectIDToString(aggregation, 'remotestop.userID');
    // Sort
    if (dbParams.sort) {
      if (!dbParams.sort.timestamp) {
        aggregation.push({
          $sort: { ...dbParams.sort, timestamp: -1 }
        });
      } else {
        aggregation.push({
          $sort: dbParams.sort
        });
      }
    } else {
      aggregation.push({
        $sort: { timestamp: -1 }
      });
    }
    // Skip
    aggregation.push({
      $skip: dbParams.skip
    });
    // Limit
    aggregation.push({
      $limit: dbParams.limit
    });
    // Project
    DatabaseUtils.projectFields(aggregation, projectFields);
    // Rename ID
    DatabaseUtils.renameField(aggregation, '_id', 'id');
    // Read DB
    const transactionsMDB = await global.database.getCollection<Transaction>(tenantID, 'transactions')
      .aggregate(aggregation, {
        collation: { locale: Constants.DEFAULT_LOCALE, strength: 2 },
        allowDiskUse: true
      })
      .toArray();
<<<<<<< HEAD
=======
    // Convert Object IDs to String
    for (const transactionMDB of transactionsMDB) {
      // Check Stop created by the join
      if (transactionMDB.stop && Utils.isEmptyJSon(transactionMDB.stop)) {
        delete transactionMDB.stop;
      }
      // Check convertion of MongoDB IDs in sub-document
      if (transactionMDB.stop && transactionMDB.stop.userID) {
        transactionMDB.stop.userID = transactionMDB.stop.userID.toString();
      }
      if (transactionMDB.remotestop && transactionMDB.remotestop.userID) {
        transactionMDB.remotestop.userID = transactionMDB.remotestop.userID.toString();
      }
    }
>>>>>>> 5fdb88e2
    // Debug
    Logging.traceEnd('TransactionStorage', 'getTransactions', uniqueTimerID, { params, dbParams });
    return {
      count: transactionCountMDB ? (transactionCountMDB.count === Constants.DB_RECORD_COUNT_CEIL ? -1 : transactionCountMDB.count) : 0,
      stats: transactionCountMDB ? transactionCountMDB : {},
      result: transactionsMDB
    };
  }

<<<<<<< HEAD
=======
  static async getTransactionsInError(tenantID,
      params: { search?: string; userIDs?: string[]; siteAdminIDs?: string[]; chargeBoxIDs?:
        string[]; siteAreaIDs?: string[]; siteID?: string; startDateTime?: Date; endDateTime?: Date; withChargeBoxes?: boolean;
        errorType?: ('negative_inactivity' | 'average_consumption_greater_than_connector_capacity' | 'no_consumption')[];
      },
      dbParams: DbParams, projectFields?: string[]): Promise<{count: number; result: Transaction[]; }> {
    // Debug
    const uniqueTimerID = Logging.traceStart('TransactionStorage', 'getTransactionsInError');
    // Check
    await Utils.checkTenant(tenantID);
    // Check Limit
    dbParams.limit = Utils.checkRecordLimit(dbParams.limit);
    // Check Skip
    dbParams.skip = Utils.checkRecordSkip(dbParams.skip);
    // Build filter
    const ownerMatch = { $or: [] };
    const filterMatch: any = {};
    // User / Site Admin
    if (params.userIDs) {
      ownerMatch.$or.push({
        userID: {
          $in: params.userIDs.map((user) => Utils.convertToObjectID(user))
        }
      });
    }
    if (params.siteAdminIDs) {
      ownerMatch.$or.push({
        siteID: {
          $in: params.siteAdminIDs.map((siteID) => Utils.convertToObjectID(siteID))
        }
      });
    }
    // Filter?
    if (params.search) {
      filterMatch.$or = [
        { '_id': parseInt(params.search) },
        { 'tagID': { $regex: params.search, $options: 'i' } },
        { 'chargeBoxID': { $regex: params.search, $options: 'i' } }
      ];
    }
    // Charge Box
    if (params.chargeBoxIDs) {
      filterMatch.chargeBoxID = { $in: params.chargeBoxIDs };
    }
    // Date provided?
    if (params.startDateTime || params.endDateTime) {
      filterMatch.timestamp = {};
    }
    // Start date
    if (params.startDateTime) {
      filterMatch.timestamp.$gte = Utils.convertToDate(params.startDateTime);
    }
    // End date
    if (params.endDateTime) {
      filterMatch.timestamp.$lte = Utils.convertToDate(params.endDateTime);
    }
    // Site Areas
    if (params.siteAreaIDs) {
      filterMatch.siteAreaID = {
        $in: params.siteAreaIDs.map((area) => {
          return Utils.convertToObjectID(area);
        })
      };
    }
    // Sites
    if (params.siteID) {
      filterMatch.siteID = {
        $in: Utils.convertToObjectID(params.siteID)
      };
    }
    // Create Aggregation
    let aggregation = [];
    const toSubRequests = [];
    if (ownerMatch.$or && ownerMatch.$or.length > 0) {
      aggregation.push({
        $match: {
          $and: [
            ownerMatch, filterMatch
          ]
        }
      });
    } else {
      aggregation.push({
        $match: filterMatch
      });
    }
    // Charger?
    if (params.withChargeBoxes) {
      // Add Charge Box
      DatabaseUtils.pushChargingStationLookupInAggregation(
        { tenantID, aggregation: toSubRequests, localField: 'chargeBoxID', foreignField: '_id',
          asField: 'chargeBox', oneToOneCardinality: true, oneToOneCardinalityNotNull: false });
    }
    // Add respective users
    DatabaseUtils.pushUserLookupInAggregation({ tenantID, aggregation: toSubRequests, asField: 'user',
      localField: 'userID', foreignField: '_id', oneToOneCardinality: true, oneToOneCardinalityNotNull: false });
    DatabaseUtils.pushUserLookupInAggregation({ tenantID, aggregation: toSubRequests, asField: 'stop.user',
      localField: 'stop.userID', foreignField: '_id', oneToOneCardinality: true, oneToOneCardinalityNotNull: false });
    // Add Session In Errors
    const facets = TransactionStorage._filterTransactionsInErrorFacets(tenantID, params.errorType);
    if (facets) {
      const facetNames = [];
      for (const facet in facets.$facet) {
        facets.$facet[facet] = [...facets.$facet[facet], ...toSubRequests];
        facetNames.push(`$${facet}`);
      }
      aggregation.push(facets);
      // Manipulate the results to convert it to an array of document on root level
      aggregation.push({ $project: { 'allItems': { $concatArrays: facetNames } } });
      aggregation.push({ $unwind: { 'path': '$allItems' } });
      aggregation.push({ $replaceRoot: { newRoot: '$allItems' } });
      // Add a unique identifier as we may have the same charger several time
      aggregation.push({ $addFields: { 'uniqueId': { $concat: [{ $substr: ['$_id', 0, -1] }, '#', '$errorCode'] } } });
    } else {
      aggregation = aggregation.concat(toSubRequests);
    }
    // Limit records?
    if (!dbParams.onlyRecordCount) {
      // Always limit the nbr of record to avoid perfs issues
      aggregation.push({ $limit: Constants.DB_RECORD_COUNT_CEIL });
    }
    // Count Records
    const transactionsCountMDB = await global.database.getCollection<any>(tenantID, 'transactions')
      .aggregate([...aggregation, { $count: 'count' }], { allowDiskUse: true })
      .toArray();
    // Check if only the total count is requested
    const transactionCountMDB = (transactionsCountMDB && transactionsCountMDB.length > 0) ? transactionsCountMDB[0] : null;
    if (dbParams.onlyRecordCount) {
      // Return only the count
      return {
        count: (transactionCountMDB ? transactionCountMDB.count : 0),
        result: []
      };
    }
    // Remove the limit
    aggregation.pop();
    // Rename ID
    DatabaseUtils.renameField(aggregation, '_id', 'id');
    // Sort
    if (dbParams.sort) {
      if (!dbParams.sort.timestamp) {
        aggregation.push({
          $sort: { ...dbParams.sort, timestamp: -1 }
        });
      } else {
        aggregation.push({
          $sort: dbParams.sort
        });
      }
    } else {
      aggregation.push({
        $sort: { timestamp: -1 }
      });
    }
    // Skip
    aggregation.push({
      $skip: dbParams.skip
    });
    // Limit
    aggregation.push({
      $limit: dbParams.limit
    });
    // Project
    DatabaseUtils.projectFields(aggregation, projectFields);
    // Read DB
    const transactionsMDB = await global.database.getCollection<any>(tenantID, 'transactions')
      .aggregate(aggregation, {
        collation: { locale: Constants.DEFAULT_LOCALE, strength: 2 },
        allowDiskUse: true
      })
      .toArray();
    // Set
    const transactions = [];
    // Debug
    Logging.traceEnd('TransactionStorage', 'getTransactionsInError', uniqueTimerID, { params, dbParams });
    return {
      count: transactionCountMDB ? (transactionCountMDB.count === Constants.DB_RECORD_COUNT_CEIL ? -1 : transactionCountMDB.count) : 0,
      result: transactionsMDB
    };
  }

>>>>>>> 5fdb88e2
  public static async getTransaction(tenantID: string, id: number): Promise<Transaction> {
    // Debug
    const uniqueTimerID = Logging.traceStart('TransactionStorage', 'getTransaction');
    // Check
    await Utils.checkTenant(tenantID);
<<<<<<< HEAD

=======
>>>>>>> 5fdb88e2
    // Delegate work
    const transactionsMDB = await TransactionStorage.getTransactions(tenantID, { transactionId: id }, Constants.DB_PARAMS_SINGLE_RECORD);
    // Debug
    Logging.traceEnd('TransactionStorage', 'getTransaction', uniqueTimerID, { id });
    // Found?
    if (transactionsMDB && transactionsMDB.count > 0) {
      return transactionsMDB.result[0];
    }
    return null;
  }

  public static async getActiveTransaction(tenantID: string, chargeBoxID: string, connectorId: number): Promise<Transaction> {
    // Debug
    const uniqueTimerID = Logging.traceStart('TransactionStorage', 'getActiveTransaction');
    // Check
    await Utils.checkTenant(tenantID);
    const aggregation = [];
    // Filters
    aggregation.push({
      $match: {
        'chargeBoxID': chargeBoxID,
        'connectorId': Utils.convertToInt(connectorId),
        'stop': { $exists: false }
      }
    });
    // Add User
    DatabaseUtils.pushUserLookupInAggregation({ tenantID, aggregation, localField: 'userID', foreignField: '_id', asField: 'user',
      oneToOneCardinality: true, oneToOneCardinalityNotNull: false });
    // Rename ID
    DatabaseUtils.renameField(aggregation, '_id', 'id');
    // Read DB
    const transactionsMDB = await global.database.getCollection<Transaction>(tenantID, 'transactions')
      .aggregate(aggregation, { allowDiskUse: true })
      .toArray();
    // Debug
    Logging.traceEnd('TransactionStorage', 'getActiveTransaction', uniqueTimerID, {
      chargeBoxID,
      connectorId
    });
    // Found?
    if (transactionsMDB && transactionsMDB.length > 0) {
      return transactionsMDB[0];
    }
    return null;
  }

  public static async getLastTransaction(tenantID: string, chargeBoxID: string, connectorId: number): Promise<Transaction> {
    // Debug
    const uniqueTimerID = Logging.traceStart('TransactionStorage', 'getLastTransaction');
    // Check
    await Utils.checkTenant(tenantID);
    const aggregation = [];
    // Filters
    aggregation.push({
      $match: {
        'chargeBoxID': chargeBoxID,
        'connectorId': Utils.convertToInt(connectorId)
      }
    });
    aggregation.push({ $sort: { timestamp: -1 } });
    // The last one
    aggregation.push({ $limit: 1 }); // TODO: Use getTransactions()
    // Read DB
    const transactionsMDB = await global.database.getCollection<Transaction>(tenantID, 'transactions')
      .aggregate(aggregation, { allowDiskUse: true })
      .toArray();
    // Debug
    Logging.traceEnd('TransactionStorage', 'getLastTransaction', uniqueTimerID, {
      chargeBoxID,
      connectorId
    });
    // Found?
    if (transactionsMDB && transactionsMDB.length > 0) {
      return transactionsMDB[0];
    }
    return null;
  }

  public static async _findAvailableID(tenantID: string): Promise<number> { // TODO: Why not just increment it??
    // Debug
    const uniqueTimerID = Logging.traceStart('TransactionStorage', '_findAvailableID');
    // Check
    await Utils.checkTenant(tenantID);
    let existingTransaction: Transaction;
    do {
      // Generate new transaction ID
      const id = Utils.getRandomInt();
      existingTransaction = await TransactionStorage.getTransaction(tenantID, id);
      if (existingTransaction) {
        Logging.logWarning({
          tenantID: tenantID,
          module: 'TransactionStorage',
          method: '_findAvailableID', action: 'nextID',
          message: `Transaction ID '${id}' already exists, generating a new one...`
        });
      } else {
        return id;
      }
    } while (existingTransaction);
    // Debug
    Logging.traceEnd('TransactionStorage', '_findAvailableID', uniqueTimerID);
  }

  private static _filterTransactionsInErrorFacets(tenantID: string,
    errorType?: ('negative_inactivity'|'negative_duration'|'average_consumption_greater_than_connector_capacity'|'incorrect_starting_date'|'no_consumption')[]) {
    const facets = {
      '$facet':
      {
        'no_consumption':
          [
            {
              $match: {
                $and: [
                  { 'stop': { $exists: true } },
                  { 'stop.totalConsumption': { $lte: 0 } }
                ]
              }
            },
            { $addFields: { 'errorCode': 'no_consumption' } }
          ],
        'average_consumption_greater_than_connector_capacity': [],
        'negative_inactivity':
          [
            {
              $match: {
                $and: [
                  { 'stop': { $exists: true } },
                  { 'stop.totalInactivitySecs': { $lt: 0 } }
                ]
              }
            },
            { $addFields: { 'errorCode': 'negative_inactivity' } }
          ],
        'negative_duration':
            [
              {
                $match: {
                  $and: [
                    { 'stop': { $exists: true } },
                    { 'stop.totalDurationSecs': { $lt: 0 } }
                  ]
                }
              },
              { $addFields: { 'errorCode': 'negative_duration' } }
            ],
        'incorrect_starting_date':
          [
            { $match: { 'timestamp': { $lte : Utils.convertToDate('2017-01-01 00:00:00.000Z') } } },
            { $addFields: { 'errorCode': 'incorrect_starting_date' } }
          ]
      }
    };
    facets.$facet.average_consumption_greater_than_connector_capacity.push(
      { $match: { 'stop': { $exists: true } } },
      { $addFields: { activeDuration: { $subtract: ['$stop.totalDurationSecs', '$stop.totalInactivitySecs'] } } },
      { $match: { 'activeDuration': { $gt: 0 } } }
    );
    DatabaseUtils.pushChargingStationLookupInAggregation({ tenantID, aggregation: facets.$facet.average_consumption_greater_than_connector_capacity,
      localField: 'chargeBoxID', foreignField: '_id', asField: 'chargeBox', oneToOneCardinality: true, oneToOneCardinalityNotNull: false });
    facets.$facet.average_consumption_greater_than_connector_capacity.push(
      { $addFields: { connector: { $arrayElemAt: ['$chargeBox.connectors', { $subtract: ['$connectorId', 1] }] } } },
      { $addFields: { averagePower: { $multiply: [{ $divide: ['$stop.totalConsumption', '$activeDuration'] }, 3600] } } },
      { $addFields: { impossiblePower: { $lte: [{ $subtract: ['$connector.power', '$averagePower'] }, 0] } } },
      { $match: { 'impossiblePower': { $eq: true } } },
      { $addFields: { 'errorCode': 'average_consumption_greater_than_connector_capacity' } }
    );
    let filteredFacets: any = null;
    if (errorType) {
      filteredFacets = { $facet: {} };
      if (errorType.includes('no_consumption')) {
        filteredFacets.$facet.no_consumption = facets.$facet.no_consumption;
      }
      if (errorType.includes('negative_inactivity')) {
        filteredFacets.$facet.negative_activity = facets.$facet.negative_inactivity;
      }
      if (errorType.includes('average_consumption_greater_than_connector_capacity')) {
        filteredFacets.$facet.average_consumption_greater_than_connector_capacity = facets.$facet.average_consumption_greater_than_connector_capacity;
      }
    }
    return filteredFacets;
  }
}<|MERGE_RESOLUTION|>--- conflicted
+++ resolved
@@ -1,7 +1,6 @@
 import Constants from '../../utils/Constants';
 import DatabaseUtils from './DatabaseUtils';
 import DbParams from '../../types/database/DbParams';
-import DbTcParams from '../../types/database/DbTcParams';
 import global from './../../types/GlobalType';
 import Logging from '../../utils/Logging';
 import Transaction from '../../types/Transaction';
@@ -42,11 +41,7 @@
       siteAreaID: transactionToSave.siteAreaID,
       connectorId: transactionToSave.connectorId,
       tagID: transactionToSave.tagID,
-<<<<<<< HEAD
-      userID: transactionToSave.userID,
-=======
       userID: Utils.convertToObjectID(transactionToSave.userID),
->>>>>>> 5fdb88e2
       chargeBoxID: transactionToSave.chargeBoxID,
       meterStart: transactionToSave.meterStart,
       timestamp: transactionToSave.timestamp,
@@ -57,10 +52,6 @@
       stateOfCharge: transactionToSave.stateOfCharge,
       timezone: transactionToSave.timezone,
       signedData: transactionToSave.signedData,
-<<<<<<< HEAD
-
-=======
->>>>>>> 5fdb88e2
       numberOfMeterValues: transactionToSave.numberOfMeterValues,
       currentStateOfCharge: transactionToSave.currentStateOfCharge,
       currentSignedData: transactionToSave.currentSignedData,
@@ -92,12 +83,8 @@
     if (transactionToSave.remotestop) {
       transactionMDB.remotestop = {
         timestamp: transactionToSave.remotestop.timestamp,
-<<<<<<< HEAD
-        tagID: transactionToSave.remotestop.tagID
-=======
         tagID: transactionToSave.remotestop.tagID,
         userID: Utils.convertToObjectID(transactionToSave.remotestop.userID)
->>>>>>> 5fdb88e2
       };
     }
     if (transactionToSave.refundData) {
@@ -122,11 +109,7 @@
     return transactionToSave.id;
   }
 
-<<<<<<< HEAD
-  public static async getTransactionYears(tenantID: string) {
-=======
   public static async getTransactionYears(tenantID: string): Promise<Date[]> {
->>>>>>> 5fdb88e2
     // Debug
     const uniqueTimerID = Logging.traceStart('TransactionStorage', 'getTransactionYears');
     // Check
@@ -150,22 +133,6 @@
     return transactionYears;
   }
 
-<<<<<<< HEAD
-  public static async getTransactions(tenantID: string, params: DbTcParams, dbParams: DbParams, projectFields?: string[]):
-  Promise<{count: number; stats: {
-    totalConsumptionWattHours?: number;
-    totalPriceRefund?: number;
-    totalPricePending?: number;
-    countRefundTransactions?: number;
-    countPendingTransactions?: number;
-    countRefundedReports?: number;
-    totalDurationSecs?: number;
-    totalPrice?: number;
-    currency?: string;
-    totalInactivitySecs?: number;
-    count: number;
-  }; result: Transaction[]; }> {
-=======
   public static async getTransactions(tenantID: string,
       params: { transactionId?: number; search?: string; userIDs?: string[]; siteAdminIDs?: string[]; chargeBoxIDs?:
         string[]; siteAreaIDs?: string[]; siteID?: string; connectorId?: number; startDateTime?: Date;
@@ -177,7 +144,6 @@
         countRefundTransactions?: number;countPendingTransactions?: number;countRefundedReports?: number; totalDurationSecs?: number;
         totalPrice?: number; currency?: string; totalInactivitySecs?: number; count: number; };
         result: Transaction[]; }> {
->>>>>>> 5fdb88e2
     // Debug
     const uniqueTimerID = Logging.traceStart('TransactionStorage', 'getTransactions');
     // Check
@@ -266,8 +232,7 @@
       filterMatch['stop.price'] = { $gt: 0 };
     }
     // Create Aggregation
-    let aggregation = [];
-    const toSubRequests = [];
+    const aggregation = [];
     // Filters
     if (ownerMatch.$or && ownerMatch.$or.length > 0) {
       aggregation.push({
@@ -286,35 +251,6 @@
     if (params.withChargeBoxes) {
       // Add Charge Box
       DatabaseUtils.pushChargingStationLookupInAggregation(
-<<<<<<< HEAD
-        { tenantID, aggregation: toSubRequests, localField: 'chargeBoxID', foreignField: '_id',
-          asField: 'chargeBox', oneToOneCardinality: true, oneToOneCardinalityNotNull: false });
-    }
-    // Add respective users
-    DatabaseUtils.pushUserLookupInAggregation({ tenantID, aggregation: toSubRequests, asField: 'user',
-      localField: 'userID', foreignField: '_id', oneToOneCardinality: true, oneToOneCardinalityNotNull: false });
-    DatabaseUtils.pushUserLookupInAggregation({ tenantID, aggregation: toSubRequests, asField: 'stop.user',
-      localField: 'stop.userID', foreignField: '_id', oneToOneCardinality: true, oneToOneCardinalityNotNull: false });
-
-    const facets = TransactionStorage._filterTransactionsInErrorFacets(tenantID, params.errorType);
-    if (facets) {
-      const facetNames = [];
-      for (const facet in facets.$facet) {
-        facets.$facet[facet] = [...facets.$facet[facet], ...toSubRequests];
-        facetNames.push(`$${facet}`);
-      }
-      aggregation.push(facets);
-      // Manipulate the results to convert it to an array of document on root level
-      aggregation.push({ $project: { 'allItems': { $concatArrays: facetNames } } });
-      aggregation.push({ $unwind: { 'path': '$allItems' } });
-      aggregation.push({ $replaceRoot: { newRoot: '$allItems' } });
-      // Add a unique identifier as we may have the same charger several time
-      aggregation.push({ $addFields: { 'uniqueId': { $concat: [{ $substr: ['$_id', 0, -1] }, '#', '$errorCode'] } } });
-    } else {
-      aggregation = aggregation.concat(toSubRequests);
-    }
-
-=======
         { tenantID, aggregation: aggregation, localField: 'chargeBoxID', foreignField: '_id',
           asField: 'chargeBox', oneToOneCardinality: true, oneToOneCardinalityNotNull: false });
     }
@@ -323,7 +259,6 @@
       localField: 'userID', foreignField: '_id', oneToOneCardinality: true, oneToOneCardinalityNotNull: false });
     DatabaseUtils.pushUserLookupInAggregation({ tenantID, aggregation: aggregation, asField: 'stop.user',
       localField: 'stop.userID', foreignField: '_id', oneToOneCardinality: true, oneToOneCardinalityNotNull: false });
->>>>>>> 5fdb88e2
     // Limit records?
     if (!dbParams.onlyRecordCount) {
       // Always limit the nbr of record to avoid perfs issues
@@ -459,8 +394,6 @@
     });
     // Project
     DatabaseUtils.projectFields(aggregation, projectFields);
-    // Rename ID
-    DatabaseUtils.renameField(aggregation, '_id', 'id');
     // Read DB
     const transactionsMDB = await global.database.getCollection<Transaction>(tenantID, 'transactions')
       .aggregate(aggregation, {
@@ -468,8 +401,6 @@
         allowDiskUse: true
       })
       .toArray();
-<<<<<<< HEAD
-=======
     // Convert Object IDs to String
     for (const transactionMDB of transactionsMDB) {
       // Check Stop created by the join
@@ -484,7 +415,6 @@
         transactionMDB.remotestop.userID = transactionMDB.remotestop.userID.toString();
       }
     }
->>>>>>> 5fdb88e2
     // Debug
     Logging.traceEnd('TransactionStorage', 'getTransactions', uniqueTimerID, { params, dbParams });
     return {
@@ -494,8 +424,6 @@
     };
   }
 
-<<<<<<< HEAD
-=======
   static async getTransactionsInError(tenantID,
       params: { search?: string; userIDs?: string[]; siteAdminIDs?: string[]; chargeBoxIDs?:
         string[]; siteAreaIDs?: string[]; siteID?: string; startDateTime?: Date; endDateTime?: Date; withChargeBoxes?: boolean;
@@ -677,16 +605,11 @@
     };
   }
 
->>>>>>> 5fdb88e2
   public static async getTransaction(tenantID: string, id: number): Promise<Transaction> {
     // Debug
     const uniqueTimerID = Logging.traceStart('TransactionStorage', 'getTransaction');
     // Check
     await Utils.checkTenant(tenantID);
-<<<<<<< HEAD
-
-=======
->>>>>>> 5fdb88e2
     // Delegate work
     const transactionsMDB = await TransactionStorage.getTransactions(tenantID, { transactionId: id }, Constants.DB_PARAMS_SINGLE_RECORD);
     // Debug
