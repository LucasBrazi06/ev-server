import crypto from 'crypto';
import fs from 'fs';
import Mustache from 'mustache';
import BackendError from '../../exception/BackendError';
import Configuration from '../../utils/Configuration';
import Constants from '../../utils/Constants';
import DatabaseUtils from './DatabaseUtils';
import DbParams from '../../types/database/DbParams';
import global from '../../types/GlobalType';
import Logging from '../../utils/Logging';
import User from '../../types/User';
import Utils from '../../utils/Utils';
import Eula from '../../types/Eula';
import Tag from '../../types/Tag';
import { ObjectID } from 'bson';
import Site, { SiteUser } from '../../types/Site';

export default class UserStorage {

  public static getLatestEndUserLicenseAgreement(language: string = 'en'): string {
    const _centralSystemFrontEndConfig = Configuration.getCentralSystemFrontEndConfig();
    // Debug
    const uniqueTimerID = Logging.traceStart('UserStorage', 'getLatestEndUserLicenseAgreement');
    let eulaText = null;
    try {
      eulaText = fs.readFileSync(`${global.appRoot}/assets/eula/${language}/end-user-agreement.html`, 'utf8');
    } catch (e) {
      eulaText = fs.readFileSync(`${global.appRoot}/assets/eula/en/end-user-agreement.html`, 'utf8');
    }
    // Build Front End URL
    const frontEndURL = _centralSystemFrontEndConfig.protocol + '://' +
      _centralSystemFrontEndConfig.host + ':' + _centralSystemFrontEndConfig.port;
    // Parse the auth and replace values
    eulaText = Mustache.render(
      eulaText,
      {
        'chargeAngelsURL': frontEndURL
      }
    );
    // Debug
    Logging.traceEnd('UserStorage', 'getLatestEndUserLicenseAgreement', uniqueTimerID, { language });
    // Parse
    return eulaText;
  }

  public static async getEndUserLicenseAgreement(tenantID: string, language = 'en'): Promise<Eula> {
    // Debug
    const uniqueTimerID = Logging.traceStart('UserStorage', 'getEndUserLicenseAgreement');
    // Check Tenant
    await Utils.checkTenant(tenantID);
    let languageFound = false;
    let currentEulaHash: string;
    const supportLanguages = Configuration.getLocalesConfig().supported;
    // Search for language
    for (const supportLanguage of supportLanguages) {
      if (language === supportLanguage.substring(0, 2)) {
        languageFound = true;
      }
    }
    if (!languageFound) {
      language = 'en';
    }
    // Get current eula
    const currentEula = await UserStorage.getLatestEndUserLicenseAgreement(language);
    // Read DB
    const eulasMDB = await global.database.getCollection<Eula>(tenantID, 'eulas')
      .find({ 'language': language })
      .sort({ 'version': -1 })
      .limit(1)
      .toArray();
    // Found?
    if (eulasMDB && eulasMDB.length > 0) {
      // Get
      const eulaMDB = eulasMDB[0];
      // Check if eula has changed
      currentEulaHash = crypto.createHash('sha256')
        .update(currentEula)
        .digest('hex');
      if (currentEulaHash !== eulaMDB.hash) {
        // New Version
        let eula = {
          timestamp: new Date(),
          language: eulaMDB.language,
          version: eulaMDB.version + 1,
          text: currentEula,
          hash: currentEulaHash
        };
        // Create
        await global.database.getCollection<Eula>(tenantID, 'eulas')
          .insertOne(eula);
        // Debug
        Logging.traceEnd('UserStorage', 'getEndUserLicenseAgreement', uniqueTimerID, { language });
        // Return
        return eula;
      }
      // Debug
      Logging.traceEnd('UserStorage', 'getEndUserLicenseAgreement', uniqueTimerID, { language });
      return eulaMDB;
    }
    // Create Default
    let eula = {
      timestamp: new Date(),
      language: language,
      version: 1,
      text: currentEula,
      hash: crypto.createHash('sha256').update(currentEula).digest('hex')
    };
    // Create
    await global.database.getCollection<Eula>(tenantID, 'eulas').insertOne(eula);
    // Debug
    Logging.traceEnd('UserStorage', 'getEndUserLicenseAgreement', uniqueTimerID, { language });
    // Return
    return eula;
  }

  public static async getUserByTagId(tenantID: string, tagID: string): Promise<User> {
    let user: User;
    // Debug
    const uniqueTimerID = Logging.traceStart('UserStorage', 'getUserByTagId');
    // Check Tenant
    await Utils.checkTenant(tenantID);
    // Read DB
    const tagsMDB = await global.database.getCollection<Tag>(tenantID, 'tags')
      .aggregate([
        { $match: { '_id': tagID } },
        { $project: {
          id: '$_id',
          _id: 0,
          userID: {$toString: '$userID'}
        } }
      ])
      .limit(1)
      .toArray();
    // Check
    if (tagsMDB && tagsMDB.length > 0) {
      // Ok
      user = await UserStorage.getUser(tenantID, tagsMDB[0].userID);
    }
    // Debug
    Logging.traceEnd('UserStorage', 'getUserByTagId', uniqueTimerID, { tagID });
    return user;
  }

  public static async getUserByEmail(tenantID: string, email: string): Promise<User> {
    // Debug
    const uniqueTimerID = Logging.traceStart('UserStorage', 'getUserByEmail');
    // Get user
    const user = await UserStorage.getUsers(tenantID, {email: email}, {limit: 1, skip: 0});
    //TODO: Error handling if no user found here or is returning null fine?
    // Debug
    Logging.traceEnd('UserStorage', 'getUserByEmail', uniqueTimerID, { email });
    return user.count>0 ? user.result[0] : null;
  }

  public static async getUser(tenantID: string, userID: string): Promise<User> {
    // Debug
    const uniqueTimerID = Logging.traceStart('UserStorage', 'getUser');
    // Get user
    const user = await UserStorage.getUsers(tenantID, {userID: userID}, {limit: 1, skip: 0});
    // Debug
    Logging.traceEnd('UserStorage', 'getUser', uniqueTimerID, { userID });
    return user.count>0 ? user.result[0] : null;
  }

  public static async getUserImage(tenantID: string, id: string): Promise<{id: string, image: string}> {
    // Debug
    const uniqueTimerID = Logging.traceStart('UserStorage', 'getUserImage');
    // Get single user image
    const userImages = await this.getUserImages(tenantID, [id]);
    // Debug
    Logging.traceEnd('UserStorage', 'getUserImage', uniqueTimerID, { id });
    return userImages?userImages[0]:null;
  }

  public static async getUserImages(tenantID: string, userIDs?:string[]): Promise<{id: string, image: string}[]> {
    // Debug
    const uniqueTimerID = Logging.traceStart('UserStorage', 'getUserImages');
    // Check Tenant
    await Utils.checkTenant(tenantID);
    // Build options
    let options: any = {};
    if(userIDs) {
      options._id = { $in: userIDs.map(id => Utils.convertToObjectID(id)) };
    }
    // Read DB
    const userImagesMDB = await global.database.getCollection<{_id: string, image: string}>(tenantID, 'userimages')
      .find(options)
      .toArray();
    const userImages = [];
    // Add
    for (const userImageMDB of userImagesMDB) {
      userImages.push({
        id: userImageMDB._id,
        image: userImageMDB.image
      });
    }
    // Debug
    Logging.traceEnd('UserStorage', 'getUserImages', uniqueTimerID);
    return userImages;
  }

  public static async removeSitesFromUser(tenantID: string, userID: string, siteIDs: string[]): Promise<void> {
    // Debug
    const uniqueTimerID = Logging.traceStart('UserStorage', 'removeSitesFromUser');
    // Check Tenant
    await Utils.checkTenant(tenantID);
    // User provided?
    if (userID) {
      // At least one Site
      if (siteIDs && siteIDs.length > 0) {
        // Create the list
        for (const siteID of siteIDs) {
          // Execute
          await global.database.getCollection<any>(tenantID, 'siteusers').deleteMany({
            'userID': Utils.convertToObjectID(userID),
            'siteID': Utils.convertToObjectID(siteID)
          });
          //TODO: Can be converted by setting siteID: {$in: [list of sites]}. Not changed yet due to previously having been coded like this. Change wanted? Please review.
        }
      }
    }
    // Debug
    Logging.traceEnd('UserStorage', 'removeSitesFromUser', uniqueTimerID, { userID, siteIDs });
  }

  public static async addSitesToUser(tenantID: string, userID: string, siteIDs: string[]): Promise<void> {
    // Debug
    const uniqueTimerID = Logging.traceStart('UserStorage', 'addSitesToUser');
    // Check Tenant
    await Utils.checkTenant(tenantID);
    // User provided?
    if (userID) {
      // At least one Site
      if (siteIDs && siteIDs.length > 0) {
        const siteUsers = [];
        // Create the list
        for (const siteID of siteIDs) {
          // Add
          siteUsers.push({
            '_id': crypto.createHash('sha256').update(`${siteID}~${userID}`).digest('hex'),
            'userID': Utils.convertToObjectID(userID),
            'siteID': Utils.convertToObjectID(siteID),
            'siteAdmin': false
          });
        }
        // Execute
        await global.database.getCollection<any>(tenantID, 'siteusers').insertMany(siteUsers);
      }
    }
    // Debug
    Logging.traceEnd('UserStorage', 'addSitesToUser', uniqueTimerID, { userID, siteIDs });
  }

  public static async saveUser(tenantID: string, userToSave: Partial<User>, saveImage: boolean = false): Promise<string> {
    // Debug
    const uniqueTimerID = Logging.traceStart('UserStorage', 'saveUser');
    // Check Tenant
    await Utils.checkTenant(tenantID);
    // Check if ID or email is provided
    if (!userToSave.id && !userToSave.email) {
      // ID must be provided!
      throw new BackendError(
        Constants.CENTRAL_SERVER,
        'User has no ID and no Email',
        'UserStorage', 'saveUser');
    }
    // Build Request
    const userFilter: any = {};
    if (userToSave.id) {
      userFilter._id = Utils.convertToObjectID(userToSave.id);
    } else {
      userFilter.email = userToSave.email;
    }
    // Properties to save
    let userMDB = {
      _id: userToSave.id ? Utils.convertToObjectID(userToSave.id) : new ObjectID(),
      createdBy: userToSave.createdBy ? userToSave.createdBy.id : null,
      lastChangedBy: userToSave.lastChangedBy ? userToSave.lastChangedBy.id : null,
      ...userToSave
    };
    // Clean up mongo request
    delete userMDB.id;
    delete userMDB.image;
    // Check Created/Last Changed By
    DatabaseUtils.addLastChangedCreatedProps(userToSave, userToSave);
    // Modify and return the modified document
    const result = await global.database.getCollection<any>(tenantID, 'users').findOneAndUpdate(
      userFilter,
      { $set: userMDB },
      { upsert: true, returnOriginal: false });
    // Add tags
    if (userToSave.tagIDs) {
      userToSave.tagIDs = userToSave.tagIDs.filter(tid => tid && tid !== '');
      // Delete Tag IDs
      await global.database.getCollection<any>(tenantID, 'tags')
        .deleteMany({ 'userID': userMDB._id });
      if(userToSave.tagIDs.length !== 0) {
        // Insert new Tag IDs
        await global.database.getCollection<any>(tenantID, 'tags')
        .insertMany(userToSave.tagIDs.map(tid => ({_id: tid, userID: userMDB._id}) ));
      }
    }
    // Delegate saving image as well if specified
    if(saveImage) {
      this.saveUserImage(tenantID, { id: userMDB._id.toHexString(), image: userToSave.image });
    }
    // Debug
    Logging.traceEnd('UserStorage', 'saveUser', uniqueTimerID, { userToSave });
    return userMDB._id.toHexString();
  }

  public static async saveUserImage(tenantID: string, userImageToSave: {id: string, image: string}): Promise<void> {
    // Debug
    const uniqueTimerID = Logging.traceStart('UserStorage', 'saveUserImage');
    // Check Tenant
    await Utils.checkTenant(tenantID);
    // Check if ID is provided
    if (!userImageToSave.id) {
      // ID must be provided!
      throw new BackendError(
        Constants.CENTRAL_SERVER,
        'User Image has no ID',
        'UserStorage', 'saveUserImage');
    }
    // Modify and return the modified document
    await global.database.getCollection<any>(tenantID, 'userimages').findOneAndUpdate(
      { '_id': Utils.convertToObjectID(userImageToSave.id) },
      { $set: { image: userImageToSave.image } },
      { upsert: true, returnOriginal: false });
    // Debug
    Logging.traceEnd('UserStorage', 'saveUserImage', uniqueTimerID, { userImageToSave });
  }

  public static async getUsers(tenantID: string, params: {notificationsActive?: boolean, siteID?: string, excludeSiteID?: string, search?:string, userID?:string,email?:string,role?:string, statuses?:string[], withImage?:boolean}, {limit, skip, onlyRecordCount, sort}: DbParams) {
    // Debug
    const uniqueTimerID = Logging.traceStart('UserStorage', 'getUsers');
    // Check Tenant
    await Utils.checkTenant(tenantID);
    // Check Limit
    limit = Utils.checkRecordLimit(limit);
    // Check Skip
    skip = Utils.checkRecordSkip(skip);
    const filters: any = {
      '$and': [
        {
          '$or': DatabaseUtils.getNotDeletedFilter()
        }
      ]
    };
    // Source?
    if (params.search) {
      // Build filter
      filters.$and.push({
        '$or': [
          { '_id': { $regex: params.search, $options: 'i' } },
          { 'name': { $regex: params.search, $options: 'i' } },
          { 'firstName': { $regex: params.search, $options: 'i' } },
          { 'tags._id': { $regex: params.search, $options: 'i' } },
          { 'email': { $regex: params.search, $options: 'i' } },
          { 'plateID': { $regex: params.search, $options: 'i' } }
        ]
      });
    }
    // Query by Email
    if(params.email) {
      filters.$and.push({
        'email': params.email
      });
    }
    // UserID: Used only with SiteID
    if (params.userID) {
      // Build filter
      filters.$and.push({
        '_id': Utils.convertToObjectID(params.userID)
      });
    }
    // Query by role
    if (params.role) {
      filters.$and.push({
        'role': params.role
      });
    }
    // Query by status(Previously getUsersInError)
    if (params.statuses && params.statuses.filter(status => status).length > 0) {
      filters.$and.push({
        'status': { $in: params.statuses }
      });
    }
    if (params.notificationsActive) {
      filters.$and.push({
        'notificationsActive': params.notificationsActive
      });
    }
    // Create Aggregation
    const aggregation = [];
    // Filters
    if (filters) {
      aggregation.push({
        $match: filters
      });
    }
    // Add TagIDs
    aggregation.push({
      $lookup: {
        from: DatabaseUtils.getCollectionName(tenantID, 'tags'),
        localField: '_id',
        foreignField: 'userID',
        as: 'tagIDs'
      }
    });
    // Project tag IDs
    aggregation.push({
      $addFields: {
        id: { $toString: '$_id' },
        tagIDs: {
          $map: {
            input: '$tagIDs',
            as: 't',
            in: '$$t._id'
          }
        }
      }
    });
    // Add Created By / Last Changed By
    DatabaseUtils.pushCreatedLastChangedInAggregation(tenantID, aggregation);
    // Site ID? or ExcludeSiteID - cannot be used together
    if (params.siteID || params.excludeSiteID) {
      // Add Site
      aggregation.push({
        $lookup: {
          from: DatabaseUtils.getCollectionName(tenantID, 'siteusers'),
          localField: '_id',
          foreignField: 'userID',
          as: 'siteusers'
        }
      });
      // Check which filter to use
      if (params.siteID) {
        aggregation.push({
          $match: { 'siteusers.siteID': Utils.convertToObjectID(params.siteID) }
        });
      } else if (params.excludeSiteID) {
        aggregation.push({
          $match: { 'siteusers.siteID': { $ne: Utils.convertToObjectID(params.excludeSiteID) } }
        });
      }
    }
    // Limit records?
    if (!onlyRecordCount) {
      // Always limit the nbr of record to avoid perfs issues
      aggregation.push({ $limit: Constants.MAX_DB_RECORD_COUNT });
    }
    // Count Records
    const usersCountMDB = await global.database.getCollection<any>(tenantID, 'users')
      .aggregate([...aggregation, { $count: 'count' }], { allowDiskUse: true })
      .toArray();
    // Check if only the total count is requested
    if (onlyRecordCount) {
      // Return only the count
      return {
        count: (usersCountMDB.length > 0 ? usersCountMDB[0].count : 0),
        result: []
      };
    }
    // Remove the limit
    aggregation.pop();
    // Sort
    if (sort) {
      // Sort
      aggregation.push({
        $sort: sort
      });
    } else {
      // Default
      aggregation.push({
        $sort: { status: -1, name: 1, firstName: 1 }
      });
    }
    // Skip
    aggregation.push({
      $skip: skip
    });
    // Limit
    aggregation.push({
      $limit: limit
    },
    {
      $project: {
        _id: 0
      }
    });
    // Read DB
    const usersMDB = await global.database.getCollection<User>(tenantID, 'users')
      .aggregate(aggregation, { collation: { locale: Constants.DEFAULT_LOCALE, strength: 2 }, allowDiskUse: true })
      .toArray();
    //Clean user object
    for(let userMDB of usersMDB) {
      delete (userMDB as any).siteusers;
    }
    // Debug
    Logging.traceEnd('UserStorage', 'getUsers', uniqueTimerID, { params, limit, skip, sort });
    // Ok
    return {
      count: (usersCountMDB.length > 0 ?
        (usersCountMDB[0].count === Constants.MAX_DB_RECORD_COUNT ? -1 : usersCountMDB[0].count) : 0),
      result: usersMDB
    };
  }

  public static async deleteUser(tenantID: string, id: string): Promise<void> {
    // Debug
    const uniqueTimerID = Logging.traceStart('UserStorage', 'deleteUser');
    // Check Tenant
    await Utils.checkTenant(tenantID);
    // Delete User from sites
    await global.database.getCollection<any>(tenantID, 'siteusers')
      .deleteMany({ 'userID': Utils.convertToObjectID(id) });
    // Delete Image
    await global.database.getCollection<any>(tenantID, 'userimages')
      .findOneAndDelete({ '_id': Utils.convertToObjectID(id) });
    // Delete Tags
    await global.database.getCollection<any>(tenantID, 'tags')
      .deleteMany({ 'userID': Utils.convertToObjectID(id) });
    // Delete User
    await global.database.getCollection<any>(tenantID, 'users')
      .findOneAndDelete({ '_id': Utils.convertToObjectID(id) });
    // Debug
    Logging.traceEnd('UserStorage', 'deleteUser', uniqueTimerID, { id });
  }

<<<<<<< HEAD
  static async getSites(tenantID,
    params: { search?: string; userID: string; siteAdmin?: boolean; onlyRecordCount?: boolean },
    dbParams: DbParams, projectFields?: string[]): Promise<{count: number; result: SiteUser[]}> {
=======
  public static async getSites(tenantID: string, params: { userID: string; siteAdmin?: boolean }, dbParams: DbParams, projectFields?: string[]): Promise<{count: number; result: SiteUser[]}> {
>>>>>>> bf1caf39
    // Debug
    const uniqueTimerID = Logging.traceStart('UserStorage', 'getSites');
    // Check Tenant
    await Utils.checkTenant(tenantID);
    // Check Limit
    const limit = Utils.checkRecordLimit(dbParams.limit);
    // Check Skip
    const skip = Utils.checkRecordSkip(dbParams.skip);
    // Set the filters
    const filters: any = {};
    // Filter
<<<<<<< HEAD
    if (params.userID) {
      filters.userID = Utils.convertToObjectID(params.userID);
    }
    if ('siteAdmin' in params) {
      filters.siteAdmin = params.siteAdmin;
=======
    const filter: any = {
      userID: Utils.convertToObjectID(params.userID)
    };
    if (params.siteAdmin) {
      filter.siteAdmin = params.siteAdmin;
>>>>>>> bf1caf39
    }
    // Create Aggregation
    const aggregation: any[] = [];
    // Filter
    aggregation.push({
      $match: filters
    });
    // Get Sites
    DatabaseUtils.pushSiteLookupInAggregation(
      { tenantID, aggregation, localField: 'siteID', foreignField: '_id',
        asField: 'site', oneToOneCardinality: true, oneToOneCardinalityNotNull: true });
    // Another match for searching on Sites
    if (params.search) {
      aggregation.push({
        $match: {
          $or: [
            { 'site.name': { $regex: params.search, $options: 'i' } }
          ]
        }
      });
    }
    // Convert IDs to String
    DatabaseUtils.convertObjectIDToString(aggregation, 'userID');
    DatabaseUtils.convertObjectIDToString(aggregation, 'siteID');
    // Limit records?
    if (!dbParams.onlyRecordCount) {
      // Always limit the nbr of record to avoid perfs issues
      aggregation.push({ $limit: Constants.MAX_DB_RECORD_COUNT });
    }
    // Count Records
    const sitesCountMDB = await global.database.getCollection<any>(tenantID, 'siteusers')
      .aggregate([...aggregation, { $count: 'count' }], { allowDiskUse: true })
      .toArray();
    // Check if only the total count is requested
    if (dbParams.onlyRecordCount) {
      return {
        count: (sitesCountMDB.length > 0 ? sitesCountMDB[0].count : 0),
        result: []
      };
    }
    // Remove the limit
    aggregation.pop();
    // Sort
    if (dbParams.sort) {
      aggregation.push({
        $sort: dbParams.sort
      });
    } else {
      aggregation.push({
        $sort: { 'site.name': 1 }
      });
    }
    // Skip
    aggregation.push({
      $skip: skip
    });
    // Limit
    aggregation.push({
      $limit: limit
    });
    // Project
    DatabaseUtils.projectFields(aggregation, projectFields);
    // Read DB
    const siteUsersMDB = await global.database.getCollection<{userID: string, siteID: string, siteAdmin: boolean, site: Site}>(tenantID, 'siteusers')
      .aggregate(aggregation, { collation: { locale: Constants.DEFAULT_LOCALE, strength: 2 }, allowDiskUse: true })
      .toArray();
    // Create
    const sites: SiteUser[] = [];
    for (const siteUserMDB of siteUsersMDB) {
      if (siteUserMDB.site) {
        sites.push({siteAdmin: siteUserMDB.siteAdmin, userID: siteUserMDB.userID, site: siteUserMDB.site});
      }
    }
    // Debug
    Logging.traceEnd('UserStorage', 'UserStorage', uniqueTimerID, { userID: params.userID });
    // Ok
    return {
      count: (sitesCountMDB.length > 0 ?
        (sitesCountMDB[0].count === Constants.MAX_DB_RECORD_COUNT ? -1 : sitesCountMDB[0].count) : 0),
      result: sites
    };
  }

  // Alternative system of registering new users by badging should be found - for now, an empty user is created and saved.
  public static getEmptyUser(): User {
    return {
      id: new ObjectID().toHexString(),
      address: null,
      costCenter: '',
      createdBy: null,
      createdOn: new Date(),
      lastChangedBy: null,
      lastChangedOn: new Date(),
      deleted: false,
      email: '',
      eulaAcceptedHash: null,
      eulaAcceptedOn: null,
      eulaAcceptedVersion: 0,
      firstName: 'Unkown',
      name: 'User',
      iNumber: null,
      image: null,
      locale: 'en',
      mobile: '',
      notificationsActive: true,
      password: '',
      passwordBlockedUntil: null,
      passwordResetHash: '',
      passwordWrongNbrTrials: 0,
      phone: '',
      plateID: '',
      role: Constants.ROLE_BASIC,
      status: Constants.USER_STATUS_PENDING,
      tagIDs: [],
      verificationToken: '',
      verifiedAt: null
    }
  }
}<|MERGE_RESOLUTION|>--- conflicted
+++ resolved
@@ -528,13 +528,8 @@
     Logging.traceEnd('UserStorage', 'deleteUser', uniqueTimerID, { id });
   }
 
-<<<<<<< HEAD
-  static async getSites(tenantID,
+  public static async getSites(tenantID: string, params: { userID: string; siteAdmin?: boolean }, dbParams: DbParams, projectFields?: string[]): Promise<{count: number; result: SiteUser[]}> {
     params: { search?: string; userID: string; siteAdmin?: boolean; onlyRecordCount?: boolean },
-    dbParams: DbParams, projectFields?: string[]): Promise<{count: number; result: SiteUser[]}> {
-=======
-  public static async getSites(tenantID: string, params: { userID: string; siteAdmin?: boolean }, dbParams: DbParams, projectFields?: string[]): Promise<{count: number; result: SiteUser[]}> {
->>>>>>> bf1caf39
     // Debug
     const uniqueTimerID = Logging.traceStart('UserStorage', 'getSites');
     // Check Tenant
@@ -546,19 +541,11 @@
     // Set the filters
     const filters: any = {};
     // Filter
-<<<<<<< HEAD
     if (params.userID) {
       filters.userID = Utils.convertToObjectID(params.userID);
     }
-    if ('siteAdmin' in params) {
+    if (params.siteAdmin) {
       filters.siteAdmin = params.siteAdmin;
-=======
-    const filter: any = {
-      userID: Utils.convertToObjectID(params.userID)
-    };
-    if (params.siteAdmin) {
-      filter.siteAdmin = params.siteAdmin;
->>>>>>> bf1caf39
     }
     // Create Aggregation
     const aggregation: any[] = [];
