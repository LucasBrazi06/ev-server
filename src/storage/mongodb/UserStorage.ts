--- conflicted
+++ resolved
@@ -324,17 +324,9 @@
     // Check Skip
     skip = Utils.checkRecordSkip(skip);
     const filters: any = {
-<<<<<<< HEAD
-      $and: [
-        {
-          $or: DatabaseUtils.getNotDeletedFilter()
-        }
-      ]
-=======
       '$and': [{
         '$or': DatabaseUtils.getNotDeletedFilter()
       }]
->>>>>>> ea38b063
     };
     // Source?
     if (params.search) {
