import Site, { SiteUser } from '../../types/Site';
import User, { ImportedUser, UserRole, UserStatus } from '../../types/User';
import { UserInError, UserInErrorType } from '../../types/InError';
import global, { FilterParams, Image, ImportStatus } from '../../types/GlobalType';

import BackendError from '../../exception/BackendError';
import { BillingUserData } from '../../types/Billing';
import Configuration from '../../utils/Configuration';
import Constants from '../../utils/Constants';
import Cypher from '../../utils/Cypher';
import { DataResult } from '../../types/DataResult';
import DatabaseUtils from './DatabaseUtils';
import DbParams from '../../types/database/DbParams';
import Eula from '../../types/Eula';
import Logging from '../../utils/Logging';
import Mustache from 'mustache';
import { ObjectID } from 'mongodb';
import TagStorage from './TagStorage';
import TenantComponents from '../../types/TenantComponents';
import TenantStorage from './TenantStorage';
import UserNotifications from '../../types/UserNotifications';
import Utils from '../../utils/Utils';
import fs from 'fs';
import moment from 'moment';

const MODULE_NAME = 'UserStorage';

export default class UserStorage {
  public static async getEndUserLicenseAgreement(tenantID: string, language = 'en'): Promise<Eula> {
    // Debug
    const uniqueTimerID = Logging.traceStart(tenantID, MODULE_NAME, 'getEndUserLicenseAgreement');
    // Check Tenant
    await DatabaseUtils.checkTenant(tenantID);
    let currentEulaHash: string;
    // Supported languages?
    if (!Constants.SUPPORTED_LANGUAGES.includes(language)) {
      // Default
      language = Constants.DEFAULT_LANGUAGE;
    }
    // Get current eula
    const currentEula = UserStorage.getEndUserLicenseAgreementFromFile(language);
    // Read DB
    const eulasMDB = await global.database.getCollection<Eula>(tenantID, 'eulas')
      .find({ 'language': language })
      .sort({ 'version': -1 })
      .limit(1)
      .toArray();
    // Found?
    if (eulasMDB && eulasMDB.length > 0) {
      // Get
      const eulaMDB = eulasMDB[0];
      // Check if eula has changed
      currentEulaHash = Cypher.hash(currentEula);
      if (currentEulaHash !== eulaMDB.hash) {
        // New Version
        const eula = {
          timestamp: new Date(),
          language: eulaMDB.language,
          version: eulaMDB.version + 1,
          text: currentEula,
          hash: currentEulaHash
        };
        // Create
        await global.database.getCollection<Eula>(tenantID, 'eulas')
          .insertOne(eula);
        // Debug
        await Logging.traceEnd(tenantID, MODULE_NAME, 'getEndUserLicenseAgreement', uniqueTimerID, eula);
        return eula;
      }
      // Debug
      await Logging.traceEnd(tenantID, MODULE_NAME, 'getEndUserLicenseAgreement', uniqueTimerID, eulaMDB);
      return eulaMDB;
    }
    // Create default
    const eula = {
      timestamp: new Date(),
      language: language,
      version: 1,
      text: currentEula,
      hash: Cypher.hash(currentEula)
    };
    // Create
    await global.database.getCollection<Eula>(tenantID, 'eulas').insertOne(eula);
    // Debug
    await Logging.traceEnd(tenantID, MODULE_NAME, 'getEndUserLicenseAgreement', uniqueTimerID, eula);
    // Return
    return eula;
  }

  public static async getUserByTagId(tenantID: string, tagID: string = Constants.UNKNOWN_STRING_ID): Promise<User> {
    const tagMDB = await TagStorage.getTag(tenantID, tagID, { withUser: true });
    return tagMDB ? tagMDB.user : null;
  }

  public static async getUserByEmail(tenantID: string, email: string = Constants.UNKNOWN_STRING_ID): Promise<User> {
    const userMDB = await UserStorage.getUsers(tenantID, {
      email: email,
    }, Constants.DB_PARAMS_SINGLE_RECORD);
    return userMDB.count === 1 ? userMDB.result[0] : null;
  }

  public static async getUserByPasswordResetHash(tenantID: string, passwordResetHash: string = Constants.UNKNOWN_STRING_ID): Promise<User> {
    const userMDB = await UserStorage.getUsers(tenantID, {
      passwordResetHash: passwordResetHash
    }, Constants.DB_PARAMS_SINGLE_RECORD);
    return userMDB.count === 1 ? userMDB.result[0] : null;
  }

  public static async getUser(tenantID: string, id: string = Constants.UNKNOWN_OBJECT_ID,
    params: { withImage?: boolean; siteIDs?: string[]; } = {}, projectFields?: string[]): Promise<User> {
    const userMDB = await UserStorage.getUsers(tenantID,
      {
        userIDs: [id],
        ...params
      }, Constants.DB_PARAMS_SINGLE_RECORD, projectFields);
    return userMDB.count === 1 ? userMDB.result[0] : null;
  }

  public static async getUserByBillingID(tenantID: string, billingID: string): Promise<User> {
    const userMDB = await UserStorage.getUsers(tenantID, {
      billingUserID: billingID
    }, Constants.DB_PARAMS_SINGLE_RECORD);
    return userMDB.count === 1 ? userMDB.result[0] : null;
  }

  public static async getUserImage(tenantID: string, id: string): Promise<Image> {
    // Debug
    const uniqueTimerID = Logging.traceStart(tenantID, MODULE_NAME, 'getUserImage');
    // Check Tenant
    await DatabaseUtils.checkTenant(tenantID);
    // Read DB
    const userImageMDB = await global.database.getCollection<{ _id: ObjectID; image: string }>(tenantID, 'userimages')
      .findOne({ _id: Utils.convertToObjectID(id) });
    // Debug
    await Logging.traceEnd(tenantID, MODULE_NAME, 'getUserImage', uniqueTimerID, userImageMDB);
    return {
      id: id, image: (userImageMDB ? userImageMDB.image : null)
    };
  }

  public static async removeSitesFromUser(tenantID: string, userID: string, siteIDs: string[]): Promise<void> {
    // Debug
    const uniqueTimerID = Logging.traceStart(tenantID, MODULE_NAME, 'removeSitesFromUser');
    // Check Tenant
    await DatabaseUtils.checkTenant(tenantID);
    // User provided?
    if (userID) {
      // At least one Site
      if (siteIDs && siteIDs.length > 0) {
        // Create the lis
        await global.database.getCollection<User>(tenantID, 'siteusers').deleteMany({
          'userID': Utils.convertToObjectID(userID),
          'siteID': { $in: siteIDs.map((siteID) => Utils.convertToObjectID(siteID)) }
        });
      }
    }
    // Debug
    await Logging.traceEnd(tenantID, MODULE_NAME, 'removeSitesFromUser', uniqueTimerID, siteIDs);
  }

  public static async addSitesToUser(tenantID: string, userID: string, siteIDs: string[]): Promise<void> {
    // Debug
    const uniqueTimerID = Logging.traceStart(tenantID, MODULE_NAME, 'addSitesToUser');
    // Check Tenant
    await DatabaseUtils.checkTenant(tenantID);
    // At least one Site
    if (siteIDs && siteIDs.length > 0) {
      const siteUsersMDB = [];
      // Create the list
      for (const siteID of siteIDs) {
        siteUsersMDB.push({
          '_id': Cypher.hash(`${siteID}~${userID}`),
          'userID': Utils.convertToObjectID(userID),
          'siteID': Utils.convertToObjectID(siteID),
          'siteAdmin': false
        });
      }
      // Execute
      await global.database.getCollection<User>(tenantID, 'siteusers').insertMany(siteUsersMDB);
    }
    // Debug
    await Logging.traceEnd(tenantID, MODULE_NAME, 'addSitesToUser', uniqueTimerID, siteIDs);
  }

  public static async saveUser(tenantID: string, userToSave: Partial<User>, saveImage = false): Promise<string> {
    // Debug
    const uniqueTimerID = Logging.traceStart(tenantID, MODULE_NAME, 'saveUser');
    // Check Tenant
    await DatabaseUtils.checkTenant(tenantID);
    // Check if ID or email is provided
    if (!userToSave.id && !userToSave.email) {
      throw new BackendError({
        source: Constants.CENTRAL_SERVER,
        module: MODULE_NAME,
        method: 'saveUser',
        message: 'User has no ID and no Email'
      });
    }
    // Build Request
    const userFilter: any = {};
    if (userToSave.id) {
      userFilter._id = Utils.convertToObjectID(userToSave.id);
    } else {
      userFilter.email = userToSave.email;
    }
    // Properties to save
    // eslint-disable-next-line prefer-const
    const userMDB: any = {
      _id: userToSave.id ? Utils.convertToObjectID(userToSave.id) : new ObjectID(),
      issuer: Utils.convertToBoolean(userToSave.issuer),
      name: userToSave.name,
      firstName: userToSave.firstName,
      email: userToSave.email,
      phone: userToSave.phone,
      mobile: userToSave.mobile,
      locale: userToSave.locale,
      iNumber: userToSave.iNumber,
      costCenter: userToSave.costCenter,
      notificationsActive: userToSave.notificationsActive,
      notifications: {
        sendSessionStarted: userToSave.notifications ? Utils.convertToBoolean(userToSave.notifications.sendSessionStarted) : false,
        sendOptimalChargeReached: userToSave.notifications ? Utils.convertToBoolean(userToSave.notifications.sendOptimalChargeReached) : false,
        sendEndOfCharge: userToSave.notifications ? Utils.convertToBoolean(userToSave.notifications.sendEndOfCharge) : false,
        sendEndOfSession: userToSave.notifications ? Utils.convertToBoolean(userToSave.notifications.sendEndOfSession) : false,
        sendUserAccountStatusChanged: userToSave.notifications ? Utils.convertToBoolean(userToSave.notifications.sendUserAccountStatusChanged) : false,
        sendNewRegisteredUser: userToSave.notifications ? Utils.convertToBoolean(userToSave.notifications.sendNewRegisteredUser) : false,
        sendUnknownUserBadged: userToSave.notifications ? Utils.convertToBoolean(userToSave.notifications.sendUnknownUserBadged) : false,
        sendChargingStationStatusError: userToSave.notifications ? Utils.convertToBoolean(userToSave.notifications.sendChargingStationStatusError) : false,
        sendChargingStationRegistered: userToSave.notifications ? Utils.convertToBoolean(userToSave.notifications.sendChargingStationRegistered) : false,
        sendOcpiPatchStatusError: userToSave.notifications ? Utils.convertToBoolean(userToSave.notifications.sendOcpiPatchStatusError) : false,
        sendOicpPatchStatusError: userToSave.notifications ? Utils.convertToBoolean(userToSave.notifications.sendOicpPatchStatusError) : false,
        sendSmtpError: userToSave.notifications ? Utils.convertToBoolean(userToSave.notifications.sendSmtpError) : false,
        sendUserAccountInactivity: userToSave.notifications ? Utils.convertToBoolean(userToSave.notifications.sendUserAccountInactivity) : false,
        sendPreparingSessionNotStarted: userToSave.notifications ? Utils.convertToBoolean(userToSave.notifications.sendPreparingSessionNotStarted) : false,
        sendOfflineChargingStations: userToSave.notifications ? Utils.convertToBoolean(userToSave.notifications.sendOfflineChargingStations) : false,
        sendBillingSynchronizationFailed: userToSave.notifications ? Utils.convertToBoolean(userToSave.notifications.sendBillingSynchronizationFailed) : false,
        sendSessionNotStarted: userToSave.notifications ? Utils.convertToBoolean(userToSave.notifications.sendSessionNotStarted) : false,
        sendCarCatalogSynchronizationFailed: userToSave.notifications ? Utils.convertToBoolean(userToSave.notifications.sendCarCatalogSynchronizationFailed) : false,
        sendEndUserErrorNotification: userToSave.notifications ? Utils.convertToBoolean(userToSave.notifications.sendEndUserErrorNotification) : false,
        sendComputeAndApplyChargingProfilesFailed: userToSave.notifications ? Utils.convertToBoolean(userToSave.notifications.sendComputeAndApplyChargingProfilesFailed) : false,
        sendBillingNewInvoice: userToSave.notifications ? Utils.convertToBoolean(userToSave.notifications.sendBillingNewInvoice) : false,
        sendAccountVerificationNotification: userToSave.notifications ? Utils.convertToBoolean(userToSave.notifications.sendAccountVerificationNotification) : false,
        sendAdminAccountVerificationNotification: userToSave.notifications ? Utils.convertToBoolean(userToSave.notifications.sendAdminAccountVerificationNotification) : false,
      },
      deleted: Utils.objectHasProperty(userToSave, 'deleted') ? userToSave.deleted : false,
    };
    if (userToSave.address) {
      userMDB.address = {
        address1: userToSave.address.address1,
        address2: userToSave.address.address2,
        postalCode: userToSave.address.postalCode,
        city: userToSave.address.city,
        department: userToSave.address.department,
        region: userToSave.address.region,
        country: userToSave.address.country,
        coordinates: Utils.containsGPSCoordinates(userToSave.address.coordinates) ? userToSave.address.coordinates.map(
          (coordinate) => Utils.convertToFloat(coordinate)) : [],
      };
    }
    // Check Created/Last Changed By
    DatabaseUtils.addLastChangedCreatedProps(userMDB, userToSave);
    // Modify and return the modified document
    await global.database.getCollection<any>(tenantID, 'users').findOneAndUpdate(
      userFilter,
      { $set: userMDB },
      { upsert: true, returnOriginal: false });
    // Delegate saving image as well if specified
    if (saveImage) {
      await UserStorage.saveUserImage(tenantID, userMDB._id.toHexString(), userToSave.image);
    }
    // Debug
    await Logging.traceEnd(tenantID, MODULE_NAME, 'saveUser', uniqueTimerID, userMDB);
    return userMDB._id.toHexString();
  }

  public static async saveImportedUser(tenantID: string, importedUserToSave: ImportedUser): Promise<string> {
    const uniqueTimerID = Logging.traceStart(tenantID, MODULE_NAME, 'saveImportedUser');
    const userMDB = {
      _id: importedUserToSave.id ? Utils.convertToObjectID(importedUserToSave.id) : new ObjectID(),
      email: importedUserToSave.email,
      firstName: importedUserToSave.firstName,
      name: importedUserToSave.name,
<<<<<<< HEAD
      errorCode: importedUserToSave.errorCode,
=======
      status: importedUserToSave.status,
>>>>>>> 3786dfc3
      errorDescription: importedUserToSave.errorDescription,
      importedOn:importedUserToSave.importedOn ? importedUserToSave.importedOn : new Date(),
      importedBy: Utils.convertToObjectID(importedUserToSave.importedBy)
    };
    await global.database.getCollection<any>(tenantID, 'usersImport').findOneAndUpdate(
      { _id: userMDB._id },
      { $set: userMDB },
      { upsert: true, returnOriginal: false }
    );
    // Debug
    await Logging.traceEnd(tenantID, MODULE_NAME, 'saveImportedUser', uniqueTimerID, userMDB);
    return userMDB._id.toHexString();
  }

  public static async deleteImportedUser(tenantID: string, importedUserID: string): Promise<void> {
    // Debug
    const uniqueTimerID = Logging.traceStart(tenantID, MODULE_NAME, 'deleteImportedUser');
    // Check Tenant
    await DatabaseUtils.checkTenant(tenantID);
    // Delete
    await global.database.getCollection<any>(tenantID, 'usersImport').deleteOne(
      {
        '_id': importedUserID,
      });
    // Debug
    await Logging.traceEnd(tenantID, MODULE_NAME, 'deleteImportedUser', uniqueTimerID, { id: importedUserID });
  }

  public static async saveUserPassword(tenantID: string, userID: string,
    params: {
      password?: string; passwordResetHash?: string; passwordWrongNbrTrials?: number;
      passwordBlockedUntil?: Date;
    }): Promise<void> {
    // Debug
    const uniqueTimerID = Logging.traceStart(tenantID, MODULE_NAME, 'saveUserPassword');
    // Check Tenant
    await DatabaseUtils.checkTenant(tenantID);
    // Modify and return the modified document
    await global.database.getCollection<any>(tenantID, 'users').findOneAndUpdate(
      { '_id': Utils.convertToObjectID(userID) },
      { $set: params });
    // Debug
    await Logging.traceEnd(tenantID, MODULE_NAME, 'saveUserPassword', uniqueTimerID);
  }

  public static async saveUserStatus(tenantID: string, userID: string, status: UserStatus): Promise<void> {
    // Debug
    const uniqueTimerID = Logging.traceStart(tenantID, MODULE_NAME, 'saveUserStatus');
    // Check Tenant
    await DatabaseUtils.checkTenant(tenantID);
    // Modify and return the modified document
    await global.database.getCollection<any>(tenantID, 'users').findOneAndUpdate(
      { '_id': Utils.convertToObjectID(userID) },
      { $set: { status } });
    // Debug
    await Logging.traceEnd(tenantID, MODULE_NAME, 'saveUserStatus', uniqueTimerID);
  }

  public static async saveUserLastSelectedCarID(tenantID: string, userID: string, lastSelectedCarID: string): Promise<void> {
    // Debug
    const uniqueTimerID = Logging.traceStart(tenantID, MODULE_NAME, 'saveUserStatus');
    // Check Tenant
    await DatabaseUtils.checkTenant(tenantID);
    // Modify and return the modified document
    await global.database.getCollection<any>(tenantID, 'users').findOneAndUpdate(
      { '_id': Utils.convertToObjectID(userID) },
      { $set: { lastSelectedCarID } });
    // Debug
    await Logging.traceEnd(tenantID, MODULE_NAME, 'saveUserStatus', uniqueTimerID);
  }

  public static async saveUserMobileToken(tenantID: string, userID: string,
    params: { mobileToken: string; mobileOs: string; mobileLastChangedOn: Date }): Promise<void> {
    // Debug
    const uniqueTimerID = Logging.traceStart(tenantID, MODULE_NAME, 'saveUserMobileToken');
    // Check Tenant
    await DatabaseUtils.checkTenant(tenantID);
    // Modify and return the modified document
    await global.database.getCollection<any>(tenantID, 'users').findOneAndUpdate(
      { '_id': Utils.convertToObjectID(userID) },
      { $set: params });
    // Debug
    await Logging.traceEnd(tenantID, MODULE_NAME, 'saveUserMobileToken', uniqueTimerID);
  }

  public static async saveUserMobilePhone(tenantID: string, userID: string,
    params: { mobile?: string; phone?: string; }): Promise<void> {
    // Debug
    const uniqueTimerID = Logging.traceStart(tenantID, MODULE_NAME, 'saveUserMobilePhone');
    // Check Tenant
    await DatabaseUtils.checkTenant(tenantID);
    // Modify and return the modified document
    await global.database.getCollection<any>(tenantID, 'users').findOneAndUpdate(
      { '_id': Utils.convertToObjectID(userID) },
      { $set: params });
    // Debug
    await Logging.traceEnd(tenantID, MODULE_NAME, 'saveUserMobilePhone', uniqueTimerID);
  }

  public static async saveUserRole(tenantID: string, userID: string, role: string): Promise<void> {
    // Debug
    const uniqueTimerID = Logging.traceStart(tenantID, MODULE_NAME, 'saveUserRole');
    // Check Tenant
    await DatabaseUtils.checkTenant(tenantID);
    // Modify and return the modified document
    await global.database.getCollection<any>(tenantID, 'users').findOneAndUpdate(
      { '_id': Utils.convertToObjectID(userID) },
      { $set: { role } });
    // Debug
    await Logging.traceEnd(tenantID, MODULE_NAME, 'saveUserRole', uniqueTimerID);
  }

  public static async saveUserEULA(tenantID: string, userID: string,
    params: { eulaAcceptedHash: string; eulaAcceptedOn: Date; eulaAcceptedVersion: number }): Promise<void> {
    // Debug
    const uniqueTimerID = Logging.traceStart(tenantID, MODULE_NAME, 'saveUserRole');
    // Check Tenant
    await DatabaseUtils.checkTenant(tenantID);
    // Modify and return the modified document
    await global.database.getCollection<any>(tenantID, 'users').findOneAndUpdate(
      { '_id': Utils.convertToObjectID(userID) },
      { $set: params });
    // Debug
    await Logging.traceEnd(tenantID, MODULE_NAME, 'saveUserRole', uniqueTimerID, params);
  }

  public static async saveUserAccountVerification(tenantID: string, userID: string,
    params: { verificationToken?: string; verifiedAt?: Date }): Promise<void> {
    // Debug
    const uniqueTimerID = Logging.traceStart(tenantID, MODULE_NAME, 'saveUserAccountVerification');
    // Check Tenant
    await DatabaseUtils.checkTenant(tenantID);
    // Modify and return the modified document
    await global.database.getCollection<any>(tenantID, 'users').findOneAndUpdate(
      { '_id': Utils.convertToObjectID(userID) },
      { $set: params });
    // Debug
    await Logging.traceEnd(tenantID, MODULE_NAME, 'saveUserAccountVerification', uniqueTimerID, params);
  }

  public static async saveUserAdminData(tenantID: string, userID: string,
    params: { plateID?: string; notificationsActive?: boolean; notifications?: UserNotifications }): Promise<void> {
    // Debug
    const uniqueTimerID = Logging.traceStart(tenantID, MODULE_NAME, 'saveUserAdminData');
    // Check Tenant
    await DatabaseUtils.checkTenant(tenantID);
    // Set data
    const updatedUserMDB: any = {};
    // Set only provided values
    if (Utils.objectHasProperty(params, 'plateID')) {
      updatedUserMDB.plateID = params.plateID;
    }
    if (Utils.objectHasProperty(params, 'notificationsActive')) {
      updatedUserMDB.notificationsActive = params.notificationsActive;
    }
    if (Utils.objectHasProperty(params, 'notifications')) {
      updatedUserMDB.notifications = params.notifications;
    }
    // Modify and return the modified document
    await global.database.getCollection<any>(tenantID, 'users').findOneAndUpdate(
      { '_id': Utils.convertToObjectID(userID) },
      { $set: updatedUserMDB });
    // Debug
    await Logging.traceEnd(tenantID, MODULE_NAME, 'saveUserAdminData', uniqueTimerID, params);
  }

  public static async saveUserBillingData(tenantID: string, userID: string, billingData: BillingUserData): Promise<void> {
    // Debug
    const uniqueTimerID = Logging.traceStart(tenantID, MODULE_NAME, 'saveUserBillingData');
    // Check Tenant
    await DatabaseUtils.checkTenant(tenantID);
    // Set data
    const updatedUserMDB: any = {
      billingData: {
        customerID: billingData.customerID,
        hasSynchroError: billingData.hasSynchroError,
        invoicesLastSynchronizedOn: Utils.convertToDate(billingData.invoicesLastSynchronizedOn),
        lastChangedOn: Utils.convertToDate(billingData.lastChangedOn),
      }
    };
    // Modify and return the modified document
    await global.database.getCollection(tenantID, 'users').findOneAndUpdate(
      { '_id': Utils.convertToObjectID(userID) },
      { $set: updatedUserMDB });
    // Debug
    await Logging.traceEnd(tenantID, MODULE_NAME, 'saveUserBillingData', uniqueTimerID, billingData);
  }

  public static async saveUserImage(tenantID: string, userID: string, userImageToSave: string): Promise<void> {
    // Debug
    const uniqueTimerID = Logging.traceStart(tenantID, MODULE_NAME, 'saveUserImage');
    // Check Tenant
    await DatabaseUtils.checkTenant(tenantID);
    // Check if ID is provided
    if (!userID) {
      // ID must be provided!
      throw new BackendError({
        source: Constants.CENTRAL_SERVER,
        module: MODULE_NAME,
        method: 'saveUserImage',
        message: 'User Image has no ID'
      });
    }
    // Modify and return the modified document
    await global.database.getCollection<any>(tenantID, 'userimages').findOneAndUpdate(
      { '_id': Utils.convertToObjectID(userID) },
      { $set: { image: userImageToSave } },
      { upsert: true, returnOriginal: false });
    // Debug
    await Logging.traceEnd(tenantID, MODULE_NAME, 'saveUserImage', uniqueTimerID, userImageToSave);
  }

  public static async getUsers(tenantID: string,
    params: {
      notificationsActive?: boolean; siteIDs?: string[]; excludeSiteID?: string; search?: string;
      includeCarUserIDs?: string[]; excludeUserIDs?: string[]; notAssignedToCarID?: string;
      userIDs?: string[]; email?: string; issuer?: boolean; passwordResetHash?: string; roles?: string[];
      statuses?: string[]; withImage?: boolean; billingUserID?: string; notSynchronizedBillingData?: boolean;
      notifications?: any; noLoginSince?: Date;
    },
    dbParams: DbParams, projectFields?: string[]): Promise<DataResult<User>> {
    // Debug
    const uniqueTimerID = Logging.traceStart(tenantID, MODULE_NAME, 'getUsers');
    // Check Tenant
    await DatabaseUtils.checkTenant(tenantID);
    // Clone before updating the values
    dbParams = Utils.cloneObject(dbParams);
    // Check Limit
    dbParams.limit = Utils.checkRecordLimit(dbParams.limit);
    // Check Skip
    dbParams.skip = Utils.checkRecordSkip(dbParams.skip);
    const filters: FilterParams = {};
    // Create Aggregation
    const aggregation = [];
    // Filter
    if (params.search) {
      filters.$or = [
        { 'name': { $regex: params.search, $options: 'i' } },
        { 'firstName': { $regex: params.search, $options: 'i' } },
        { 'email': { $regex: params.search, $options: 'i' } },
        { 'plateID': { $regex: params.search, $options: 'i' } }
      ];
    }
    // Remove deleted
    filters.deleted = { '$ne': true };
    // Users
    if (!Utils.isEmptyArray(params.userIDs)) {
      filters._id = { $in: params.userIDs.map((userID) => Utils.convertToObjectID(userID)) };
    }
    // Issuer
    if (Utils.objectHasProperty(params, 'issuer') && Utils.isBoolean(params.issuer)) {
      filters.issuer = params.issuer;
    }
    // Exclude Users
    if (!Utils.isEmptyArray(params.excludeUserIDs)) {
      filters._id = { $nin: params.excludeUserIDs.map((userID) => Utils.convertToObjectID(userID)) };
    }
    // Email
    if (params.email) {
      filters.email = params.email;
    }
    // Password Reset Hash
    if (params.passwordResetHash) {
      filters.passwordResetHash = params.passwordResetHash;
    }
    // Role
    if (!Utils.isEmptyArray(params.roles)) {
      filters.role = { $in: params.roles };
    }
    // Billing Customer
    if (params.billingUserID) {
      filters['billingData.customerID'] = params.billingUserID;
    }
    // Status (Previously getUsersInError)
    if (params.statuses && params.statuses.length > 0) {
      filters.status = { $in: params.statuses };
    }
    // Notifications
    if (params.notificationsActive) {
      filters.notificationsActive = params.notificationsActive;
    }
    if (params.notifications) {
      for (const key in params.notifications) {
        filters[`notifications.${key}`] = params.notifications[key];
      }
    }
    // Filter on last login to detect inactive user accounts
    if (params.noLoginSince && moment(params.noLoginSince).isValid()) {
      filters.eulaAcceptedOn = { $lte: params.noLoginSince };
      filters.role = UserRole.BASIC;
    }
    // Select non-synchronized billing data
    if (params.notSynchronizedBillingData) {
      filters.$or = [
        { 'billingData': { '$exists': false } },
        { 'billingData.lastChangedOn': { '$exists': false } },
        { 'billingData.lastChangedOn': null },
        { $expr: { $gt: ['$lastChangedOn', '$billingData.lastChangedOn'] } }
      ];
    }
    // Add filters
    aggregation.push({
      $match: filters
    });
    // Add additional filters
    if (params.notAssignedToCarID) {
      const notAssignedToCarIDFilter = { '$or': [] };
      DatabaseUtils.pushUserCarLookupInAggregation({
        tenantID, aggregation, localField: '_id', foreignField: 'userID', asField: 'carUsers'
      });
      // Add Car ID in OR
      const carIDFilter = {};
      carIDFilter['carUsers.carID'] = { $ne: Utils.convertToObjectID(params.notAssignedToCarID) };
      notAssignedToCarIDFilter.$or.push(carIDFilter);
      // Bypass Car ID if users has been removed in UI
      if (params.includeCarUserIDs) {
        const includeCarUserIDsFilter = {};
        includeCarUserIDsFilter['carUsers.userID'] = {
          $in: params.includeCarUserIDs.map((includeCarUserID) =>
            Utils.convertToObjectID(includeCarUserID))
        };
        notAssignedToCarIDFilter.$or.push(includeCarUserIDsFilter);
      }
      // Add
      aggregation.push({
        $match: notAssignedToCarIDFilter
      });
    }
    // Add Site
    if (params.siteIDs || params.excludeSiteID) {
      DatabaseUtils.pushSiteUserLookupInAggregation({
        tenantID, aggregation, localField: '_id', foreignField: 'userID', asField: 'siteusers'
      });
      if (params.siteIDs) {
        aggregation.push({
          $match: { 'siteusers.siteID': { $in: params.siteIDs.map((site) => Utils.convertToObjectID(site)) } }
        });
      }
      if (params.excludeSiteID) {
        aggregation.push({
          $match: { 'siteusers.siteID': { $ne: Utils.convertToObjectID(params.excludeSiteID) } }
        });
      }
    }
    // Limit records?
    if (!dbParams.onlyRecordCount) {
      // Always limit the nbr of record to avoid perfs issues
      aggregation.push({ $limit: Constants.DB_RECORD_COUNT_CEIL });
    }
    // Count Records
    const usersCountMDB = await global.database.getCollection<any>(tenantID, 'users')
      .aggregate([...aggregation, { $count: 'count' }], { allowDiskUse: true })
      .toArray();
    // Check if only the total count is requested
    if (dbParams.onlyRecordCount) {
      // Return only the count
      await Logging.traceEnd(tenantID, MODULE_NAME, 'getUsers', uniqueTimerID, usersCountMDB);
      return {
        count: (usersCountMDB.length > 0 ? usersCountMDB[0].count : 0),
        result: []
      };
    }
    // Remove the limit
    aggregation.pop();
    // Sort
    if (!dbParams.sort) {
      dbParams.sort = { status: -1, name: 1, firstName: 1 };
    }
    aggregation.push({
      $sort: dbParams.sort
    });
    // Skip
    aggregation.push({
      $skip: dbParams.skip
    });
    // Limit
    aggregation.push({
      $limit: dbParams.limit
    });
    // Change ID
    DatabaseUtils.pushRenameDatabaseID(aggregation);
    // Add Created By / Last Changed By
    DatabaseUtils.pushCreatedLastChangedInAggregation(tenantID, aggregation);
    // Project
    DatabaseUtils.projectFields(aggregation, projectFields);
    // Read DB
    const usersMDB = await global.database.getCollection<User>(tenantID, 'users')
      .aggregate(aggregation, {
        allowDiskUse: true
      })
      .toArray();
    // Debug
    await Logging.traceEnd(tenantID, MODULE_NAME, 'getUsers', uniqueTimerID, usersMDB);
    // Ok
    return {
      count: (usersCountMDB.length > 0 ?
        (usersCountMDB[0].count === Constants.DB_RECORD_COUNT_CEIL ? -1 : usersCountMDB[0].count) : 0),
      result: usersMDB
    };
  }

  public static async getImportedUsers(tenantID: string,
<<<<<<< HEAD
    params: {
      withNoError?: boolean; search?: string
    },
=======
    params: { status?: ImportStatus; search?: string },
>>>>>>> 3786dfc3
    dbParams: DbParams, projectFields?: string[]): Promise<DataResult<ImportedUser>> {
    // Debug
    const uniqueTimerID = Logging.traceStart(tenantID, MODULE_NAME, 'getImportedUsers');
    // Check Tenant
    await DatabaseUtils.checkTenant(tenantID);
    // Clone before updating the values
    dbParams = Utils.cloneObject(dbParams);
    // Check Limit
    dbParams.limit = Utils.checkRecordLimit(dbParams.limit);
    // Check Skip
    dbParams.skip = Utils.checkRecordSkip(dbParams.skip);
    const filters: FilterParams = {};
    // Create Aggregation
    const aggregation = [];
    // Filter
    if (params.search) {
      filters.$or = [
        { 'name': { $regex: params.search, $options: 'i' } },
        { 'firstName': { $regex: params.search, $options: 'i' } },
        { 'email': { $regex: params.search, $options: 'i' } }
      ];
    }
<<<<<<< HEAD
    // Only entries with no error
    if (params.withNoError) {
      filters.$or = [
        { 'errorCode': { '$exists': false } },
        { 'errorCode': null }
      ];
=======
    // Status
    if (params.status) {
      filters.status = params.status;
>>>>>>> 3786dfc3
    }
    // Remove deleted
    filters.deleted = { '$ne': true };
    // Add filters
    aggregation.push({
      $match: filters
    });
    // Limit records?
    if (!dbParams.onlyRecordCount) {
      // Always limit the nbr of record to avoid perfs issues
      aggregation.push({ $limit: Constants.DB_RECORD_COUNT_CEIL });
    }
    // Count Records
    const usersImportCountMDB = await global.database.getCollection<any>(tenantID, 'usersImport')
      .aggregate([...aggregation, { $count: 'count' }], { allowDiskUse: true })
      .toArray();
    // Check if only the total count is requested
    if (dbParams.onlyRecordCount) {
      // Return only the count
      await Logging.traceEnd(tenantID, MODULE_NAME, 'getUsersImport', uniqueTimerID, usersImportCountMDB);
      return {
        count: (usersImportCountMDB.length > 0 ? usersImportCountMDB[0].count : 0),
        result: []
      };
    }
    // Remove the limit
    aggregation.pop();
    // Sort
    if (!dbParams.sort) {
      dbParams.sort = { status: -1, name: 1, firstName: 1 };
    }
    aggregation.push({
      $sort: dbParams.sort
    });
    // Skip
    aggregation.push({
      $skip: dbParams.skip
    });
    // Limit
    aggregation.push({
      $limit: dbParams.limit
    });
    // Change ID
    DatabaseUtils.pushRenameDatabaseID(aggregation);
    // Convert Object ID to string
    DatabaseUtils.pushConvertObjectIDToString(aggregation, 'importedBy');
    // Add Created By / Last Changed By
    DatabaseUtils.pushCreatedLastChangedInAggregation(tenantID, aggregation);
    // Project
    DatabaseUtils.projectFields(aggregation, projectFields);
    // Read DB
    const usersImportMDB = await global.database.getCollection<any>(tenantID, 'usersImport')
      .aggregate(aggregation, {
        allowDiskUse: true
      })
      .toArray();
    // Debug
    await Logging.traceEnd(tenantID, MODULE_NAME, 'getUsersImport', uniqueTimerID, usersImportMDB);
    // Ok
    return {
      count: (usersImportCountMDB.length > 0 ?
        (usersImportCountMDB[0].count === Constants.DB_RECORD_COUNT_CEIL ? -1 : usersImportCountMDB[0].count) : 0),
      result: usersImportMDB
    };
  }

  public static async getUsersInError(tenantID: string,
    params: { search?: string; roles?: string[]; errorTypes?: string[] },
    dbParams: DbParams, projectFields?: string[]): Promise<DataResult<UserInError>> {
    // Debug
    const uniqueTimerID = Logging.traceStart(tenantID, MODULE_NAME, 'getUsers');
    // Check Tenant
    await DatabaseUtils.checkTenant(tenantID);
    // Clone before updating the values
    dbParams = Utils.cloneObject(dbParams);
    // Check Limit
    dbParams.limit = Utils.checkRecordLimit(dbParams.limit);
    // Check Skip
    dbParams.skip = Utils.checkRecordSkip(dbParams.skip);
    // Mongodb aggregation creation
    const aggregation = [];
    // Mongodb filter block ($match)
    const filters: FilterParams = {};
    if (params.search) {
      filters.$or = [
        { 'name': { $regex: params.search, $options: 'i' } },
        { 'firstName': { $regex: params.search, $options: 'i' } },
        { 'tags.id': { $regex: params.search, $options: 'i' } },
        { 'email': { $regex: params.search, $options: 'i' } },
        { 'plateID': { $regex: params.search, $options: 'i' } }
      ];
    }
    // Issuer
    filters.issuer = true;
    // Remove deleted
    filters.deleted = { '$ne': true };
    // Roles
    if (params.roles) {
      filters.role = { '$in': params.roles };
    }
    // Filters
    aggregation.push({ $match: filters });
    // Mongodb Lookup block
    // Add Tags
    DatabaseUtils.pushTagLookupInAggregation({
      tenantID, aggregation, localField: '_id', foreignField: 'userID', asField: 'tags'
    });
    // Mongodb facets block
    // If the organization component is active the system looks for non active users or active users that
    // are not assigned yet to at least one site.
    // If the organization component is not active then the system just looks for non active users.
    const facets: any = { $facet: {} };
    const array = [];
    const tenant = await TenantStorage.getTenant(tenantID);
    for (const type of params.errorTypes) {
      if ((type === UserInErrorType.NOT_ASSIGNED && !Utils.isTenantComponentActive(tenant, TenantComponents.ORGANIZATION)) ||
        ((type === UserInErrorType.NO_BILLING_DATA || type === UserInErrorType.FAILED_BILLING_SYNCHRO) && !Utils.isTenantComponentActive(tenant, TenantComponents.BILLING))) {
        continue;
      }
      array.push(`$${type}`);
      facets.$facet[type] = UserStorage.getUserInErrorFacet(tenantID, type);
    }
    // Do not add facet aggregation if no facet found
    if (Object.keys(facets.$facet).length > 0) {
      aggregation.push(facets);
    }
    // Manipulate the results to convert it to an array of document on root level
    aggregation.push({ $project: { usersInError: { $setUnion: array } } });
    // Finish the preparation of the result
    aggregation.push({ $unwind: '$usersInError' });
    aggregation.push({ $replaceRoot: { newRoot: '$usersInError' } });
    // Change ID
    DatabaseUtils.pushRenameDatabaseID(aggregation);
    // Add Created By / Last Changed By
    DatabaseUtils.pushCreatedLastChangedInAggregation(tenantID, aggregation);
    // Mongodb sort, skip and limit block
    if (!dbParams.sort) {
      dbParams.sort = { status: -1, name: 1, firstName: 1 };
    }
    aggregation.push({
      $sort: dbParams.sort
    });
    // Skip
    aggregation.push({
      $skip: dbParams.skip
    });
    // Limit
    aggregation.push({
      $limit: dbParams.limit
    });
    // Project
    DatabaseUtils.projectFields(aggregation, projectFields);
    // Read DB
    const usersMDB = await global.database.getCollection<User>(tenantID, 'users')
      .aggregate(aggregation, {
        allowDiskUse: false
      })
      .toArray();
    // Debug
    await Logging.traceEnd(tenantID, MODULE_NAME, 'getUsers', uniqueTimerID, usersMDB);
    // Ok
    return {
      count: usersMDB.length,
      result: usersMDB
    };
  }

  public static async deleteUser(tenantID: string, id: string): Promise<void> {
    // Debug
    const uniqueTimerID = Logging.traceStart(tenantID, MODULE_NAME, 'deleteUser');
    // Check Tenant
    await DatabaseUtils.checkTenant(tenantID);
    // Delete Site Users
    await global.database.getCollection<any>(tenantID, 'siteusers')
      .deleteMany({ 'userID': Utils.convertToObjectID(id) });
    // Delete Image
    await global.database.getCollection<any>(tenantID, 'userimages')
      .findOneAndDelete({ '_id': Utils.convertToObjectID(id) });
    // Delete Tags
    await global.database.getCollection<any>(tenantID, 'tags')
      .deleteMany({ 'userID': Utils.convertToObjectID(id) });
    // Delete User
    await global.database.getCollection<any>(tenantID, 'users')
      .findOneAndDelete({ '_id': Utils.convertToObjectID(id) });
    // Debug
    await Logging.traceEnd(tenantID, MODULE_NAME, 'deleteUser', uniqueTimerID, { id });
  }

  public static async getUserSites(tenantID: string,
    params: { search?: string; userID: string; siteAdmin?: boolean; siteOwner?: boolean },
    dbParams: DbParams, projectFields?: string[]): Promise<DataResult<SiteUser>> {
    // Debug
    const uniqueTimerID = Logging.traceStart(tenantID, MODULE_NAME, 'getUserSites');
    // Check Tenant
    await DatabaseUtils.checkTenant(tenantID);
    // Clone before updating the values
    dbParams = Utils.cloneObject(dbParams);
    // Check Limit
    dbParams.limit = Utils.checkRecordLimit(dbParams.limit);
    // Check Skip
    dbParams.skip = Utils.checkRecordSkip(dbParams.skip);
    // Set the filters
    const filters: FilterParams = {};
    // Filter
    if (params.userID) {
      filters.userID = Utils.convertToObjectID(params.userID);
    }
    if (params.siteAdmin) {
      filters.siteAdmin = params.siteAdmin;
    }
    if (params.siteOwner) {
      filters.siteOwner = params.siteOwner;
    }
    // Create Aggregation
    const aggregation: any[] = [];
    // Filter
    aggregation.push({
      $match: filters
    });
    // Get Sites
    DatabaseUtils.pushSiteLookupInAggregation({
      tenantID, aggregation, localField: 'siteID', foreignField: '_id',
      asField: 'site', oneToOneCardinality: true, oneToOneCardinalityNotNull: true
    });
    // Another match for searching on Sites
    if (params.search) {
      aggregation.push({
        $match: {
          'site.name': { $regex: params.search, $options: 'i' }
        }
      });
    }
    // Limit records?
    if (!dbParams.onlyRecordCount) {
      // Always limit the nbr of record to avoid perfs issues
      aggregation.push({ $limit: Constants.DB_RECORD_COUNT_CEIL });
    }
    // Count Records
    const sitesCountMDB = await global.database.getCollection<any>(tenantID, 'siteusers')
      .aggregate([...aggregation, { $count: 'count' }], { allowDiskUse: true })
      .toArray();
    // Check if only the total count is requested
    if (dbParams.onlyRecordCount) {
      await Logging.traceEnd(tenantID, MODULE_NAME, 'getUserSites', uniqueTimerID, sitesCountMDB);
      return {
        count: (sitesCountMDB.length > 0 ? sitesCountMDB[0].count : 0),
        result: []
      };
    }
    // Remove the limit
    aggregation.pop();
    // Sort
    if (!dbParams.sort) {
      dbParams.sort = { 'site.name': 1 };
    }
    aggregation.push({
      $sort: dbParams.sort
    });
    // Skip
    aggregation.push({
      $skip: dbParams.skip
    });
    // Limit
    aggregation.push({
      $limit: dbParams.limit
    });
    // Handle the ID
    DatabaseUtils.pushRenameDatabaseID(aggregation);
    // Convert IDs to String
    DatabaseUtils.pushConvertObjectIDToString(aggregation, 'userID');
    DatabaseUtils.pushConvertObjectIDToString(aggregation, 'siteID');
    // Project
    DatabaseUtils.projectFields(aggregation, projectFields);
    // Read DB
    const siteUsersMDB = await global.database.getCollection<{ userID: string; siteID: string; siteAdmin: boolean; siteOwner: boolean; site: Site }>(tenantID, 'siteusers')
      .aggregate(aggregation, {
        allowDiskUse: true
      }).toArray();
    // Debug
    await Logging.traceEnd(tenantID, MODULE_NAME, 'getUserSites', uniqueTimerID, siteUsersMDB);
    // Ok
    return {
      count: (sitesCountMDB.length > 0 ?
        (sitesCountMDB[0].count === Constants.DB_RECORD_COUNT_CEIL ? -1 : sitesCountMDB[0].count) : 0),
      result: siteUsersMDB
    };
  }

  // Alternative system of registering new users by badging should be found - for now, an empty user is created and saved.
  public static createNewUser(): Partial<User> {
    return {
      id: new ObjectID().toHexString(),
      issuer: true,
      name: 'Unknown',
      firstName: 'User',
      email: '',
      address: null,
      createdBy: null,
      createdOn: new Date(),
      locale: Constants.DEFAULT_LOCALE,
      notificationsActive: true,
      notifications: {
        sendSessionStarted: true,
        sendOptimalChargeReached: true,
        sendEndOfCharge: true,
        sendEndOfSession: true,
        sendUserAccountStatusChanged: true,
        sendNewRegisteredUser: false,
        sendUnknownUserBadged: false,
        sendChargingStationStatusError: false,
        sendChargingStationRegistered: false,
        sendOcpiPatchStatusError: false,
        sendOicpPatchStatusError: false,
        sendSmtpError: false,
        sendUserAccountInactivity: false,
        sendPreparingSessionNotStarted: false,
        sendOfflineChargingStations: false,
        sendBillingSynchronizationFailed: false,
        sendSessionNotStarted: false,
        sendCarCatalogSynchronizationFailed: false,
        sendEndUserErrorNotification: false,
        sendComputeAndApplyChargingProfilesFailed: false,
        sendBillingNewInvoice: false,
        sendAccountVerificationNotification: true,
        sendAdminAccountVerificationNotification: false,
      },
      role: UserRole.BASIC,
      status: UserStatus.PENDING
    };
  }

  private static getUserInErrorFacet(tenantID: string, errorType: string) {
    switch (errorType) {
      case UserInErrorType.NOT_ACTIVE:
        return [
          { $match: { status: { $ne: UserStatus.ACTIVE } } },
          { $addFields: { 'errorCode': UserInErrorType.NOT_ACTIVE } }
        ];
      case UserInErrorType.NOT_ASSIGNED: {
        return [
          {
            $lookup: {
              from: DatabaseUtils.getCollectionName(tenantID, 'siteusers'),
              localField: '_id',
              foreignField: 'userID',
              as: 'sites'
            }
          },
          { $match: { sites: { $size: 0 } } },
          { $addFields: { 'errorCode': UserInErrorType.NOT_ASSIGNED } }
        ];
      }
      case UserInErrorType.INACTIVE_USER_ACCOUNT: {
        const someMonthsAgo = moment().subtract(6, 'months').toDate();
        if (moment(someMonthsAgo).isValid()) {
          return [
            {
              $match: {
                $and: [
                  { eulaAcceptedOn: { $lte: someMonthsAgo } },
                  { role: 'B' }]
              }

            },
            {
              $addFields: { 'errorCode': UserInErrorType.INACTIVE_USER_ACCOUNT }
            }
          ];
        }
        return [];
      }
      case UserInErrorType.FAILED_BILLING_SYNCHRO:
        return [
          { $match: { $or: [{ 'billingData.hasSynchroError': { $eq: true } }, { $and: [{ billingData: { $exists: true } }, { 'billingData.hasSynchroError': { $exists: false } }] }] } },
          { $addFields: { 'errorCode': UserInErrorType.FAILED_BILLING_SYNCHRO } }
        ];
      case UserInErrorType.NO_BILLING_DATA:
        return [
          { $match: { $and: [{ 'status': { $eq: UserStatus.ACTIVE } }, { 'billingData': { $exists: false } }] } },
          { $addFields: { 'errorCode': UserInErrorType.NO_BILLING_DATA } }
        ];
      default:
        return [];
    }
  }

  private static getEndUserLicenseAgreementFromFile(language = 'en'): string {
    const _centralSystemFrontEndConfig = Configuration.getCentralSystemFrontEndConfig();
    // Debug
    const uniqueTimerID = Logging.traceStart(Constants.DEFAULT_TENANT, MODULE_NAME, 'getEndUserLicenseAgreementFromFile');
    let eulaText = null;
    try {
      eulaText = fs.readFileSync(`${global.appRoot}/assets/eula/${language}/end-user-agreement.html`, 'utf8');
    } catch (error) {
      eulaText = fs.readFileSync(`${global.appRoot}/assets/eula/en/end-user-agreement.html`, 'utf8');
    }
    // Build Front End URL
    const frontEndURL = _centralSystemFrontEndConfig.protocol + '://' +
      _centralSystemFrontEndConfig.host + ':' + _centralSystemFrontEndConfig.port.toString();
    // Parse the auth and replace values
    eulaText = Mustache.render(
      eulaText,
      {
        'chargeAngelsURL': frontEndURL
      }
    );
    // Debug
    void Logging.traceEnd(Constants.DEFAULT_TENANT, MODULE_NAME, 'getEndUserLicenseAgreementFromFile', uniqueTimerID, eulaText);
    return eulaText;
  }
}<|MERGE_RESOLUTION|>--- conflicted
+++ resolved
@@ -280,11 +280,7 @@
       email: importedUserToSave.email,
       firstName: importedUserToSave.firstName,
       name: importedUserToSave.name,
-<<<<<<< HEAD
-      errorCode: importedUserToSave.errorCode,
-=======
       status: importedUserToSave.status,
->>>>>>> 3786dfc3
       errorDescription: importedUserToSave.errorDescription,
       importedOn:importedUserToSave.importedOn ? importedUserToSave.importedOn : new Date(),
       importedBy: Utils.convertToObjectID(importedUserToSave.importedBy)
@@ -687,13 +683,7 @@
   }
 
   public static async getImportedUsers(tenantID: string,
-<<<<<<< HEAD
-    params: {
-      withNoError?: boolean; search?: string
-    },
-=======
     params: { status?: ImportStatus; search?: string },
->>>>>>> 3786dfc3
     dbParams: DbParams, projectFields?: string[]): Promise<DataResult<ImportedUser>> {
     // Debug
     const uniqueTimerID = Logging.traceStart(tenantID, MODULE_NAME, 'getImportedUsers');
@@ -716,18 +706,9 @@
         { 'email': { $regex: params.search, $options: 'i' } }
       ];
     }
-<<<<<<< HEAD
-    // Only entries with no error
-    if (params.withNoError) {
-      filters.$or = [
-        { 'errorCode': { '$exists': false } },
-        { 'errorCode': null }
-      ];
-=======
     // Status
     if (params.status) {
       filters.status = params.status;
->>>>>>> 3786dfc3
     }
     // Remove deleted
     filters.deleted = { '$ne': true };
