--- conflicted
+++ resolved
@@ -138,22 +138,6 @@
       true);
   }
 
-  public static pushCompanyWOSWOIJoinInAggregation(tenantID: string, aggregation: any[], local: string, foreign: string, as: string, includes: string[]) {
-    this.pushTransformedJoinInAggregation(
-      tenantID,
-      aggregation,
-      'companies',
-      local,
-      foreign,
-      as,
-      includes,
-      {},
-      ['name', 'address'],
-      {id: `$${as}._id`},
-      true,
-      true);
-  }
-
   public static pushTransformedJoinInAggregation(tenantID: string, aggregation: any[], joinCollection: string, local: string, foreign: string, intoField: string, topIncludes: string[], topRenames: any, nestedIncludes: string[],
     nestedRenames: any, topCreatedProps: boolean, joinCreatedProps: boolean) {
 
@@ -182,7 +166,6 @@
     for (const nes of nestedIncludes) {
       project.$project[intoField][nes] = 1;
     }
-<<<<<<< HEAD
     //Need to group, push users, then project to remove id
     aggregation.push(
       initialJoin,
@@ -190,24 +173,11 @@
       project
     );
     if(joinCreatedProps){
-=======
-    // Need to group, push users, then project to remove id
-    if (joinCreatedProps) {
-      aggregation.push(
-        initialJoin,
-        { $unwind: { path: `$${intoField}`, preserveNullAndEmptyArrays: true } },
-        project
-      );
->>>>>>> 4159fc52
       DatabaseUtils.pushCreatedLastChangedInAggregation(tenantID, aggregation, intoField);
     }
-<<<<<<< HEAD
     aggregation.push(group);
 
     if(topCreatedProps) {
-=======
-    if (topCreatedProps) {
->>>>>>> 4159fc52
       DatabaseUtils.pushCreatedLastChangedInAggregation(tenantID, aggregation);
     }
   } // TODO: createdBy.id gets set even if user is null, giving illusion that there is a user. Take care
