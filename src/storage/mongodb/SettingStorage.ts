--- conflicted
+++ resolved
@@ -3,17 +3,10 @@
 import Constants from '../../utils/Constants';
 import Database from '../../utils/Database';
 import DatabaseUtils from './DatabaseUtils';
-<<<<<<< HEAD
 import Logging from '../../utils/Logging';
 import global from '../../types/GlobalType';
-=======
-import TSGlobal from '../../types/GlobalType';
-import Logging from '../../utils/Logging';
-import Setting from '../../entity/Setting'; // Avoid circular deps!!!
 import Utils from '../../utils/Utils';
-
-declare const global: TSGlobal;
->>>>>>> 4b7d5a22
+import Setting from '../../entity/Setting';
 
 export default class SettingStorage {
   static async getSetting(tenantID, id) {
