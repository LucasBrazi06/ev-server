--- conflicted
+++ resolved
@@ -1,8 +1,4 @@
-<<<<<<< HEAD
-import { AnalyticsSettings, AnalyticsSettingsType, AssetSettings, AssetSettingsType, BillingSettings, BillingSettingsType, CryptoSetting, CryptoSettingsType, KeySetting, PricingSettings, PricingSettingsType, RefundSettings, RefundSettingsType, RoamingSettings, SettingDB, SmartChargingSettings, SmartChargingSettingsType } from '../../types/Setting';
-=======
 import { AnalyticsSettings, AnalyticsSettingsType, AssetSettings, AssetSettingsType, BillingSettings, BillingSettingsType, CryptoKeySetting, CryptoSetting, CryptoSettingsType, PricingSettings, PricingSettingsType, RefundSettings, RefundSettingsType, RoamingSettings, SettingDB, SmartChargingSettings, SmartChargingSettingsType } from '../../types/Setting';
->>>>>>> 3b77f7f2
 import global, { FilterParams } from '../../types/GlobalType';
 
 import BackendError from '../../exception/BackendError';
@@ -317,40 +313,13 @@
     }
   }
 
-<<<<<<< HEAD
-  public static async saveCryptoSettings(tenantID: string, cryptoSettingToSave: KeySetting): Promise<void> {
-    // Build internal structure
-    const settingsToSave = {
-      id: cryptoSettingToSave.id,
-      identifier: 'crypto',
-      lastChangedOn: new Date(),
-      content: {
-        crypto: cryptoSettingToSave.crypto
-      },
-    } as SettingDB;
-    // Save
-    await this.saveSettings(tenantID, settingsToSave);
-  }
-
-  public static async getCryptoSettings(tenantID: string): Promise<KeySetting> {
-=======
   public static async getCryptoSettings(tenantID: string): Promise<CryptoKeySetting> {
->>>>>>> 3b77f7f2
     // Get the Crypto Key settings
     const settings = await SettingStorage.getSettings(tenantID,
       { identifier: TenantComponents.CRYPTO },
       Constants.DB_PARAMS_MAX_LIMIT);
     if (settings.count > 0) {
       const cryptoSetting = {
-<<<<<<< HEAD
-        formerKey: settings.result[0].content.crypto.formerKey,
-        formerKeyProperties: {
-          blockCypher: settings.result[0].content.crypto.formerKeyProperties?.blockCypher,
-          blockSize: settings.result[0].content.crypto.formerKeyProperties?.blockSize,
-          operationMode: settings.result[0].content.crypto.formerKeyProperties?.operationMode,
-        },
-=======
->>>>>>> 3b77f7f2
         key: settings.result[0].content.crypto.key,
         keyProperties: {
           blockCypher: settings.result[0].content.crypto.keyProperties.blockCypher,
@@ -358,15 +327,6 @@
           operationMode: settings.result[0].content.crypto.keyProperties.operationMode,
         }
       } as CryptoSetting;
-<<<<<<< HEAD
-      const keySetting = {
-        id: settings.result[0].id,
-        identifier: settings.result[0].identifier,
-        type: CryptoSettingsType.CRYPTO,
-        crypto: cryptoSetting
-      } as KeySetting;
-      return keySetting;
-=======
       if (settings.result[0].content.crypto.formerKey) {
         cryptoSetting.formerKey = settings.result[0].content.crypto.formerKey;
         cryptoSetting.formerKeyProperties = {
@@ -381,7 +341,6 @@
         type: CryptoSettingsType.CRYPTO,
         crypto: cryptoSetting
       };
->>>>>>> 3b77f7f2
     }
   }
 
