--- conflicted
+++ resolved
@@ -56,11 +56,7 @@
       identifier: settingToSave.identifier,
       content: settingToSave.content,
       sensitiveData: settingToSave.sensitiveData,
-<<<<<<< HEAD
-      formerSensitiveData: settingToSave.formerSensitiveData
-=======
       backupSensitiveData: settingToSave.backupSensitiveData
->>>>>>> 4a4143d1
     };
     DatabaseUtils.addLastChangedCreatedProps(settingMDB, settingToSave);
     // Modify
@@ -87,11 +83,7 @@
       // ID
       ocpiSettings.id = settings.result[0].id;
       ocpiSettings.sensitiveData = settings.result[0].sensitiveData;
-<<<<<<< HEAD
-      ocpiSettings.formerSensitiveData = settings.result[0].formerSensitiveData;
-=======
       ocpiSettings.backupSensitiveData = settings.result[0].backupSensitiveData;
->>>>>>> 4a4143d1
       // OCPI
       if (config.ocpi) {
         ocpiSettings.ocpi = config.ocpi;
@@ -112,11 +104,7 @@
       const config = settings.result[0].content;
       analyticsSettings.id = settings.result[0].id;
       analyticsSettings.sensitiveData = settings.result[0].sensitiveData;
-<<<<<<< HEAD
-      analyticsSettings.formerSensitiveData = settings.result[0].formerSensitiveData;
-=======
       analyticsSettings.backupSensitiveData = settings.result[0].backupSensitiveData;
->>>>>>> 4a4143d1
       // SAP Analytics
       if (config.sac) {
         analyticsSettings.type = AnalyticsSettingsType.SAC;
@@ -141,11 +129,7 @@
       const config = settings.result[0].content;
       assetSettings.id = settings.result[0].id;
       assetSettings.sensitiveData = settings.result[0].sensitiveData;
-<<<<<<< HEAD
-      assetSettings.formerSensitiveData = settings.result[0].formerSensitiveData;
-=======
       assetSettings.backupSensitiveData = settings.result[0].backupSensitiveData;
->>>>>>> 4a4143d1
       // Asset
       if (config.asset) {
         assetSettings.type = AssetSettingsType.ASSET;
@@ -168,11 +152,7 @@
       const config = settings.result[0].content;
       refundSettings.id = settings.result[0].id;
       refundSettings.sensitiveData = settings.result[0].sensitiveData;
-<<<<<<< HEAD
-      refundSettings.formerSensitiveData = settings.result[0].formerSensitiveData;
-=======
       refundSettings.backupSensitiveData = settings.result[0].backupSensitiveData;
->>>>>>> 4a4143d1
       if (config.concur) {
         refundSettings.type = RefundSettingsType.CONCUR;
         refundSettings.concur = {
@@ -205,11 +185,7 @@
       // ID
       pricingSettings.id = settings.result[0].id;
       pricingSettings.sensitiveData = settings.result[0].sensitiveData;
-<<<<<<< HEAD
-      pricingSettings.formerSensitiveData = settings.result[0].formerSensitiveData;
-=======
       pricingSettings.backupSensitiveData = settings.result[0].backupSensitiveData;
->>>>>>> 4a4143d1
       // Simple price
       if (config.simple) {
         pricingSettings.type = PricingSettingsType.SIMPLE;
@@ -247,11 +223,7 @@
       // ID
       smartChargingSettings.id = settings.result[0].id;
       smartChargingSettings.sensitiveData = settings.result[0].sensitiveData;
-<<<<<<< HEAD
-      smartChargingSettings.formerSensitiveData = settings.result[0].formerSensitiveData;
-=======
       smartChargingSettings.backupSensitiveData = settings.result[0].backupSensitiveData;
->>>>>>> 4a4143d1
       // SAP Smart Charging
       if (config.sapSmartCharging) {
         smartChargingSettings.type = SmartChargingSettingsType.SAP_SMART_CHARGING;
@@ -286,11 +258,7 @@
       id: billingSettingsToSave.id,
       identifier: billingSettingsToSave.identifier,
       sensitiveData: billingSettingsToSave.sensitiveData,
-<<<<<<< HEAD
-      formerSensitiveData: billingSettingsToSave.formerSensitiveData,
-=======
       backupSensitiveData: billingSettingsToSave.backupSensitiveData,
->>>>>>> 4a4143d1
       lastChangedOn: new Date(),
       content: {
         stripe: billingSettingsToSave.stripe
@@ -311,11 +279,7 @@
       const config = settings.result[0].content;
       billingSettings.id = settings.result[0].id;
       billingSettings.sensitiveData = settings.result[0].sensitiveData;
-<<<<<<< HEAD
-      billingSettings.formerSensitiveData = settings.result[0].formerSensitiveData;
-=======
       billingSettings.backupSensitiveData = settings.result[0].backupSensitiveData;
->>>>>>> 4a4143d1
       // Currency
       const pricingSettings = await SettingStorage.getPricingSettings(tenantID);
       let currency = 'EUR';
