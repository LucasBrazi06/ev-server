--- conflicted
+++ resolved
@@ -1,10 +1,5 @@
-<<<<<<< HEAD
 import Site from '../../entity/Site';  
 import Company from '../../types/Company';
-=======
-import Site from '../../entity/Site';
-import Company from '../../entity/Company';
->>>>>>> 0e8856cb
 import { ObjectID } from 'mongodb';
 import Constants from '../../utils/Constants';
 import Database from '../../utils/Database';
