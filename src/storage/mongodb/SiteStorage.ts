--- conflicted
+++ resolved
@@ -2,30 +2,14 @@
 import { ObjectID } from 'mongodb';
 import BackendError from '../../exception/BackendError';
 import Constants from '../../utils/Constants';
-<<<<<<< HEAD
-import Utils from '../../utils/Utils';
-import SiteAreaStorage from './SiteAreaStorage';
-import BackendError from '../../exception/BackendError';
-import { ObjectID } from 'mongodb';
-=======
-import Database from '../../utils/Database';
->>>>>>> 4b7d5a22
 import DatabaseUtils from './DatabaseUtils';
-import TSGlobal from '../../types/GlobalType';
+import global from '../../types/GlobalType';
 import Logging from '../../utils/Logging';
-<<<<<<< HEAD
 import Site from '../../types/Site';
-import crypto from 'crypto';
-import User from '../../entity/User';
-import global from '../../types/GlobalType';
-import SiteUserWrapper from '../../types/SiteUserWrapper';
-import CreatedUpdatedProps from '../../types/CreatedUpdatedProps';
-=======
-import Site from '../../entity/Site';
 import SiteAreaStorage from './SiteAreaStorage';
 import User from '../../entity/User';
 import Utils from '../../utils/Utils';
->>>>>>> 4b7d5a22
+import SiteUserWrapper from '../../types/SiteUserWrapper';
 
 
 export default class SiteStorage {
@@ -72,22 +56,11 @@
     if (siteID) {
       // At least one User
       if (userIDs && userIDs.length > 0) {
-<<<<<<< HEAD
         // Execute
         await global.database.getCollection<any>(tenantID, 'siteusers').deleteMany({
           "userID": { $in: userIDs.map(userID => Utils.convertToObjectID(userID)) }, //FIXME
           "siteID": Utils.convertToObjectID(siteID)
         });
-=======
-        // Create the list
-        for (const userID of userIDs) {
-          // Execute
-          await global.database.getCollection<any>(tenantID, 'siteusers').deleteMany({
-            'userID': Utils.convertToObjectID(userID),
-            'siteID': Utils.convertToObjectID(siteID)
-          });
-        }
->>>>>>> 4b7d5a22
       }
     }
     // Debug
@@ -108,16 +81,10 @@
         for (const userID of userIDs) {
           // Add
           siteUsers.push({
-<<<<<<< HEAD
             "_id": crypto.createHash('sha256').update(`${siteID}~${userID}`).digest("hex"),
             "userID": Utils.convertToObjectID(userID),
             "siteID": Utils.convertToObjectID(siteID),
             "siteAdmin": false
-=======
-            '_id': crypto.createHash('sha256').update(`${siteID}~${userID}`).digest('hex'),
-            'userID': Utils.convertToObjectID(userID),
-            'siteID': Utils.convertToObjectID(siteID)
->>>>>>> 4b7d5a22
           });
         }
         // Execute
@@ -149,33 +116,21 @@
     // Get users
     aggregation.push({
       $lookup: {
-<<<<<<< HEAD
         from: DatabaseUtils.getCollectionName(tenantID, "users"),
         localField: "userID",
         foreignField: "_id",
         as: "user"
-=======
-        from: DatabaseUtils.getCollectionName(tenantID, 'users'),
-        localField: 'userID',
-        foreignField: '_id',
-        as: 'users'
->>>>>>> 4b7d5a22
       }
     });
     // Single Record
     aggregation.push({
-<<<<<<< HEAD
       $unwind: { "path": "$user", "preserveNullAndEmptyArrays": true }
-=======
-      $unwind: { 'path': '$users', 'preserveNullAndEmptyArrays': true }
->>>>>>> 4b7d5a22
     });
     // Filter deleted users
     aggregation.push({
       $match: {
         '$or': [
           {
-<<<<<<< HEAD
             "user.deleted": {
               "$exists": false
             }
@@ -185,17 +140,6 @@
           },
           {
             "user.deleted": null
-=======
-            'users.deleted': {
-              '$exists': false
-            }
-          },
-          {
-            'users.deleted': false
-          },
-          {
-            'users.deleted': null
->>>>>>> 4b7d5a22
           }
         ]
       }
@@ -217,11 +161,7 @@
       });
     } else {
       aggregation.push({
-<<<<<<< HEAD
         $sort: { "user.name": 1, "user.firstName": 1 }
-=======
-        $sort: { 'users.name': 1, 'users.firstName': 1 }
->>>>>>> 4b7d5a22
       });
     }
     // Skip
@@ -280,13 +220,8 @@
       // ID must be provided!
       throw new BackendError(
         Constants.CENTRAL_SERVER,
-<<<<<<< HEAD
         `Site has no Name`,
         "SiteStorage", "saveSite");
-=======
-        'Site has no ID and no Name',
-        'SiteStorage', 'saveSite');
->>>>>>> 4b7d5a22
     }
     const siteFilter: any = {};
     // Build Request
@@ -403,19 +338,11 @@
       // Add Users
       aggregation.push({
         $lookup: {
-<<<<<<< HEAD
           from: DatabaseUtils.getCollectionName(tenantID, "siteusers"),
           localField: "_id",
           foreignField: "siteID",
           as: "siteusers"
         } //TODO convert when User is getting typed as well
-=======
-          from: DatabaseUtils.getCollectionName(tenantID, 'siteusers'),
-          localField: '_id',
-          foreignField: 'siteID',
-          as: 'siteusers'
-        }
->>>>>>> 4b7d5a22
       });
       // User ID filter
       if (params.userID) {
@@ -468,22 +395,7 @@
 
     // Add Company?
     if (params.withCompany) {
-<<<<<<< HEAD
       DatabaseUtils.pushCompanyWOSWOIJoinInAggregation(tenantID, aggregation, 'companyID', '_id', 'company', ['chargeBoxes', 'siteAreas', 'address', 'allowAllUsersToStopTransactions', 'autoUserSiteAssignement', 'companyID', 'name'], 'manual');
-=======
-      aggregation.push({
-        $lookup: {
-          from: DatabaseUtils.getCollectionName(tenantID, 'companies'),
-          localField: 'companyID',
-          foreignField: '_id',
-          as: 'company'
-        }
-      }); // TODO project fields to actually match Company object so that Site can be typed
-      // Single Record
-      aggregation.push({
-        $unwind: { 'path': '$company', 'preserveNullAndEmptyArrays': true }
-      });
->>>>>>> 4b7d5a22
     }
     DatabaseUtils.pushCreatedLastChangedInAggregation(tenantID, aggregation);
 
