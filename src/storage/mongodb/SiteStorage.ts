--- conflicted
+++ resolved
@@ -278,13 +278,8 @@
 
   public static async getSites(tenantID: string,
     params: {
-<<<<<<< HEAD
-      search?: string; companies?: string[]; withAutoUserAssignment?: boolean; siteIDs?: string[];
-      userID?: string; excludeSitesOfUserID?: boolean; onlyRecordCount?: boolean;
-=======
-      search?: string; companyID?: string; withAutoUserAssignment?: boolean; siteIDs?: string[];
+      search?: string; companyIDs?: string; withAutoUserAssignment?: boolean; siteIDs?: string[];
       userID?: string; excludeSitesOfUserID?: boolean;
->>>>>>> 7671e5e0
       withAvailableChargers?: boolean; withCompany?: boolean; } = {},
     dbParams: DbParams, projectFields?: string[]): Promise<{count: number; result: Site[]}> {
     // Debug
