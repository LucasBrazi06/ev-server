import Constants from '../../utils/Constants';
import Database from '../../utils/Database';
import Utils from '../../utils/Utils';
import SiteAreaStorage from './SiteAreaStorage';
import BackendError from '../../exception/BackendError';
import {ObjectID} from 'mongodb';
import DatabaseUtils from './DatabaseUtils';
import Logging from '../../utils/Logging';
import Site from '../../entity/Site';
<<<<<<< HEAD
import Company from '../../types/Company';
import SiteArea from '../../types/SiteArea';
=======
import SiteArea from '../../entity/SiteArea';
>>>>>>> edab15a2
import User from '../../entity/User';
import TSGlobal from '../../types/GlobalType';

declare const global: TSGlobal;

export default class SiteStorage {

  public static async getSite(tenantID, id): Promise<Site> {
    // Debug
    const uniqueTimerID = Logging.traceStart('SiteStorage', 'getSite');
<<<<<<< HEAD

    const sitesMDB = await SiteStorage.getSites(tenantID, {search: id}, 1, 0, null);
    if (sitesMDB && sitesMDB.count > 0) {
      sitesMDB.result[0].setSiteAreas((sitesMDB.result[0] as any).siteAreas);
    }
    // Debug
    Logging.traceEnd('SiteStorage', 'getSite', uniqueTimerID, { id });
    return sitesMDB.result[0];
=======
    // Check Tenant
    await Utils.checkTenant(tenantID);
    // Create Aggregation
    const aggregation = [];
    // Filters
    aggregation.push({
      $match: {_id: Utils.convertToObjectID(id)}
    });
    // Add Created By / Last Changed By
    DatabaseUtils.pushCreatedLastChangedInAggregation(tenantID, aggregation);

    // Add SiteAreas
    aggregation.push({
      $lookup: {
        from: DatabaseUtils.getCollectionName(tenantID, "siteareas"),
        localField: "_id",
        foreignField: "siteID",
        as: "siteAreas"
      }
    });

    // Read DB
    const sitesMDB = await global.database.getCollection<any>(tenantID, 'sites')
      .aggregate(aggregation, {allowDiskUse: true})
      .toArray();
    let site = null;
    // Create
    if (sitesMDB && sitesMDB.length > 0) {
      // Create
      site = new Site(tenantID, sitesMDB[0]);
      // Set Site Areas
      site.setSiteAreas(sitesMDB[0].siteAreas.map((siteArea) => {
        return new SiteArea(tenantID, siteArea);
      }));
    }
    // Debug
    Logging.traceEnd('SiteStorage', 'getSite', uniqueTimerID, {id});
    return site;
>>>>>>> edab15a2
  }

  static async getSiteImage(tenantID, id) {
    // Debug
    const uniqueTimerID = Logging.traceStart('SiteStorage', 'getSiteImage');
    // Check Tenant
    await Utils.checkTenant(tenantID);
    // Read DB
    const siteImagesMDB = await global.database.getCollection<any>(tenantID, 'siteimages')
      .find({_id: Utils.convertToObjectID(id)})
      .limit(1)
      .toArray();
    let siteImage = null;
    // Set
    if (siteImagesMDB && siteImagesMDB.length > 0) {
      siteImage = {
        id: siteImagesMDB[0]._id,
        image: siteImagesMDB[0].image
      };
    }
    // Debug
    Logging.traceEnd('SiteStorage', 'getSiteImage', uniqueTimerID, {id});
    return siteImage;
  }

  static async removeUsersFromSite(tenantID, siteID, userIDs) {
    // Debug
    const uniqueTimerID = Logging.traceStart('SiteStorage', 'removeUsersFromSite');
    // Check Tenant
    await Utils.checkTenant(tenantID);
    // Site provided?
    if (siteID) {
      // At least one User
      if (userIDs && userIDs.length > 0) {
        // Create the list
        for (const userID of userIDs) {
          // Execute
          await global.database.getCollection<any>(tenantID, 'siteusers').deleteMany({
            "userID": Utils.convertToObjectID(userID),
            "siteID": Utils.convertToObjectID(siteID)
          });
        }
      }
    }
    // Debug
    Logging.traceEnd('SiteStorage', 'removeUsersFromSite', uniqueTimerID, {siteID, userIDs});
  }

  static async addUsersToSite(tenantID, siteID, userIDs) {
    // Debug
    const uniqueTimerID = Logging.traceStart('SiteStorage', 'addUsersToSite');
    // Check Tenant
    await Utils.checkTenant(tenantID);
    // Site provided?
    if (siteID) {
      // At least one User
      if (userIDs && userIDs.length > 0) {
        const siteUsers = [];
        // Create the list
        for (const userID of userIDs) {
          // Add
          siteUsers.push({
            "userID": Utils.convertToObjectID(userID),
            "siteID": Utils.convertToObjectID(siteID)
          });
        }
        // Execute
        await global.database.getCollection<any>(tenantID, 'siteusers').insertMany(siteUsers);
      }
    }
    // Debug
    Logging.traceEnd('SiteStorage', 'addUsersToSite', uniqueTimerID, {siteID, userIDs});
  }

  static async getUsersBySite(tenantID, siteID, limit?, skip?, sort?) {
    // Debug
    const uniqueTimerID = Logging.traceStart('SiteStorage', 'getUsersBySite');
    // Check Tenant
    await Utils.checkTenant(tenantID);
    // Check Limit
    limit = Utils.checkRecordLimit(limit);
    // Check Skip
    skip = Utils.checkRecordSkip(skip);
    const filters: any = {
      "$and": [
        {
          "$or": [
            {"deleted": {$exists: false}},
            {"deleted": false},
            {"deleted": null}
          ]
        }
      ]
    };
    // Create Aggregation
    const aggregation: any[] = [
      {
        $match: filters
      },
      {
        $lookup: {
          from: DatabaseUtils.getCollectionName(tenantID, "siteusers"),
          localField: "_id",
          foreignField: "userID",
          as: "siteusers"
        }
      },
      {
        $match: {"siteusers.siteID": Utils.convertToObjectID(siteID)}
      },
      {
        $project: {
          "_id": 1,
          "name": 1,
          "firstName": 1,
          "email": 1,
          "siteusers.role": 1
        }
      }
    ];
    // Count Records
    const usersCountMDB = await global.database.getCollection<any>(tenantID, 'users')
      .aggregate([...aggregation, {$count: "count"}], {allowDiskUse: true})
      .toArray();
    // Sort
    if (sort) {
      // Sort
      aggregation.push({
        $sort: sort
      });
    } else {
      // Default
      aggregation.push({
        $sort: {status: -1, name: 1, firstName: 1}
      });
    }
    // Skip
    aggregation.push({
      $skip: skip
    });
    // Limit
    aggregation.push({
      $limit: limit
    });
    // Read DB
    const usersMDB = await global.database.getCollection<any>(tenantID, 'users')
      .aggregate(aggregation, {collation: {locale: Constants.DEFAULT_LOCALE, strength: 2}, allowDiskUse: true})
      .toArray();
    const users = [];
    // Create
    for (const userMDB of usersMDB) {
      const user = new User(tenantID, userMDB);
      if (userMDB.siteusers && userMDB.siteusers.length > 0) {
        user.setRole(userMDB.siteusers[0].role);
      }
      users.push(user);
    }

    // Ok
    return {
      count: (usersCountMDB.length > 0 ?
        (usersCountMDB[0].count === Constants.MAX_DB_RECORD_COUNT ? -1 : usersCountMDB[0].count) : 0),
      result: users
    };

    // Debug
    Logging.traceEnd('SiteStorage', 'getUsersBySite', uniqueTimerID, {siteID});
  }

  static async updateSiteUsersRole(tenantID, siteID, userIDs: ReadonlyArray<ObjectID | string>, role: string) {
    const uniqueTimerID = Logging.traceStart('SiteStorage', 'updateSiteUsersRole');
    await Utils.checkTenant(tenantID);

    await global.database.getCollection<any>(tenantID, 'siteusers').updateMany(
      {
        siteID: Utils.convertToObjectID(siteID),
        userID: {
          $in: userIDs.map((userID) => {
            return Utils.convertToObjectID(userID);
          })
        }
      },
      {
        $set: {role: role}
      });
    Logging.traceEnd('SiteStorage', 'updateSiteUsersRole', uniqueTimerID, {siteID, userIDs, role});
  }

  static async saveSite(tenantID, siteToSave) {
    // Debug
    const uniqueTimerID = Logging.traceStart('SiteStorage', 'saveSite');
    // Check Tenant
    await Utils.checkTenant(tenantID);
    // Check if ID/Name is provided
    if (!siteToSave.id && !siteToSave.name) {
      // ID must be provided!
      throw new BackendError(
        Constants.CENTRAL_SERVER,
        `Site has no ID and no Name`,
        "SiteStorage", "saveSite");
    }
    const siteFilter: any = {};
    // Build Request
    if (siteToSave.id) {
      siteFilter._id = Utils.convertUserToObjectID(siteToSave.id);
    } else {
      siteFilter._id = new ObjectID();
    }
    // Check Created By/On
    siteToSave.createdBy = Utils.convertUserToObjectID(siteToSave.createdBy);
    siteToSave.lastChangedBy = Utils.convertUserToObjectID(siteToSave.lastChangedBy);
    // Transfer
    const site: any = {};
    Database.updateSite(siteToSave, site, false);
    // Modify
    const result = await global.database.getCollection<any>(tenantID, 'sites').findOneAndUpdate(
      siteFilter,
      {$set: site},
      {upsert: true, returnOriginal: false});
    // Create
    const updatedSite = new Site(tenantID, result.value);

    // Debug
    Logging.traceEnd('SiteStorage', 'saveSite', uniqueTimerID, {siteToSave});
    return updatedSite;
  }

  static async saveSiteImage(tenantID, siteImageToSave) {
    // Debug
    const uniqueTimerID = Logging.traceStart('SiteStorage', 'saveSiteImage');
    // Check Tenant
    await Utils.checkTenant(tenantID);
    // Check if ID is provided
    if (!siteImageToSave.id) {
      // ID must be provided!
      throw new BackendError(
        Constants.CENTRAL_SERVER,
        `Site Image has no ID`,
        "SiteStorage", "saveSiteImage");
    }
    // Modify
    await global.database.getCollection<any>(tenantID, 'siteimages').findOneAndUpdate(
      {'_id': Utils.convertToObjectID(siteImageToSave.id)},
      {$set: {image: siteImageToSave.image}},
      {upsert: true, returnOriginal: false});
    // Debug
    Logging.traceEnd('SiteStorage', 'saveSiteImage', uniqueTimerID);
  }

  public static async getSites(tenantID: string, params: any = {}, limit: number = Constants.MAX_DB_RECORD_COUNT, skip: number = 0, sort: any = null): Promise<{count: number; result: Site[]}> {
    // Debug
    const uniqueTimerID = Logging.traceStart('SiteStorage', 'getSites');
    // Check Tenant
    await Utils.checkTenant(tenantID);
    // Check Limit
    limit = Utils.checkRecordLimit(limit);
    // Check Skip
    skip = Utils.checkRecordSkip(skip);
    // Set the filters
    const filters: any = {};
    // Source?
    if (params.search) {
      if (ObjectID.isValid(params.search)) {
        filters._id = Utils.convertToObjectID(params.search);
      } else {
        filters.$or = [
          {"name": {$regex: params.search, $options: 'i'}}
        ];
      }
    }
    // Set Company?
    if (params.companyID) {
      filters.companyID = Utils.convertToObjectID(params.companyID);
    }
    // Auto User Site Assignment
    if (params.withAutoUserAssignment) {
      filters.autoUserSiteAssignment = true;
    }
    // Create Aggregation
    const aggregation = [];
    // Limit on Site for Basic Users
    if (params.siteIDs && params.siteIDs.length > 0) {
      // Build filter
      aggregation.push({
        $match: {
          _id: {
            $in: params.siteIDs.map((siteID) => {
              return Utils.convertToObjectID(siteID);
            })
          }
        }
      });
    }
    // Set User?
    if (params.userID || params.excludeSitesOfUserID) {
      // Add Users
      aggregation.push({
        $lookup: {
          from: DatabaseUtils.getCollectionName(tenantID, "siteusers"),
          localField: "_id",
          foreignField: "siteID",
          as: "siteusers"
        }
      });
      // User ID filter
      if (params.userID) {
        filters["siteusers.userID"] = Utils.convertToObjectID(params.userID);
      }
      // Exclude User ID filter
      if (params.excludeSitesOfUserID) {
        filters["siteusers.userID"] = {$ne: Utils.convertToObjectID(params.excludeSitesOfUserID)};
      }

    }
    // Filters
    if (filters) {
      aggregation.push({
        $match: filters
      });
    }
    // Limit records?
    if (!params.onlyRecordCount) {
      // Always limit the nbr of record to avoid perfs issues
      aggregation.push({$limit: Constants.MAX_DB_RECORD_COUNT});
    }
    // Count Records
    const sitesCountMDB = await global.database.getCollection<any>(tenantID, 'sites')
      .aggregate([...aggregation, {$count: "count"}], {allowDiskUse: true})
      .toArray();
    // Check if only the total count is requested
    if (params.onlyRecordCount) {
      // Return only the count
      return {
        count: (sitesCountMDB.length > 0 ? sitesCountMDB[0].count : 0),
        result: []
      };
    }
    // Remove the limit
    aggregation.pop();

    if (params.withAvailableChargers) {
      DatabaseUtils.pushSiteAreaJoinInAggregation(tenantID, aggregation, '_id', 'siteID', 'siteAreas', ['address', 'allowUsersToStopTransaction, autoUserSiteAssignement', 'companyID', 'name']);
    }
    // Add Chargers
    if (params.withAvailableChargers) {
      aggregation.push({
        $lookup: {
          from: DatabaseUtils.getCollectionName(tenantID, "chargingstations"),
          localField: "siteAreas.id",
          foreignField: "siteAreaID",
          as: "chargeBoxes"
        }
      });
    }

    // Add Company?
    if (params.withCompany) {
      aggregation.push({
        $lookup: {
          from: DatabaseUtils.getCollectionName(tenantID, "companies"),
          localField: "companyID",
          foreignField: "_id",
          as: "company"
        }
      }); // TODO project fields to actually match Company object so that Site can be typed
      // Single Record
      aggregation.push({
        $unwind: {"path": "$company", "preserveNullAndEmptyArrays": true}
      });
    }
    // Sort
    if (sort) {
      // Sort
      aggregation.push({
        $sort: sort
      });
    } else {
      // Default
      aggregation.push({
        $sort: {name: 1}
      });
    }
    // Skip
    aggregation.push({
      $skip: skip
    });
    // Limit
    aggregation.push({
      $limit: limit
    });
    // Read DB
    const sitesMDB = await global.database.getCollection<any>(tenantID, 'sites')
      .aggregate(aggregation, {collation: {locale: Constants.DEFAULT_LOCALE, strength: 2}, allowDiskUse: true})
      .toArray();
    const sites = [];
    // Check
    if (sitesMDB && sitesMDB.length > 0) {
      // Create
      for (const siteMDB of sitesMDB) {
        // Create
        const site = new Site(tenantID, siteMDB);
        // Set Users
        if (params.userID && siteMDB.users) {
          // Set Users
          site.setUsers(siteMDB.users.map((user) => {
            return new User(tenantID, user);
          }));
        }
        // Count Available/Occupied Chargers/Connectors
        if (params.withAvailableChargers) {
          let availableChargers = 0, totalChargers = 0, availableConnectors = 0, totalConnectors = 0;
          // Chargers
          for (const chargeBox of siteMDB.chargeBoxes) {
            // Check not deleted
            if (chargeBox.deleted) {
              continue;
            }
            totalChargers++;
            // Handle Connectors
            for (const connector of chargeBox.connectors) {
              totalConnectors++;
              // Check Available
              if (connector.status === Constants.CONN_STATUS_AVAILABLE) {
                availableConnectors++;
              }
            }
            // Handle Chargers
            for (const connector of chargeBox.connectors) {
              // Check Available
              if (connector.status === Constants.CONN_STATUS_AVAILABLE) {
                availableChargers++;
                break;
              }
            }
          }
          // Set
          site.setAvailableChargers(availableChargers);
          site.setTotalChargers(totalChargers);
          site.setAvailableConnectors(availableConnectors);
          site.setTotalConnectors(totalConnectors);
        }

        // Set Company?
        if (siteMDB.company) {
          site.setCompany(siteMDB.company); // TODO: this might break...
        }
        // Add
        sites.push(site);
      }
    }
    // Debug
    Logging.traceEnd('SiteStorage', 'getSites', uniqueTimerID, {params, limit, skip, sort});
    // Ok
    return {
      count: (sitesCountMDB.length > 0 ?
        (sitesCountMDB[0].count === Constants.MAX_DB_RECORD_COUNT ? -1 : sitesCountMDB[0].count) : 0),
      result: sites
    };
  }

  public static async deleteSite(tenantID, id) {
    // Debug
    const uniqueTimerID = Logging.traceStart('SiteStorage', 'deleteSite');
    // Check Tenant
    await Utils.checkTenant(tenantID);
<<<<<<< HEAD

    SiteAreaStorage.deleteSiteAreasFromSites(tenantID, [id]);

=======
    // Delete Site Areas
    const siteAreas = await SiteAreaStorage.getSiteAreas(tenantID, {'siteID': id});
    // Delete
    for (const siteArea of siteAreas.result) {
      //	Delete Site Area
      await siteArea.delete();
    }
>>>>>>> edab15a2
    // Delete Site
    await global.database.getCollection<any>(tenantID, 'sites')
      .findOneAndDelete({'_id': Utils.convertToObjectID(id)});
    // Delete Image
    await global.database.getCollection<any>(tenantID, 'siteimages')
      .findOneAndDelete({'_id': Utils.convertToObjectID(id)});
    // Delete Site's Users
    await global.database.getCollection<any>(tenantID, 'siteusers')
      .deleteMany({'siteID': Utils.convertToObjectID(id)});
    // Debug
    Logging.traceEnd('SiteStorage', 'deleteSite', uniqueTimerID, {id});
  }

  public static async deleteCompanySites(tenantID: string, companyID: string) {
    // Debug
    const uniqueTimerID = Logging.traceStart('SiteStorage', 'deleteCompanySites');
    // Check Tenant
    await Utils.checkTenant(tenantID);

    // Get sites to fetch IDs in order to delete site areas
    const siteIDs: string[] = (await global.database.getCollection<any>(tenantID, 'sites')
      .find({companyID: Utils.convertToObjectID(companyID)})
      .project({_id: 1})
      .toArray())
      .map((site) => {
        return site._id.toHexString();
      });

    // Delete site areas
    SiteAreaStorage.deleteSiteAreasFromSites(tenantID, siteIDs);

    // Delete sites
    await global.database.getCollection<any>(tenantID, 'sites')
      .deleteMany({companyID: Utils.convertToObjectID(companyID)});

    // Debug
    Logging.traceEnd('SiteStorage', 'deleteCompanySites', uniqueTimerID, {companyID});
  }

  public static async siteExists(tenantID: string, siteID: string): Promise<boolean> {
    // Debug
    const uniqueTimerID = Logging.traceStart('SiteStorage', 'deleteCompanySites');
    // Check Tenant
    await Utils.checkTenant(tenantID);

    const result = await global.database.getCollection<any>(tenantID, 'sites').findOne({_id: Utils.convertToObjectID(siteID)});
    if(! result) {
      return false;
    }
    // Debug
    Logging.traceEnd('SiteStorage', 'deleteCompanySites', uniqueTimerID, { siteID });
    return true;
  }

}<|MERGE_RESOLUTION|>--- conflicted
+++ resolved
@@ -7,12 +7,7 @@
 import DatabaseUtils from './DatabaseUtils';
 import Logging from '../../utils/Logging';
 import Site from '../../entity/Site';
-<<<<<<< HEAD
-import Company from '../../types/Company';
 import SiteArea from '../../types/SiteArea';
-=======
-import SiteArea from '../../entity/SiteArea';
->>>>>>> edab15a2
 import User from '../../entity/User';
 import TSGlobal from '../../types/GlobalType';
 
@@ -23,55 +18,14 @@
   public static async getSite(tenantID, id): Promise<Site> {
     // Debug
     const uniqueTimerID = Logging.traceStart('SiteStorage', 'getSite');
-<<<<<<< HEAD
-
-    const sitesMDB = await SiteStorage.getSites(tenantID, {search: id}, 1, 0, null);
+
+    const sitesMDB = await SiteStorage.getSites(tenantID, {search: id, withAvailableChargers: true}, 1, 0, null);
     if (sitesMDB && sitesMDB.count > 0) {
       sitesMDB.result[0].setSiteAreas((sitesMDB.result[0] as any).siteAreas);
     }
     // Debug
     Logging.traceEnd('SiteStorage', 'getSite', uniqueTimerID, { id });
     return sitesMDB.result[0];
-=======
-    // Check Tenant
-    await Utils.checkTenant(tenantID);
-    // Create Aggregation
-    const aggregation = [];
-    // Filters
-    aggregation.push({
-      $match: {_id: Utils.convertToObjectID(id)}
-    });
-    // Add Created By / Last Changed By
-    DatabaseUtils.pushCreatedLastChangedInAggregation(tenantID, aggregation);
-
-    // Add SiteAreas
-    aggregation.push({
-      $lookup: {
-        from: DatabaseUtils.getCollectionName(tenantID, "siteareas"),
-        localField: "_id",
-        foreignField: "siteID",
-        as: "siteAreas"
-      }
-    });
-
-    // Read DB
-    const sitesMDB = await global.database.getCollection<any>(tenantID, 'sites')
-      .aggregate(aggregation, {allowDiskUse: true})
-      .toArray();
-    let site = null;
-    // Create
-    if (sitesMDB && sitesMDB.length > 0) {
-      // Create
-      site = new Site(tenantID, sitesMDB[0]);
-      // Set Site Areas
-      site.setSiteAreas(sitesMDB[0].siteAreas.map((siteArea) => {
-        return new SiteArea(tenantID, siteArea);
-      }));
-    }
-    // Debug
-    Logging.traceEnd('SiteStorage', 'getSite', uniqueTimerID, {id});
-    return site;
->>>>>>> edab15a2
   }
 
   static async getSiteImage(tenantID, id) {
@@ -537,19 +491,9 @@
     const uniqueTimerID = Logging.traceStart('SiteStorage', 'deleteSite');
     // Check Tenant
     await Utils.checkTenant(tenantID);
-<<<<<<< HEAD
 
     SiteAreaStorage.deleteSiteAreasFromSites(tenantID, [id]);
 
-=======
-    // Delete Site Areas
-    const siteAreas = await SiteAreaStorage.getSiteAreas(tenantID, {'siteID': id});
-    // Delete
-    for (const siteArea of siteAreas.result) {
-      //	Delete Site Area
-      await siteArea.delete();
-    }
->>>>>>> edab15a2
     // Delete Site
     await global.database.getCollection<any>(tenantID, 'sites')
       .findOneAndDelete({'_id': Utils.convertToObjectID(id)});
