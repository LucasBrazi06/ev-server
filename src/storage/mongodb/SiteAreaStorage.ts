--- conflicted
+++ resolved
@@ -7,15 +7,8 @@
 import Site from '../../entity/Site';
 import SiteArea from '../../types/SiteArea';
 import ChargingStation from '../../entity/ChargingStation';
-<<<<<<< HEAD
 import global from '../../types/GlobalType';
-=======
-import TSGlobal from '../../types/GlobalType';
 import DbParams from '../../types/database/DbParams';
-
-declare const global: TSGlobal;
->>>>>>> 4159fc52
-
 export default class SiteAreaStorage {
 
   public static async getSiteAreaImage(tenantID: string, id: string): Promise<{id: string; image: string}> {
@@ -63,26 +56,9 @@
     const uniqueTimerID = Logging.traceStart('SiteAreaStorage', 'saveSiteArea');
     // Check Tenant
     await Utils.checkTenant(tenantID);
-<<<<<<< HEAD
-
-    // Build Request
-    const siteAreaFilter: any = {};
-    if (siteAreaToSave.id) {
-      siteAreaFilter._id = Utils.convertToObjectID(siteAreaToSave.id);
-    } else {
-      siteAreaFilter._id = new ObjectID();
-    }
-
-    const mongoSiteArea: any = {
-      _id: siteAreaFilter._id,
-      createdBy: Utils.convertToObjectID(siteAreaToSave.createdBy.id?siteAreaToSave.createdBy.id:siteAreaToSave.createdBy.getID()), //TODO convert user properly
-      createdOn: siteAreaToSave.createdOn?siteAreaToSave.createdOn:new Date(),
-      
-=======
     // Set
     const siteAreaMDB: any = {
       _id: !siteAreaToSave.id ? new ObjectID() : Utils.convertToObjectID(siteAreaToSave.id),
->>>>>>> 4159fc52
       name: siteAreaToSave.name,
       accessControl: siteAreaToSave.accessControl,
       siteID: Utils.convertToObjectID(siteAreaToSave.siteID)
