--- conflicted
+++ resolved
@@ -52,20 +52,9 @@
     const collectionWatcher = await _evseDB.collection(name).watch(pipeline, options);
     // Change Handling
     collectionWatcher.on("change", (change) => {
-<<<<<<< HEAD
-      // Check for permitted operation
-      const action = this.getActionFromOperation(change.operationType);
-      // Notify
-      if (notifyWithID) {
-        notifyCallback(action, {
-          "id": change.documentKey._id.toString()
-        });
-      } else {
-        notifyCallback(action);
-=======
       if (change.documentKey._id) {
         // Check for permitted operation
-        let action = this.getActionFromOperation(change.operationType);
+        const action = this.getActionFromOperation(change.operationType);
         // Notify
         if (notifyWithID) {
           notifyCallback(action, {
@@ -74,7 +63,6 @@
         } else {
           notifyCallback(action);
         }
->>>>>>> 3a134dcb
       }
     });
     // Error Handling
@@ -179,29 +167,17 @@
     const configurationsWatcher = await _evseDB.collection("configurations").watch(pipeline, options);
     // Change Handling
     configurationsWatcher.on("change", (change) => {
-<<<<<<< HEAD
-      // Check for permitted operation
-      const action = this.getActionFromOperation(change.operationType);
-      // Notify
-      _centralRestServer.notifyChargingStation(action, {
-        "type": Constants.NOTIF_TYPE_CHARGING_STATION_CONFIGURATION,
-        "id": change.documentKey._id.toString()
-      });
-    });
-  }
-=======
       if (change.documentKey._id) {
         // Check for permitted operation
-        let action = this.getActionFromOperation(change.operationType);
+        const action = this.getActionFromOperation(change.operationType);
         // Notify
         _centralRestServer.notifyChargingStation(action, {
           "type": Constants.NOTIF_TYPE_CHARGING_STATION_CONFIGURATION,
           "id": change.documentKey._id.toString()
         });
       }
-		});
-	}
->>>>>>> 3a134dcb
+    });
+  }
 }
 
 module.exports = MongoDBStorageNotification;