import BackendError from '../../exception/BackendError';
import ChargingStation from '../../types/ChargingStation';
import Constants from '../../utils/Constants';
import DatabaseUtils from './DatabaseUtils';
import DbParams from '../../types/database/DbParams';
import global from '../../types/GlobalType';
import Logging from '../../utils/Logging';
import Tenant from '../../types/Tenant';
import Utils from '../../utils/Utils';
import Connector from '../../types/Connector';
import TenantStorage from './TenantStorage';
import { ObjectID } from 'bson';
import UtilsService from '../../server/rest/service/UtilsService';

export default class ChargingStationStorage {

  public static async getChargingStation(tenantID: string, id: string): Promise<ChargingStation> {
    // Debug
    const uniqueTimerID = Logging.traceStart('ChargingStationStorage', 'getChargingStation');
    // Query single Charging Station
    const chargingStationsMDB = await ChargingStationStorage.getChargingStations(tenantID, {
<<<<<<< HEAD
      search: id,
=======
      chargingStationID: id,
>>>>>>> 28328d69
      withSite: true
    }, Constants.DB_PARAMS_SINGLE_RECORD);
    // Debug
    Logging.traceEnd('ChargingStationStorage', 'getChargingStation', uniqueTimerID, { id });
    return chargingStationsMDB.result[0];
  }

<<<<<<< HEAD
  public static async getChargingStations(tenantID: string, params:
    {search?:string,siteAreaID?:string,withNoSiteArea?:boolean,siteIDs?:string[],withSite?:boolean,
      errorType?:'missingSettings'|'connectionBroken'|'connectorError'|'missingSiteArea'|'all',includeDeleted?:boolean},
    dbParams: DbParams, projectFields?: string[]): Promise<{count: number, result: ChargingStation[]}> {
=======
  public static async getChargingStations(tenantID: string,
    params: { search?: string; chargingStationID?: string; siteAreaID?: string; withNoSiteArea?: boolean; siteIDs?: string[]; withSite?: boolean;
      errorType?: ('missingSettings'|'connectionBroken'|'connectorError'|'missingSiteArea'|'all')[]; includeDeleted?: boolean; },
    dbParams: DbParams, projectFields?: string[]): Promise<{count: number; result: ChargingStation[]}> {
>>>>>>> 28328d69
    // Debug
    const uniqueTimerID = Logging.traceStart('ChargingStationStorage', 'getChargingStations');
    // Check Tenant
    await Utils.checkTenant(tenantID);
    // Check Limit
    dbParams.limit = Utils.checkRecordLimit(dbParams.limit);
    // Check Skip
    dbParams.skip = Utils.checkRecordSkip(dbParams.skip);
    // Create Aggregation
    let aggregation = [];
<<<<<<< HEAD
    let siteAreaJoin = [];
    let siteJoin = [];
=======
    const siteAreaJoin = [];
    const siteJoin = [];
>>>>>>> 28328d69
    // Set the filters
    const filters: any = {
      $and: [{
        $or: DatabaseUtils.getNotDeletedFilter()
      }]
    };
    // Include deleted charging stations if requested
    if (params.includeDeleted) {
      filters.$and[0].$or.push({
        'deleted': true
      });
    }
<<<<<<< HEAD
    // Search filters
    if (params.search) {
=======
    if (params.chargingStationID) {
      filters.$and.push({
        _id: params.chargingStationID
      });
    // Search filters
    } else if (params.search) {
>>>>>>> 28328d69
      // Build filter
      filters.$and.push({
        '$or': [
          { '_id': { $regex: params.search, $options: 'i' } },
          { 'chargePointModel': { $regex: params.search, $options: 'i' } },
          { 'chargePointVendor': { $regex: params.search, $options: 'i' } }
        ]
      });
    }
    // With no Site Area
    if (params.withNoSiteArea) {
      // Build filter
      filters.$and.push({
        'siteAreaID': null
      });
    } else {
      // Query by siteAreaID
      if (params.siteAreaID) {
        // Build filter
        filters.$and.push({
          'siteAreaID': Utils.convertToObjectID(params.siteAreaID)
        });
      }
      // Site Area
      DatabaseUtils.pushSiteAreaLookupInAggregation(
        { tenantID, aggregation: siteAreaJoin, localField: 'siteAreaID', foreignField: '_id',
          asField: 'siteArea', oneToOneCardinality: true, objectIDFields: ['createdBy', 'lastChangedBy'] });
    }
    // Check Site ID
    if (params.siteIDs && Array.isArray(params.siteIDs) && params.siteIDs.length > 0) {
      // If sites but no site area, no results can be found - return early.
<<<<<<< HEAD
      if(params.withNoSiteArea)
        return {count: 0, result: []};
=======
      if (params.withNoSiteArea) {
        return { count: 0, result: [] };
      }
>>>>>>> 28328d69
      // Build filter
      siteAreaJoin.push({ $match: {
        'siteArea.siteID': {
          // Still ObjectId because we need it for the site inclusion
<<<<<<< HEAD
          $in: params.siteIDs.map(id=>Utils.convertToObjectID(id))
        }
      }});
=======
          $in: params.siteIDs.map((id) => Utils.convertToObjectID(id))
        }
      } });
>>>>>>> 28328d69
    }
    if (params.withSite && !params.withNoSiteArea) {
      // Site
      DatabaseUtils.pushSiteLookupInAggregation(
        { tenantID, aggregation: siteJoin, localField: 'siteArea.siteID', foreignField: '_id',
<<<<<<< HEAD
          asField: 'siteArea.site', oneToOneCardinality: true});
=======
          asField: 'siteArea.site', oneToOneCardinality: true });
>>>>>>> 28328d69
      // Convert siteID back to string after having queried the site
      DatabaseUtils.convertObjectIDToString(siteJoin, 'siteArea.siteID', 'siteArea.siteID');
    }
    // Build facets meaning each different error scenario
<<<<<<< HEAD
    let facets: any = {$facet:{}};
    if (params.errorType && params.errorType !== 'all') {
      // Check allowed
      if (!Utils.tenantComponentActive(await TenantStorage.getTenant(tenantID), Constants.COMPONENTS.ORGANIZATION) && params.errorType === 'missingSiteArea') {
=======
    let facets: any = { $facet:{} };
    if (params.errorType && !params.errorType.includes('all')) {
      // Check allowed
      if (!Utils.tenantComponentActive(await TenantStorage.getTenant(tenantID), Constants.COMPONENTS.ORGANIZATION) && params.errorType.includes('missingSiteArea')) {
>>>>>>> 28328d69
        throw new BackendError(null, 'Organization is not active whereas filter is on missing site.',
          'ChargingStationStorage', 'getChargingStationsInError');
      }
      // Build facet only for one error type
      facets.$facet = {};
<<<<<<< HEAD
      facets.$facet[params.errorType] = ChargingStationStorage._buildChargerInErrorFacet(params.errorType);
    } else if(params.errorType && params.errorType === 'all') {
=======
      params.errorType.forEach((type) => {
        facets.$facet[type] = ChargingStationStorage._buildChargerInErrorFacet(type);
      });
    } else if (params.errorType && params.errorType.includes('all')) {
>>>>>>> 28328d69
      facets = {
        '$facet':
        {
          'missingSettings': ChargingStationStorage._buildChargerInErrorFacet('missingSettings'),
          'connectionBroken': ChargingStationStorage._buildChargerInErrorFacet('connectionBroken'),
          'connectorError': ChargingStationStorage._buildChargerInErrorFacet('connectorError'),
        }
      };
      if (Utils.tenantComponentActive(await TenantStorage.getTenant(tenantID), Constants.COMPONENTS.ORGANIZATION)) {
        // Add facet for missing Site Area ID
        facets.$facet.missingSiteArea = ChargingStationStorage._buildChargerInErrorFacet('missingSiteArea');
      }
    }
    // Merge in each facet the join for sitearea and siteareaid
    const project = [];
    for (const facet in facets.$facet) {
      if (siteAreaJoin.length > 0) {
        facets.$facet[facet] = [...facets.$facet[facet], ...siteAreaJoin];
      }
      if (siteJoin.length > 0) {
        facets.$facet[facet] = [...facets.$facet[facet], ...siteJoin];
        // Filters
        facets.$facet[facet].push({
          $match: filters
        });
      }
      project.push(`$${facet}`);
    }
<<<<<<< HEAD
    if(params.errorType) {
=======
    if (params.errorType) {
>>>>>>> 28328d69
      aggregation.push(facets);
      // Manipulate the results to convert it to an array of document on root level
      aggregation.push({ $project: { 'allItems': { $concatArrays: project } } });
      aggregation.push({ $unwind: { 'path': '$allItems' } });
      aggregation.push({ $replaceRoot: { newRoot: '$allItems' } });
      // Add a unique identifier as we may have the same charger several time
      aggregation.push({ $addFields: { 'uniqueId': { $concat: ['$_id', '#', '$errorCode'] } } });
    } else {
<<<<<<< HEAD
      aggregation = aggregation.concat([{$match: filters}]).concat(siteAreaJoin).concat(siteJoin);
=======
      aggregation = aggregation.concat([{ $match: filters }]).concat(siteAreaJoin).concat(siteJoin);
>>>>>>> 28328d69
    }
    // Limit records?
    if (!dbParams.onlyRecordCount) {
      // Always limit the nbr of record to avoid perfs issues
      aggregation.push({ $limit: Constants.DB_RECORD_COUNT_CEIL });
    }
    // Count Records
    const chargingStationsCountMDB = await global.database.getCollection<any>(tenantID, 'chargingstations')
      .aggregate([...aggregation, { $count: 'count' }])
      .toArray();
    // Check if only the total count is requested
    if (dbParams.onlyRecordCount) {
      // Return only the count
      return {
        count: (chargingStationsCountMDB.length > 0 ? chargingStationsCountMDB[0].count : 0),
        result: []
      };
    }
    // Remove the limit
    aggregation.pop();
    // Add Created By / Last Changed By
    DatabaseUtils.pushCreatedLastChangedInAggregation(tenantID, aggregation);
    // Change ID
    DatabaseUtils.renameDatabaseID(aggregation);
    // Sort
    if (dbParams.sort) {
      // Sort
      aggregation.push({
        $sort: dbParams.sort
      });
    } else {
      // Default
      aggregation.push({
        $sort: {
          id: 1
        }
      });
    }
    // Skip
    aggregation.push({
      $skip: dbParams.skip
    });
    // Limit
    aggregation.push({
      $limit: dbParams.limit
    });
    // Project
    DatabaseUtils.projectFields(aggregation, projectFields);
    // Read DB
    const chargingStationsFacetMDB = await global.database.getCollection<ChargingStation>(tenantID, 'chargingstations')
      .aggregate(aggregation, {
        collation: {
          locale: Constants.DEFAULT_LOCALE,
          strength: 2
        }
      })
      .toArray();
<<<<<<< HEAD
    if(chargingStationsCountMDB.length > 0) {
      for(let chargingStation of chargingStationsFacetMDB) {
        // Add clean connectors in case of corrupted DB
        if(! chargingStation.connectors) {
          chargingStation.connectors = [];
        // Clean broken connectors
        }else{
          let cleanedConnectors = [];
          for(const connector of chargingStation.connectors) {
            if(connector) {
              cleanedConnectors.push(connector);
            }
          }
          //TODO Clean them a bit more?
=======
    if (chargingStationsCountMDB.length > 0) {
      for (const chargingStation of chargingStationsFacetMDB) {
        // Add clean connectors in case of corrupted DB
        if (!chargingStation.connectors) {
          chargingStation.connectors = [];
        // Clean broken connectors
        } else {
          const cleanedConnectors = [];
          for (const connector of chargingStation.connectors) {
            if (connector) {
              cleanedConnectors.push(connector);
            }
          }
          // TODO Clean them a bit more?
>>>>>>> 28328d69
          chargingStation.connectors = cleanedConnectors;
        }
        // Add Inactive flag
        chargingStation.inactive = DatabaseUtils.chargingStationIsInactive(chargingStation);
      }
    }
    // Debug
    Logging.traceEnd('ChargingStationStorage', 'getChargingStations', uniqueTimerID);
    // Ok
    return {
      count: (chargingStationsCountMDB.length > 0 ?
        (chargingStationsCountMDB[0].count === Constants.DB_RECORD_COUNT_CEIL ? -1 : chargingStationsCountMDB[0].count) : 0),
      result: chargingStationsFacetMDB
    };
  }

<<<<<<< HEAD
  private static _buildChargerInErrorFacet(errorType:'missingSettings'|'connectionBroken'|'connectorError'|'missingSiteArea') {
    switch (errorType) {
      case 'missingSettings':
        return [{
          $match: {
            $or: [
              { 'maximumPower': { $exists: false } }, { 'maximumPower': { $lte: 0 } }, { 'maximumPower': null },
              { 'chargePointModel': { $exists: false } }, { 'chargePointModel': { $eq: '' } },
              { 'chargePointVendor': { $exists: false } }, { 'chargePointVendor': { $eq: '' } },
              { 'numberOfConnectedPhase': { $exists: false } }, { 'numberOfConnectedPhase': null }, { 'numberOfConnectedPhase': { $nin: [0, 1, 3] } },
              { 'powerLimitUnit': { $exists: false } }, { 'powerLimitUnit': null }, { 'powerLimitUnit': { $nin: ['A', 'W'] } },
              { 'chargingStationURL': { $exists: false } }, { 'chargingStationURL': null }, { 'chargingStationURL': { $eq: '' } },
              { 'cannotChargeInParallel': { $exists: false } }, { 'cannotChargeInParallel': null },
              { 'connectors.type': { $exists: false } }, { 'connectors.type': null }, { 'connectors.type': { $eq: '' } },
              { 'connectors.power': { $exists: false } }, { 'connectors.power': null }, { 'connectors.power': { $lte: 0 } }
            ]
          }
        },
        { $addFields: { 'errorCode': 'missingSettings' } }
        ];
      case 'connectionBroken': {
        const inactiveDate = new Date(new Date().getTime() - 3 * 60 * 1000);
        return [
          { $match: { 'lastHeartBeat': { $lte: inactiveDate } } },
          { $addFields: { 'errorCode': 'connectionBroken' } }
        ];
      }
      case 'connectorError':
        return [
          { $match: { $or: [{ 'connectors.errorCode': { $ne: 'NoError' } }, { 'connectors.status': { $eq: 'Faulted' } }] } },
          { $addFields: { 'errorCode': 'connectorError' } }
        ];
      case 'missingSiteArea':
        return [
          { $match: { $or: [{ 'siteAreaID': { $exists: false } }, { 'siteAreaID': null }] } },
          { $addFields: { 'errorCode': 'missingSiteArea' } }
        ];
      default:
        return [];
    }
  }

=======
>>>>>>> 28328d69
  public static async saveChargingStation(tenantID: string, chargingStationToSave: Partial<ChargingStation>): Promise<string> {
    // Debug
    const uniqueTimerID = Logging.traceStart('ChargingStationStorage', 'saveChargingStation');
    // Check Tenant
    await Utils.checkTenant(tenantID);
    // Check if ID is provided
    UtilsService.assertIdIsProvided(chargingStationToSave.id, 'ChargingStationStorage', 'saveChargingStation', null);
    // Build Request
    const chargingStationFilter = {
      _id: chargingStationToSave.id
    };
    // Properties to save
<<<<<<< HEAD
    const chargingStationMDB = {
      ...chargingStationToSave,
      _id: chargingStationToSave.id,
      createdBy: chargingStationToSave.createdBy ? chargingStationToSave.createdBy.id : null,
      lastChangedBy: chargingStationToSave.lastChangedBy ? chargingStationToSave.lastChangedBy : null,
      siteAreaID: chargingStationToSave.siteArea ? Utils.convertToObjectID(chargingStationToSave.siteArea.id) :
        ( chargingStationToSave.siteAreaID ? Utils.convertToObjectID(chargingStationToSave.siteAreaID) : null )
    };
    // Clean up mongo request
    delete chargingStationMDB.id;
    delete chargingStationMDB.siteArea;
    delete chargingStationMDB.client;
    if(!chargingStationMDB.connectors) {
      chargingStationMDB.connectors = [];
    }
    // Add Created/LastChanged By
    DatabaseUtils.addLastChangedCreatedProps(chargingStationMDB, chargingStationMDB);
=======
    let chargingStationMDB = { // DO *_NOT_* CHANGE TO "const" !!!!!!!
      _id: chargingStationToSave.id,
      siteAreaID: Utils.convertToObjectID(chargingStationToSave.siteAreaID),
      chargePointSerialNumber: chargingStationToSave.chargePointSerialNumber,
      chargePointModel: chargingStationToSave.chargePointModel,
      chargeBoxSerialNumber: chargingStationToSave.chargeBoxSerialNumber,
      chargePointVendor: chargingStationToSave.chargePointVendor,
      iccid: chargingStationToSave.iccid,
      imsi: chargingStationToSave.imsi,
      meterType: chargingStationToSave.meterType,
      firmwareVersion: chargingStationToSave.firmwareVersion,
      meterSerialNumber: chargingStationToSave.meterSerialNumber,
      endpoint: chargingStationToSave.endpoint,
      ocppVersion: chargingStationToSave.ocppVersion,
      ocppProtocol: chargingStationToSave.ocppProtocol,
      cfApplicationIDAndInstanceIndex: chargingStationToSave.cfApplicationIDAndInstanceIndex,
      lastHeartBeat: chargingStationToSave.lastHeartBeat,
      deleted: chargingStationToSave.deleted,
      inactive: chargingStationToSave.inactive,
      lastReboot: chargingStationToSave.lastReboot,
      chargingStationURL: chargingStationToSave.chargingStationURL,
      numberOfConnectedPhase: chargingStationToSave.numberOfConnectedPhase,
      maximumPower: chargingStationToSave.maximumPower,
      cannotChargeInParallel: chargingStationToSave.cannotChargeInParallel,
      powerLimitUnit: chargingStationToSave.powerLimitUnit,
      latitude: chargingStationToSave.latitude,
      longitude: chargingStationToSave.longitude,
      connectors: chargingStationToSave.connectors,
      currentIPAddress: chargingStationToSave.currentIPAddress
    };
    if (!chargingStationMDB.connectors) {
      chargingStationMDB.connectors = [];
    }
    // Add Created/LastChanged By
    DatabaseUtils.addLastChangedCreatedProps(chargingStationMDB, chargingStationToSave);
>>>>>>> 28328d69
    // Modify and return the modified document
    const result = await global.database.getCollection<any>(tenantID, 'chargingstations').findOneAndUpdate(
      chargingStationFilter,
      { $set: chargingStationMDB },
      { upsert: true });
    if (!result.ok) {
      throw new BackendError(
        Constants.CENTRAL_SERVER,
        'Couldn\'t update ChargingStation',
        'ChargingStationStorage', 'saveChargingStation');
    }
    // Debug
    Logging.traceEnd('ChargingStationStorage', 'saveChargingStation', uniqueTimerID);
    return chargingStationMDB._id;
  }

  public static async saveChargingStationConnector(tenantID: string, chargingStation: ChargingStation, connector: Connector): Promise<void> {
    // Debug
    const uniqueTimerID = Logging.traceStart('ChargingStationStorage', 'saveChargingStationConnector');
    // Check Tenant
    await Utils.checkTenant(tenantID);
    const updatedFields: any = {};
    updatedFields['connectors.' + (connector.connectorId - 1)] = connector;
    // Update model
    chargingStation.connectors[connector.connectorId - 1] = connector;
    // Modify and return the modified document
    const result = await global.database.getCollection<any>(tenantID, 'chargingstations').findOneAndUpdate(
      { '_id': chargingStation.id },
      { $set: updatedFields },
      { upsert: true });
    if (!result.ok) {
      throw new BackendError(
        Constants.CENTRAL_SERVER,
        'Couldn\'t update ChargingStation connector',
        'ChargingStationStorage', 'saveChargingStationConnector');
    }
    // Debug
    Logging.traceEnd('ChargingStationStorage', 'saveChargingStationConnector', uniqueTimerID);
  }

<<<<<<< HEAD
  // TODO: Could be removed and just handled in saveChargingStation (the update), potentially.
=======
>>>>>>> 28328d69
  public static async saveChargingStationHeartBeat(tenantID: string, chargingStation: ChargingStation): Promise<void> {
    // Debug
    const uniqueTimerID = Logging.traceStart('ChargingStationStorage', 'saveChargingStationHeartBeat');
    // Check Tenant
    await Utils.checkTenant(tenantID);
    const updatedFields: any = {};
    updatedFields['lastHeartBeat'] = Utils.convertToDate(chargingStation.lastHeartBeat);
    // Modify and return the modified document
    const result = await global.database.getCollection<any>(tenantID, 'chargingstations').findOneAndUpdate(
      { '_id': chargingStation.id },
      { $set: updatedFields },
      { upsert: true });
    if (!result.ok) {
      throw new BackendError(
        Constants.CENTRAL_SERVER,
        'Couldn\'t update ChargingStation heartbeat',
        'ChargingStationStorage', 'saveChargingStationHeartBeat');
<<<<<<< HEAD
      }
=======
    }
>>>>>>> 28328d69
    // Debug
    Logging.traceEnd('ChargingStationStorage', 'saveChargingStationHeartBeat', uniqueTimerID);
  }

  public static async deleteChargingStation(tenantID: string, id: string): Promise<void> {
    // Debug
    const uniqueTimerID = Logging.traceStart('ChargingStationStorage', 'deleteChargingStation');
    // Check Tenant
    await Utils.checkTenant(tenantID);
    // Delete Configuration
    await global.database.getCollection<any>(tenantID, 'configurations')
      .findOneAndDelete({ '_id': id });
    // Delete Charger
    await global.database.getCollection<any>(tenantID, 'chargingstations')
      .findOneAndDelete({ '_id': id });
    // Keep the rest (bootnotif, authorize...)
    // Debug
    Logging.traceEnd('ChargingStationStorage', 'deleteChargingStation', uniqueTimerID);
  }

  public static async getConfigurationParamValue(tenantID: string, chargeBoxID: string, paramName: string) {
    // Debug
    const uniqueTimerID = Logging.traceStart('ChargingStationStorage', 'getConfigurationParamValue');
    // Check Tenant
    await Utils.checkTenant(tenantID);
    // Get the config
    const configuration = await ChargingStationStorage.getConfiguration(tenantID, chargeBoxID);
    let value = null;
    if (configuration) {
      // Get the value
      configuration.configuration.every((param) => {
        // Check
        if (param.key === paramName) {
          // Found!
          value = param.value;
          // Break
          return false;
        }
        // Continue
        return true;
      });
    }
    // Debug
    Logging.traceEnd('ChargingStationStorage', 'getConfigurationParamValue', uniqueTimerID);
    return value;
  }

<<<<<<< HEAD
  public static async getConfiguration(tenantID: string, chargeBoxID: string): Promise<{id: string, timestamp: Date, configuration: any}> {
=======
  public static async getConfiguration(tenantID: string, chargeBoxID: string): Promise<{id: string; timestamp: Date; configuration: any}> {
>>>>>>> 28328d69
    // Debug
    const uniqueTimerID = Logging.traceStart('ChargingStationStorage', 'getConfiguration');
    // Check Tenant
    await Utils.checkTenant(tenantID);
    // Read DB
    const configurationsMDB = await global.database.getCollection<any>(tenantID, 'configurations')
      .findOne({
        '_id': chargeBoxID
      });
    // Found?
    let configuration = null;
    if (configurationsMDB && configurationsMDB.length > 0) {
      // Set values
      configuration = {
        id: configurationsMDB._id.toHexString(),
        timestamp: Utils.convertToDate(configurationsMDB.timestamp),
        configuration: configurationsMDB.configuration
      };
    }
    // Debug
    Logging.traceEnd('ChargingStationStorage', 'getConfiguration', uniqueTimerID);
    return configuration;
  }

  public static async removeChargingStationsFromSiteArea(tenantID: string, siteAreaID: string, chargingStationIDs: string[]): Promise<void> {
    // Debug
    const uniqueTimerID = Logging.traceStart('ChargingStationStorage', 'removeChargingStationsFromSiteArea');
    // Check Tenant
    await Utils.checkTenant(tenantID);
    // Site provided?
    if (siteAreaID) {
      // At least one ChargingStation
      if (chargingStationIDs && chargingStationIDs.length > 0) {
        // Update all chargers
        await global.database.getCollection<any>(tenantID, 'chargingstations').updateMany({
          $and: [
            { '_id': { $in: chargingStationIDs } },
            { 'siteAreaID': Utils.convertToObjectID(siteAreaID) }
          ]
        }, {
          $set: { siteAreaID: null }
        }, {
          upsert: false
        });
      }
    }
    // Debug
    Logging.traceEnd('ChargingStationStorage', 'removeChargingStationsFromSiteArea', uniqueTimerID, {
      siteAreaID,
      chargingStationIDs
    });
  }

  public static async addChargingStationsToSiteArea(tenantID: string, siteAreaID: string, chargingStationIDs: string[]): Promise<void> {
    // Debug
    const uniqueTimerID = Logging.traceStart('ChargingStationStorage', 'addChargingStationsToSiteArea');
    // Check Tenant
    await Utils.checkTenant(tenantID);
    // Site provided?
    if (siteAreaID) {
      // At least one ChargingStation
      if (chargingStationIDs && chargingStationIDs.length > 0) {
        // Update all chargers
        await global.database.getCollection<any>(tenantID, 'chargingstations').updateMany({
          $and: [
            { '_id': { $in: chargingStationIDs } },
            { 'siteAreaID': null }
          ]
        }, {
          $set: { siteAreaID: Utils.convertToObjectID(siteAreaID) }
        }, {
          upsert: false
        });
      }
    }
    // Debug
    Logging.traceEnd('ChargingStationStorage', 'addChargingStationsToSiteArea', uniqueTimerID, {
      siteAreaID,
      chargingStationIDs
    });
  }

  private static _buildChargerInErrorFacet(errorType: 'missingSettings'|'connectionBroken'|'connectorError'|'missingSiteArea'|'all') {
    switch (errorType) {
      case 'all': return [];
      case 'missingSettings':
        return [{
          $match: {
            $or: [
              { 'maximumPower': { $exists: false } }, { 'maximumPower': { $lte: 0 } }, { 'maximumPower': null },
              { 'chargePointModel': { $exists: false } }, { 'chargePointModel': { $eq: '' } },
              { 'chargePointVendor': { $exists: false } }, { 'chargePointVendor': { $eq: '' } },
              { 'numberOfConnectedPhase': { $exists: false } }, { 'numberOfConnectedPhase': null }, { 'numberOfConnectedPhase': { $nin: [0, 1, 3] } },
              { 'powerLimitUnit': { $exists: false } }, { 'powerLimitUnit': null }, { 'powerLimitUnit': { $nin: ['A', 'W'] } },
              { 'chargingStationURL': { $exists: false } }, { 'chargingStationURL': null }, { 'chargingStationURL': { $eq: '' } },
              { 'cannotChargeInParallel': { $exists: false } }, { 'cannotChargeInParallel': null },
              { 'connectors.type': { $exists: false } }, { 'connectors.type': null }, { 'connectors.type': { $eq: '' } },
              { 'connectors.power': { $exists: false } }, { 'connectors.power': null }, { 'connectors.power': { $lte: 0 } }
            ]
          }
        },
        { $addFields: { 'errorCode': 'missingSettings' } }
        ];
      case 'connectionBroken': {
        const inactiveDate = new Date(new Date().getTime() - 3 * 60 * 1000);
        return [
          { $match: { 'lastHeartBeat': { $lte: inactiveDate } } },
          { $addFields: { 'errorCode': 'connectionBroken' } }
        ];
      }
      case 'connectorError':
        return [
          { $match: { $or: [{ 'connectors.errorCode': { $ne: 'NoError' } }, { 'connectors.status': { $eq: 'Faulted' } }] } },
          { $addFields: { 'errorCode': 'connectorError' } }
        ];
      case 'missingSiteArea':
        return [
          { $match: { $or: [{ 'siteAreaID': { $exists: false } }, { 'siteAreaID': null }] } },
          { $addFields: { 'errorCode': 'missingSiteArea' } }
        ];
      default:
        return [];
    }
  }
}<|MERGE_RESOLUTION|>--- conflicted
+++ resolved
@@ -19,11 +19,7 @@
     const uniqueTimerID = Logging.traceStart('ChargingStationStorage', 'getChargingStation');
     // Query single Charging Station
     const chargingStationsMDB = await ChargingStationStorage.getChargingStations(tenantID, {
-<<<<<<< HEAD
-      search: id,
-=======
       chargingStationID: id,
->>>>>>> 28328d69
       withSite: true
     }, Constants.DB_PARAMS_SINGLE_RECORD);
     // Debug
@@ -31,17 +27,10 @@
     return chargingStationsMDB.result[0];
   }
 
-<<<<<<< HEAD
-  public static async getChargingStations(tenantID: string, params:
-    {search?:string,siteAreaID?:string,withNoSiteArea?:boolean,siteIDs?:string[],withSite?:boolean,
-      errorType?:'missingSettings'|'connectionBroken'|'connectorError'|'missingSiteArea'|'all',includeDeleted?:boolean},
-    dbParams: DbParams, projectFields?: string[]): Promise<{count: number, result: ChargingStation[]}> {
-=======
   public static async getChargingStations(tenantID: string,
     params: { search?: string; chargingStationID?: string; siteAreaID?: string; withNoSiteArea?: boolean; siteIDs?: string[]; withSite?: boolean;
       errorType?: ('missingSettings'|'connectionBroken'|'connectorError'|'missingSiteArea'|'all')[]; includeDeleted?: boolean; },
     dbParams: DbParams, projectFields?: string[]): Promise<{count: number; result: ChargingStation[]}> {
->>>>>>> 28328d69
     // Debug
     const uniqueTimerID = Logging.traceStart('ChargingStationStorage', 'getChargingStations');
     // Check Tenant
@@ -52,13 +41,8 @@
     dbParams.skip = Utils.checkRecordSkip(dbParams.skip);
     // Create Aggregation
     let aggregation = [];
-<<<<<<< HEAD
-    let siteAreaJoin = [];
-    let siteJoin = [];
-=======
     const siteAreaJoin = [];
     const siteJoin = [];
->>>>>>> 28328d69
     // Set the filters
     const filters: any = {
       $and: [{
@@ -71,17 +55,12 @@
         'deleted': true
       });
     }
-<<<<<<< HEAD
-    // Search filters
-    if (params.search) {
-=======
     if (params.chargingStationID) {
       filters.$and.push({
         _id: params.chargingStationID
       });
     // Search filters
     } else if (params.search) {
->>>>>>> 28328d69
       // Build filter
       filters.$and.push({
         '$or': [
@@ -113,66 +92,39 @@
     // Check Site ID
     if (params.siteIDs && Array.isArray(params.siteIDs) && params.siteIDs.length > 0) {
       // If sites but no site area, no results can be found - return early.
-<<<<<<< HEAD
-      if(params.withNoSiteArea)
-        return {count: 0, result: []};
-=======
       if (params.withNoSiteArea) {
         return { count: 0, result: [] };
       }
->>>>>>> 28328d69
       // Build filter
       siteAreaJoin.push({ $match: {
         'siteArea.siteID': {
           // Still ObjectId because we need it for the site inclusion
-<<<<<<< HEAD
-          $in: params.siteIDs.map(id=>Utils.convertToObjectID(id))
-        }
-      }});
-=======
           $in: params.siteIDs.map((id) => Utils.convertToObjectID(id))
         }
       } });
->>>>>>> 28328d69
     }
     if (params.withSite && !params.withNoSiteArea) {
       // Site
       DatabaseUtils.pushSiteLookupInAggregation(
         { tenantID, aggregation: siteJoin, localField: 'siteArea.siteID', foreignField: '_id',
-<<<<<<< HEAD
-          asField: 'siteArea.site', oneToOneCardinality: true});
-=======
           asField: 'siteArea.site', oneToOneCardinality: true });
->>>>>>> 28328d69
       // Convert siteID back to string after having queried the site
       DatabaseUtils.convertObjectIDToString(siteJoin, 'siteArea.siteID', 'siteArea.siteID');
     }
     // Build facets meaning each different error scenario
-<<<<<<< HEAD
-    let facets: any = {$facet:{}};
-    if (params.errorType && params.errorType !== 'all') {
-      // Check allowed
-      if (!Utils.tenantComponentActive(await TenantStorage.getTenant(tenantID), Constants.COMPONENTS.ORGANIZATION) && params.errorType === 'missingSiteArea') {
-=======
     let facets: any = { $facet:{} };
     if (params.errorType && !params.errorType.includes('all')) {
       // Check allowed
       if (!Utils.tenantComponentActive(await TenantStorage.getTenant(tenantID), Constants.COMPONENTS.ORGANIZATION) && params.errorType.includes('missingSiteArea')) {
->>>>>>> 28328d69
         throw new BackendError(null, 'Organization is not active whereas filter is on missing site.',
           'ChargingStationStorage', 'getChargingStationsInError');
       }
       // Build facet only for one error type
       facets.$facet = {};
-<<<<<<< HEAD
-      facets.$facet[params.errorType] = ChargingStationStorage._buildChargerInErrorFacet(params.errorType);
-    } else if(params.errorType && params.errorType === 'all') {
-=======
       params.errorType.forEach((type) => {
         facets.$facet[type] = ChargingStationStorage._buildChargerInErrorFacet(type);
       });
     } else if (params.errorType && params.errorType.includes('all')) {
->>>>>>> 28328d69
       facets = {
         '$facet':
         {
@@ -201,11 +153,7 @@
       }
       project.push(`$${facet}`);
     }
-<<<<<<< HEAD
-    if(params.errorType) {
-=======
     if (params.errorType) {
->>>>>>> 28328d69
       aggregation.push(facets);
       // Manipulate the results to convert it to an array of document on root level
       aggregation.push({ $project: { 'allItems': { $concatArrays: project } } });
@@ -214,11 +162,7 @@
       // Add a unique identifier as we may have the same charger several time
       aggregation.push({ $addFields: { 'uniqueId': { $concat: ['$_id', '#', '$errorCode'] } } });
     } else {
-<<<<<<< HEAD
-      aggregation = aggregation.concat([{$match: filters}]).concat(siteAreaJoin).concat(siteJoin);
-=======
       aggregation = aggregation.concat([{ $match: filters }]).concat(siteAreaJoin).concat(siteJoin);
->>>>>>> 28328d69
     }
     // Limit records?
     if (!dbParams.onlyRecordCount) {
@@ -276,22 +220,6 @@
         }
       })
       .toArray();
-<<<<<<< HEAD
-    if(chargingStationsCountMDB.length > 0) {
-      for(let chargingStation of chargingStationsFacetMDB) {
-        // Add clean connectors in case of corrupted DB
-        if(! chargingStation.connectors) {
-          chargingStation.connectors = [];
-        // Clean broken connectors
-        }else{
-          let cleanedConnectors = [];
-          for(const connector of chargingStation.connectors) {
-            if(connector) {
-              cleanedConnectors.push(connector);
-            }
-          }
-          //TODO Clean them a bit more?
-=======
     if (chargingStationsCountMDB.length > 0) {
       for (const chargingStation of chargingStationsFacetMDB) {
         // Add clean connectors in case of corrupted DB
@@ -306,7 +234,6 @@
             }
           }
           // TODO Clean them a bit more?
->>>>>>> 28328d69
           chargingStation.connectors = cleanedConnectors;
         }
         // Add Inactive flag
@@ -323,51 +250,6 @@
     };
   }
 
-<<<<<<< HEAD
-  private static _buildChargerInErrorFacet(errorType:'missingSettings'|'connectionBroken'|'connectorError'|'missingSiteArea') {
-    switch (errorType) {
-      case 'missingSettings':
-        return [{
-          $match: {
-            $or: [
-              { 'maximumPower': { $exists: false } }, { 'maximumPower': { $lte: 0 } }, { 'maximumPower': null },
-              { 'chargePointModel': { $exists: false } }, { 'chargePointModel': { $eq: '' } },
-              { 'chargePointVendor': { $exists: false } }, { 'chargePointVendor': { $eq: '' } },
-              { 'numberOfConnectedPhase': { $exists: false } }, { 'numberOfConnectedPhase': null }, { 'numberOfConnectedPhase': { $nin: [0, 1, 3] } },
-              { 'powerLimitUnit': { $exists: false } }, { 'powerLimitUnit': null }, { 'powerLimitUnit': { $nin: ['A', 'W'] } },
-              { 'chargingStationURL': { $exists: false } }, { 'chargingStationURL': null }, { 'chargingStationURL': { $eq: '' } },
-              { 'cannotChargeInParallel': { $exists: false } }, { 'cannotChargeInParallel': null },
-              { 'connectors.type': { $exists: false } }, { 'connectors.type': null }, { 'connectors.type': { $eq: '' } },
-              { 'connectors.power': { $exists: false } }, { 'connectors.power': null }, { 'connectors.power': { $lte: 0 } }
-            ]
-          }
-        },
-        { $addFields: { 'errorCode': 'missingSettings' } }
-        ];
-      case 'connectionBroken': {
-        const inactiveDate = new Date(new Date().getTime() - 3 * 60 * 1000);
-        return [
-          { $match: { 'lastHeartBeat': { $lte: inactiveDate } } },
-          { $addFields: { 'errorCode': 'connectionBroken' } }
-        ];
-      }
-      case 'connectorError':
-        return [
-          { $match: { $or: [{ 'connectors.errorCode': { $ne: 'NoError' } }, { 'connectors.status': { $eq: 'Faulted' } }] } },
-          { $addFields: { 'errorCode': 'connectorError' } }
-        ];
-      case 'missingSiteArea':
-        return [
-          { $match: { $or: [{ 'siteAreaID': { $exists: false } }, { 'siteAreaID': null }] } },
-          { $addFields: { 'errorCode': 'missingSiteArea' } }
-        ];
-      default:
-        return [];
-    }
-  }
-
-=======
->>>>>>> 28328d69
   public static async saveChargingStation(tenantID: string, chargingStationToSave: Partial<ChargingStation>): Promise<string> {
     // Debug
     const uniqueTimerID = Logging.traceStart('ChargingStationStorage', 'saveChargingStation');
@@ -380,25 +262,6 @@
       _id: chargingStationToSave.id
     };
     // Properties to save
-<<<<<<< HEAD
-    const chargingStationMDB = {
-      ...chargingStationToSave,
-      _id: chargingStationToSave.id,
-      createdBy: chargingStationToSave.createdBy ? chargingStationToSave.createdBy.id : null,
-      lastChangedBy: chargingStationToSave.lastChangedBy ? chargingStationToSave.lastChangedBy : null,
-      siteAreaID: chargingStationToSave.siteArea ? Utils.convertToObjectID(chargingStationToSave.siteArea.id) :
-        ( chargingStationToSave.siteAreaID ? Utils.convertToObjectID(chargingStationToSave.siteAreaID) : null )
-    };
-    // Clean up mongo request
-    delete chargingStationMDB.id;
-    delete chargingStationMDB.siteArea;
-    delete chargingStationMDB.client;
-    if(!chargingStationMDB.connectors) {
-      chargingStationMDB.connectors = [];
-    }
-    // Add Created/LastChanged By
-    DatabaseUtils.addLastChangedCreatedProps(chargingStationMDB, chargingStationMDB);
-=======
     let chargingStationMDB = { // DO *_NOT_* CHANGE TO "const" !!!!!!!
       _id: chargingStationToSave.id,
       siteAreaID: Utils.convertToObjectID(chargingStationToSave.siteAreaID),
@@ -434,7 +297,6 @@
     }
     // Add Created/LastChanged By
     DatabaseUtils.addLastChangedCreatedProps(chargingStationMDB, chargingStationToSave);
->>>>>>> 28328d69
     // Modify and return the modified document
     const result = await global.database.getCollection<any>(tenantID, 'chargingstations').findOneAndUpdate(
       chargingStationFilter,
@@ -475,10 +337,6 @@
     Logging.traceEnd('ChargingStationStorage', 'saveChargingStationConnector', uniqueTimerID);
   }
 
-<<<<<<< HEAD
-  // TODO: Could be removed and just handled in saveChargingStation (the update), potentially.
-=======
->>>>>>> 28328d69
   public static async saveChargingStationHeartBeat(tenantID: string, chargingStation: ChargingStation): Promise<void> {
     // Debug
     const uniqueTimerID = Logging.traceStart('ChargingStationStorage', 'saveChargingStationHeartBeat');
@@ -496,11 +354,7 @@
         Constants.CENTRAL_SERVER,
         'Couldn\'t update ChargingStation heartbeat',
         'ChargingStationStorage', 'saveChargingStationHeartBeat');
-<<<<<<< HEAD
-      }
-=======
-    }
->>>>>>> 28328d69
+    }
     // Debug
     Logging.traceEnd('ChargingStationStorage', 'saveChargingStationHeartBeat', uniqueTimerID);
   }
@@ -548,11 +402,7 @@
     return value;
   }
 
-<<<<<<< HEAD
-  public static async getConfiguration(tenantID: string, chargeBoxID: string): Promise<{id: string, timestamp: Date, configuration: any}> {
-=======
   public static async getConfiguration(tenantID: string, chargeBoxID: string): Promise<{id: string; timestamp: Date; configuration: any}> {
->>>>>>> 28328d69
     // Debug
     const uniqueTimerID = Logging.traceStart('ChargingStationStorage', 'getConfiguration');
     // Check Tenant
