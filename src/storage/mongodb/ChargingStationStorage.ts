--- conflicted
+++ resolved
@@ -241,11 +241,7 @@
   }
 
   public static async getChargingStationsInError(tenantID: string,
-<<<<<<< HEAD
-    params: { search?: string; siteID?: string[]; siteAreaID: string[]; errorType?: string[]; },
-=======
     params: { search?: string; siteIDs?: string[]; siteAreaID: string[]; errorType?: string[] },
->>>>>>> 0b711dc2
     dbParams: DbParams): Promise<{count: number; result: ChargingStation[]}> {
     // Debug
     const uniqueTimerID = Logging.traceStart('ChargingStationStorage', 'getChargingStations');
@@ -258,17 +254,7 @@
     // Create Aggregation
     const pipeline = [];
     // Set the filters
-<<<<<<< HEAD
-    const match: any = { '$and': [{ '$or': DatabaseUtils.getNotDeletedFilter() }]};
-    if (params.siteAreaID && Array.isArray(params.siteAreaID) && params.siteAreaID.length > 0) {
-      // Build filter
-      match.$and.push({
-        'siteAreaID': { $in: params.siteAreaID.map((id) => Utils.convertToObjectID(id)) }
-      });
-    }
-=======
     const match: any = { '$and': [{ '$or': DatabaseUtils.getNotDeletedFilter() }] };
->>>>>>> 0b711dc2
     // Search filters
     if (params.search) {
       // Build filter
@@ -280,29 +266,20 @@
         ]
       });
     }
-<<<<<<< HEAD
-=======
     if (params.siteAreaID && Array.isArray(params.siteAreaID) && params.siteAreaID.length > 0) {
       // Build filter
       match.$and.push({
         'siteAreaID': { $in: params.siteAreaID.map((id) => Utils.convertToObjectID(id)) }
       });
     }
->>>>>>> 0b711dc2
     pipeline.push({ $match: match });
     // Build lookups to fetch sites from chargers
     pipeline.push({
       $lookup: {
         from: DatabaseUtils.getCollectionName(tenantID, 'siteareas'),
-<<<<<<< HEAD
-        localField: "siteAreaID",
-        foreignField: "_id",
-        as: "sitearea"
-=======
         localField: '_id',
         foreignField: 'siteAreaID',
         as: 'sitearea'
->>>>>>> 0b711dc2
       }
     });
     // Single Record
@@ -310,11 +287,11 @@
       $unwind: { 'path': '$sitearea', 'preserveNullAndEmptyArrays': true }
     });
     // Check Site ID
-    if (params.siteID && Array.isArray(params.siteID) && params.siteID.length > 0) {
+    if (params.siteIDs && Array.isArray(params.siteIDs) && params.siteIDs.length > 0) {
       pipeline.push({ $match: {
         'sitearea.siteID': {
           // Still ObjectId because we need it for the site inclusion
-          $in: params.siteID.map((id) => Utils.convertToObjectID(id))
+          $in: params.siteIDs.map((id) => Utils.convertToObjectID(id))
         }
       } });
     }
