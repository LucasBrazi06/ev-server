--- conflicted
+++ resolved
@@ -6,12 +6,7 @@
 import global from '../../types/GlobalType';
 import Logging from '../../utils/Logging';
 import Utils from '../../utils/Utils';
-<<<<<<< HEAD
 import Vehicle from '../../types/Vehicle';
-import DbParams from '../../types/database/DbParams';
-=======
-import Vehicle from '../../entity/Vehicle';
->>>>>>> 866fc53a
 
 export default class VehicleStorage {
 
