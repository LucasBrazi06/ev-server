--- conflicted
+++ resolved
@@ -2,12 +2,9 @@
 import Consumption from '../../types/Consumption';
 import global from '../../types/GlobalType';
 import Cypher from '../../utils/Cypher';
-<<<<<<< HEAD
 import { DataResult } from '../../types/DataResult';
 import DatabaseUtils from './DatabaseUtils';
 import DbParams from '../../types/database/DbParams';
-=======
->>>>>>> 349e91ab
 import Logging from '../../utils/Logging';
 import Utils from '../../utils/Utils';
 import DatabaseUtils from './DatabaseUtils';
@@ -180,88 +177,7 @@
     return consumptionsMDB;
   }
 
-<<<<<<< HEAD
   static async getTransactionConsumptions(tenantID: string, params: { transactionId: number }, dbParams: DbParams): Promise<DataResult<Consumption>> {
-=======
-  static async getAssetConsumptions(tenantID: string, params: { assetID: string; startDate: Date; endDate: Date }): Promise<Consumption[]> {
-    // Debug
-    const uniqueTimerID = Logging.traceStart(MODULE_NAME, 'getAssetConsumptions');
-    // Check
-    await Utils.checkTenant(tenantID);
-    // Create filters
-    const filters: any = {};
-    // ID
-    if (params.assetID) {
-      filters.assetID = Utils.convertToObjectID(params.assetID);
-    }
-    // Date provided?
-    if (params.startDate || params.endDate) {
-      filters.startedAt = {};
-    }
-    // Start date
-    if (params.startDate) {
-      filters.startedAt.$gte = Utils.convertToDate(params.startDate);
-    }
-    // End date
-    if (params.endDate) {
-      filters.startedAt.$lte = Utils.convertToDate(params.endDate);
-    }
-    // Create Aggregation
-    const aggregation = [];
-    // Filters
-    if (filters) {
-      aggregation.push({
-        $match: filters
-      });
-    }
-    // Group consumption values per minute
-    aggregation.push({
-      $group: {
-        _id: {
-          year: { '$year': '$startedAt' },
-          month: { '$month': '$startedAt' },
-          day: { '$dayOfMonth': '$startedAt' },
-          hour: { '$hour': '$startedAt' },
-          minute: { '$minute': '$startedAt' }
-        },
-        instantWatts: { $sum: '$instantWatts' },
-        instantAmps: { $sum: '$instantAmps' },
-        limitWatts: { $last: '$limitSiteAreaWatts' },
-        limitAmps: { $last: '$limitSiteAreaAmps' }
-      }
-    });
-    // Rebuild the date
-    aggregation.push({
-      $addFields: {
-        startedAt: {
-          $dateFromParts: { 'year': '$_id.year', 'month': '$_id.month', 'day': '$_id.day', 'hour': '$_id.hour', 'minute': '$_id.minute' }
-        }
-      }
-    });
-    // Same date
-    aggregation.push({
-      $addFields: {
-        endedAt: '$startedAt'
-      }
-    });
-    // Convert Object ID to string
-    DatabaseUtils.pushConvertObjectIDToString(aggregation, 'assetID');
-    aggregation.push({
-      $sort: {
-        startedAt: 1
-      }
-    });
-    // Read DB
-    const consumptionsMDB = await global.database.getCollection<Consumption>(tenantID, 'consumptions')
-      .aggregate(...aggregation, { allowDiskUse: true })
-      .toArray();
-    // Debug
-    Logging.traceEnd(MODULE_NAME, 'getAssetConsumptions', uniqueTimerID, { assetID: params.assetID });
-    return consumptionsMDB;
-  }
-
-  static async getTransactionConsumptions(tenantID: string, params: { transactionId: number }): Promise<Consumption[]> {
->>>>>>> 349e91ab
     // Debug
     const uniqueTimerID = Logging.traceStart(MODULE_NAME, 'getTransactionConsumptions');
     // Check
