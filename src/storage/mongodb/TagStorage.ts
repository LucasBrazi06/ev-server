import Tag, { ImportedTag } from '../../types/Tag';
<<<<<<< HEAD
import global, { FilterParams, ImportStatus } from '../../types/GlobalType';
=======
import global, { FilterParams } from '../../types/GlobalType';
>>>>>>> f7023cbf

import Constants from '../../utils/Constants';
import { DataResult } from '../../types/DataResult';
import DatabaseUtils from './DatabaseUtils';
import DbParams from '../../types/database/DbParams';
import Logging from '../../utils/Logging';
import Utils from '../../utils/Utils';
import moment from 'moment';

const MODULE_NAME = 'TagStorage';

export default class TagStorage {

  public static async saveTag(tenantID: string, tag: Tag): Promise<void> {
    // Debug
    const uniqueTimerID = Logging.traceStart(tenantID, MODULE_NAME, 'saveTag');
    // Check Tenant
    await DatabaseUtils.checkTenant(tenantID);
    const tagMDB = {
      _id: tag.id,
      userID: Utils.convertToObjectID(tag.userID),
      issuer: Utils.convertToBoolean(tag.issuer),
      active: Utils.convertToBoolean(tag.active),
      default: Utils.convertToBoolean(tag.default),
      ocpiToken: tag.ocpiToken,
      description: tag.description,
      deleted: Utils.objectHasProperty(tag, 'deleted') ? tag.deleted : false
    };
    // Check Created/Last Changed By
    DatabaseUtils.addLastChangedCreatedProps(tagMDB, tag);
    // Save
    await global.database.getCollection<any>(tenantID, 'tags').findOneAndUpdate(
      { '_id': tag.id },
      { $set: tagMDB },
      { upsert: true, returnOriginal: false });
    // Debug
    await Logging.traceEnd(tenantID, MODULE_NAME, 'saveTag', uniqueTimerID, tagMDB);
  }

<<<<<<< HEAD
  public static async saveImportedTag(tenantID: string, importedTagToSave: ImportedTag): Promise<void> {
=======
  public static async saveImportedTag(tenantID: string, importedTagToSave: ImportedTag): Promise<string> {
>>>>>>> f7023cbf
    const uniqueTimerID = Logging.traceStart(tenantID, MODULE_NAME, 'saveImportedTag');
    const tagMDB = {
      _id: importedTagToSave.id,
      description: importedTagToSave.description,
      importedOn: new Date(),
      importedBy: Utils.convertToObjectID(importedTagToSave.importedBy),
<<<<<<< HEAD
      status: importedTagToSave.status,
      error: importedTagToSave.error
=======
      errorCode: importedTagToSave.errorCode,
      errorDescription: importedTagToSave.errorDescription
>>>>>>> f7023cbf
    };
    await global.database.getCollection<any>(tenantID, 'tagsImport').findOneAndUpdate(
      { _id: tagMDB._id },
      { $set: tagMDB },
      { upsert: true, returnOriginal: false }
    );
    // Debug
    await Logging.traceEnd(tenantID, MODULE_NAME, 'saveImportedTag', uniqueTimerID, tagMDB);
<<<<<<< HEAD
=======
    return tagMDB._id;
  }

  public static async deleteImportedTag(tenantID: string, importedTagID: string): Promise<void> {
    // Debug
    const uniqueTimerID = Logging.traceStart(tenantID, MODULE_NAME, 'deleteImportedTag');
    // Check Tenant
    await DatabaseUtils.checkTenant(tenantID);
    // Delete
    await global.database.getCollection<any>(tenantID, 'tagsImport').deleteOne(
      {
        '_id': importedTagID,
      });
    // Debug
    await Logging.traceEnd(tenantID, MODULE_NAME, 'deleteImportedTag', uniqueTimerID, { id: importedTagID });
>>>>>>> f7023cbf
  }

  public static async getImportedTags(tenantID: string,
    params: {
<<<<<<< HEAD
      statuses?: ImportStatus[]; search?: string
=======
      withNoError?: boolean; search?: string
>>>>>>> f7023cbf
    },
    dbParams: DbParams, projectFields?: string[]): Promise<DataResult<ImportedTag>> {
    // Debug
    const uniqueTimerID = Logging.traceStart(tenantID, MODULE_NAME, 'getImportedTags');
    // Check Tenant
    await DatabaseUtils.checkTenant(tenantID);
    // Clone before updating the values
    dbParams = Utils.cloneObject(dbParams);
    // Check Limit
    dbParams.limit = Utils.checkRecordLimit(dbParams.limit);
    // Check Skip
    dbParams.skip = Utils.checkRecordSkip(dbParams.skip);
    const filters: FilterParams = {};
    // Create Aggregation
    const aggregation = [];
    // Filter
    if (params.search) {
      filters.$or = [
        { '_id': { $regex: params.search, $options: 'i' } },
        { 'description': { $regex: params.search, $options: 'i' } }
      ];
    }
<<<<<<< HEAD

    // Status (Previously getUsersInError)
    if (params.statuses && params.statuses.length > 0) {
      filters.status = { $in: params.statuses };
=======
    // Only entries with no error
    if (params.withNoError) {
      filters.$or = [
        { 'errorCode': { '$exists': false } },
        { 'errorCode': null }
      ];
>>>>>>> f7023cbf
    }
    // Add filters
    aggregation.push({
      $match: filters
    });
    // Limit records?
    if (!dbParams.onlyRecordCount) {
      // Always limit the nbr of record to avoid perfs issues
      aggregation.push({ $limit: Constants.DB_RECORD_COUNT_CEIL });
    }
    // Count Records
    const tagsImportCountMDB = await global.database.getCollection<any>(tenantID, 'tagsImport')
      .aggregate([...aggregation, { $count: 'count' }], { allowDiskUse: true })
      .toArray();
    // Check if only the total count is requested
    if (dbParams.onlyRecordCount) {
      // Return only the count
      await Logging.traceEnd(tenantID, MODULE_NAME, 'getImportedTags', uniqueTimerID, tagsImportCountMDB);
      return {
        count: (tagsImportCountMDB.length > 0 ? tagsImportCountMDB[0].count : 0),
        result: []
      };
    }
    // Remove the limit
    aggregation.pop();
    // Sort
    if (!dbParams.sort) {
      dbParams.sort = { status: -1, name: 1, firstName: 1 };
    }
    aggregation.push({
      $sort: dbParams.sort
    });
    // Skip
    aggregation.push({
      $skip: dbParams.skip
    });
    // Limit
    aggregation.push({
      $limit: dbParams.limit
    });
    // Change ID
    DatabaseUtils.pushRenameDatabaseID(aggregation);
    // Convert Object ID to string
    DatabaseUtils.pushConvertObjectIDToString(aggregation, 'importedBy');
    // Add Created By / Last Changed By
    DatabaseUtils.pushCreatedLastChangedInAggregation(tenantID, aggregation);
    // Project
    DatabaseUtils.projectFields(aggregation, projectFields);
    // Read DB
    const tagsImportMDB = await global.database.getCollection<any>(tenantID, 'tagsImport')
      .aggregate(aggregation, {
        allowDiskUse: true
      })
      .toArray();
    // Debug
    await Logging.traceEnd(tenantID, MODULE_NAME, 'getTagsImport', uniqueTimerID, tagsImportMDB);
    // Ok
    return {
      count: (tagsImportCountMDB.length > 0 ?
        (tagsImportCountMDB[0].count === Constants.DB_RECORD_COUNT_CEIL ? -1 : tagsImportCountMDB[0].count) : 0),
      result: tagsImportMDB
    };
  }

  public static async clearDefaultUserTag(tenantID: string, userID: string): Promise<void> {
    const uniqueTimerID = Logging.traceStart(tenantID, MODULE_NAME, 'clearDefaultUserTag');
    await DatabaseUtils.checkTenant(tenantID);
    await global.database.getCollection<any>(tenantID, 'tags').updateMany(
      {
        userID: Utils.convertToObjectID(userID),
        default: true
      },
      {
        $set: { default: false }
      });
    await Logging.traceEnd(tenantID, MODULE_NAME, 'clearDefaultUserTag', uniqueTimerID, { userID });
  }

  public static async deleteTag(tenantID: string, tagID: string): Promise<void> {
    // Debug
    const uniqueTimerID = Logging.traceStart(tenantID, MODULE_NAME, 'deleteTag');
    // Check Tenant
    await DatabaseUtils.checkTenant(tenantID);
    // Delete
    await global.database.getCollection<any>(tenantID, 'tags').deleteOne(
      {
        '_id': tagID,
      });
    // Debug
    await Logging.traceEnd(tenantID, MODULE_NAME, 'deleteTag', uniqueTimerID, { id: tagID });
  }

  public static async getTag(tenantID: string, id: string,
    params: { withUser?: boolean; withNbrTransactions?: boolean } = {}, projectFields?: string[]): Promise<Tag> {
    const tagMDB = await TagStorage.getTags(tenantID, {
      tagIDs: [id],
      withUser: params.withUser,
      withNbrTransactions: params.withNbrTransactions,
    }, Constants.DB_PARAMS_SINGLE_RECORD, projectFields);
    return tagMDB.count === 1 ? tagMDB.result[0] : null;
  }

  public static async getFirstActiveUserTag(tenantID: string, userID: string,
    params: { issuer?: boolean; } = {}, projectFields?: string[]): Promise<Tag> {
    const tagMDB = await TagStorage.getTags(tenantID, {
      userIDs: [userID],
      issuer: params.issuer,
      active: true,
    }, Constants.DB_PARAMS_SINGLE_RECORD, projectFields);
    return tagMDB.count === 1 ? tagMDB.result[0] : null;
  }

  public static async getDefaultUserTag(tenantID: string, userID: string,
    params: { issuer?: boolean; active?: boolean; } = {}, projectFields?: string[]): Promise<Tag> {
    const tagMDB = await TagStorage.getTags(tenantID, {
      userIDs: [userID],
      issuer: params.issuer,
      active: params.active,
      defaultTag: true,
    }, Constants.DB_PARAMS_SINGLE_RECORD, projectFields);
    return tagMDB.count === 1 ? tagMDB.result[0] : null;
  }

  public static async getTags(tenantID: string,
    params: {
      issuer?: boolean; tagIDs?: string[]; userIDs?: string[]; dateFrom?: Date; dateTo?: Date;
      withUser?: boolean; withNbrTransactions?: boolean; search?: string, defaultTag?: boolean, active?: boolean
    },
    dbParams: DbParams, projectFields?: string[]): Promise<DataResult<Tag>> {
    const uniqueTimerID = Logging.traceStart(tenantID, MODULE_NAME, 'getTags');
    // Check Tenant
    await DatabaseUtils.checkTenant(tenantID);
    // Clone before updating the values
    dbParams = Utils.cloneObject(dbParams);
    // Check Limit
    dbParams.limit = Utils.checkRecordLimit(dbParams.limit);
    // Check Skip
    dbParams.skip = Utils.checkRecordSkip(dbParams.skip);
    // Create Aggregation
    const aggregation = [];
    const filters: FilterParams = {};
    // Filter by other properties
    if (params.search) {
      filters.$or = [
        { '_id': { $regex: params.search, $options: 'i' } },
        { 'description': { $regex: params.search, $options: 'i' } }
      ];
    }
    // Remove deleted
    filters.deleted = { '$ne': true };
    // Tag IDs
    if (!Utils.isEmptyArray(params.tagIDs)) {
      filters._id = { $in: params.tagIDs };
    }
    // Users
    if (!Utils.isEmptyArray(params.userIDs)) {
      filters.userID = { $in: params.userIDs.map((userID) => Utils.convertToObjectID(userID)) };
      if (params.defaultTag) {
        filters.default = true;
      }
    }
    // Issuer
    if (Utils.objectHasProperty(params, 'issuer') && Utils.isBoolean(params.issuer)) {
      filters.issuer = params.issuer;
    }
    // Active
    if (Utils.objectHasProperty(params, 'active') && Utils.isBoolean(params.active)) {
      filters.active = params.active;
    }
    // Dates
    if (params.dateFrom && moment(params.dateFrom).isValid()) {
      filters.lastChangedOn = { $gte: new Date(params.dateFrom) };
    }
    if (params.dateTo && moment(params.dateTo).isValid()) {
      filters.lastChangedOn = { $lte: new Date(params.dateTo) };
    }
    if (!Utils.isEmptyJSon(filters)) {
      aggregation.push({ $match: filters });
    }
    // Limit records?
    if (!dbParams.onlyRecordCount) {
      // Always limit the nbr of record to avoid perfs issues
      aggregation.push({ $limit: Constants.DB_RECORD_COUNT_CEIL });
    }
    // Count Records
    const tagsCountMDB = await global.database.getCollection<any>(tenantID, 'tags')
      .aggregate([...aggregation, { $count: 'count' }], { allowDiskUse: true })
      .toArray();
    // Check if only the total count is requested
    if (dbParams.onlyRecordCount) {
      // Return only the count
      await Logging.traceEnd(tenantID, MODULE_NAME, 'getTags', uniqueTimerID, tagsCountMDB);
      return {
        count: (tagsCountMDB.length > 0 ? tagsCountMDB[0].count : 0),
        result: []
      };
    }
    // Remove the limit
    aggregation.pop();
    if (!dbParams.sort) {
      dbParams.sort = { createdOn: -1 };
    }
    aggregation.push({
      $sort: dbParams.sort
    });
    // Skip
    aggregation.push({
      $skip: dbParams.skip
    });
    // Limit
    aggregation.push({
      $limit: dbParams.limit
    });
    // Transactions
    if (params.withNbrTransactions) {
      let additionalPipeline :Record<string, any>[] = [];
      if (params.withUser) {
        additionalPipeline = [{
          '$match': { 'userID': { $exists: true, $ne: null } }
        }];
      }
      DatabaseUtils.pushTransactionsLookupInAggregation({
        tenantID, aggregation: aggregation, localField: '_id', foreignField: 'tagID',
        count: true, asField: 'transactionsCount', oneToOneCardinality: false,
        objectIDFields: ['createdBy', 'lastChangedBy']
      }, additionalPipeline);
    }
    // Users
    if (params.withUser) {
      DatabaseUtils.pushUserLookupInAggregation({
        tenantID, aggregation: aggregation, asField: 'user', localField: 'userID',
        foreignField: '_id', oneToOneCardinality: true, oneToOneCardinalityNotNull: false
      });
    }
    // Handle the ID
    DatabaseUtils.pushRenameDatabaseID(aggregation);
    // Convert Object ID to string
    DatabaseUtils.pushConvertObjectIDToString(aggregation, 'userID');
    // Add Created By / Last Changed By
    DatabaseUtils.pushCreatedLastChangedInAggregation(tenantID, aggregation);
    // Project
    DatabaseUtils.projectFields(aggregation, projectFields);
    // Read DB
    const tagsMDB = await global.database.getCollection<Tag>(tenantID, 'tags')
      .aggregate(aggregation, {
        allowDiskUse: true
      })
      .toArray();
    // Debug
    await Logging.traceEnd(tenantID, MODULE_NAME, 'getTags', uniqueTimerID, tagsMDB);
    // Ok
    return {
      count: (tagsCountMDB.length > 0 ?
        (tagsCountMDB[0].count === Constants.DB_RECORD_COUNT_CEIL ? -1 : tagsCountMDB[0].count) : 0),
      result: tagsMDB
    };
  }
}<|MERGE_RESOLUTION|>--- conflicted
+++ resolved
@@ -1,9 +1,5 @@
 import Tag, { ImportedTag } from '../../types/Tag';
-<<<<<<< HEAD
-import global, { FilterParams, ImportStatus } from '../../types/GlobalType';
-=======
 import global, { FilterParams } from '../../types/GlobalType';
->>>>>>> f7023cbf
 
 import Constants from '../../utils/Constants';
 import { DataResult } from '../../types/DataResult';
@@ -43,24 +39,15 @@
     await Logging.traceEnd(tenantID, MODULE_NAME, 'saveTag', uniqueTimerID, tagMDB);
   }
 
-<<<<<<< HEAD
-  public static async saveImportedTag(tenantID: string, importedTagToSave: ImportedTag): Promise<void> {
-=======
   public static async saveImportedTag(tenantID: string, importedTagToSave: ImportedTag): Promise<string> {
->>>>>>> f7023cbf
     const uniqueTimerID = Logging.traceStart(tenantID, MODULE_NAME, 'saveImportedTag');
     const tagMDB = {
       _id: importedTagToSave.id,
       description: importedTagToSave.description,
       importedOn: new Date(),
       importedBy: Utils.convertToObjectID(importedTagToSave.importedBy),
-<<<<<<< HEAD
-      status: importedTagToSave.status,
-      error: importedTagToSave.error
-=======
       errorCode: importedTagToSave.errorCode,
       errorDescription: importedTagToSave.errorDescription
->>>>>>> f7023cbf
     };
     await global.database.getCollection<any>(tenantID, 'tagsImport').findOneAndUpdate(
       { _id: tagMDB._id },
@@ -69,8 +56,6 @@
     );
     // Debug
     await Logging.traceEnd(tenantID, MODULE_NAME, 'saveImportedTag', uniqueTimerID, tagMDB);
-<<<<<<< HEAD
-=======
     return tagMDB._id;
   }
 
@@ -86,16 +71,11 @@
       });
     // Debug
     await Logging.traceEnd(tenantID, MODULE_NAME, 'deleteImportedTag', uniqueTimerID, { id: importedTagID });
->>>>>>> f7023cbf
   }
 
   public static async getImportedTags(tenantID: string,
     params: {
-<<<<<<< HEAD
-      statuses?: ImportStatus[]; search?: string
-=======
       withNoError?: boolean; search?: string
->>>>>>> f7023cbf
     },
     dbParams: DbParams, projectFields?: string[]): Promise<DataResult<ImportedTag>> {
     // Debug
@@ -118,19 +98,12 @@
         { 'description': { $regex: params.search, $options: 'i' } }
       ];
     }
-<<<<<<< HEAD
-
-    // Status (Previously getUsersInError)
-    if (params.statuses && params.statuses.length > 0) {
-      filters.status = { $in: params.statuses };
-=======
     // Only entries with no error
     if (params.withNoError) {
       filters.$or = [
         { 'errorCode': { '$exists': false } },
         { 'errorCode': null }
       ];
->>>>>>> f7023cbf
     }
     // Add filters
     aggregation.push({
