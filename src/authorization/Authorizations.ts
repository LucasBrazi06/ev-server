import Logging from '../utils/Logging';
import Constants from '../utils/Constants';
import Configuration from '../utils/Configuration';
import NotificationHandler from '../notification/NotificationHandler';
import AppError from '../exception/AppError';
import AppAuthError from '../exception/AppAuthError';
import BackendError from '../exception/BackendError';
import Utils from '../utils/Utils';
import User from '../entity/User';
import Tenant from '../entity/Tenant';
import Transaction from '../entity/Transaction';
import AuthorizationsDefinition from './AuthorizationsDefinition';
import ChargingStation from '../entity/ChargingStation';
import TenantStorage from '../storage/mongodb/TenantStorage';
import SourceMap from 'source-map-support';
<<<<<<< HEAD
import Company from '../types/Company';
import SiteArea from '../types/SiteArea';
import SiteStorage from '../storage/mongodb/SiteStorage';
=======
>>>>>>> edab15a2
SourceMap.install();

export default class Authorizations {

  private static configuration: any;

  public static canRefundTransaction(loggedUser: any, transaction: any) {
    let userId;
    if (transaction.getUserJson()) {
      userId = transaction.getUserJson().id;
    }
    return Authorizations.canPerformAction(loggedUser, Constants.ENTITY_TRANSACTION,
      Constants.ACTION_REFUND_TRANSACTION, {"UserID": userId});
  }

  public static canStartTransaction(user: any, chargingStation: ChargingStation) {
    // Can perform stop?
    if (!Authorizations.canPerformActionOnChargingStation(
      user.getModel(),
      chargingStation.getModel(),
      Constants.ACTION_REMOTE_START_TRANSACTION)) {
      // Ko
      return false;
    }
    // Ok
    return true;
  }

  public static canStopTransaction(user: any, chargingStation: any) {
    // Can perform stop?
    if (!Authorizations.canPerformActionOnChargingStation(
      user.getModel(),
      chargingStation.getModel(),
      Constants.ACTION_REMOTE_STOP_TRANSACTION)) {
      // Ko
      return false;
    }
    // Ok
    return true;
  }

  public static getAuthorizedEntityIDsFromLoggedUser(entityName: any, loggedUser: any) {
    switch (entityName) {
      case Constants.ENTITY_COMPANY:
        return loggedUser.companies;
      case Constants.ENTITY_SITE:
        return loggedUser.sites;
    }
  }

  public static async getAuthorizedEntities(user: User) {
    if (!Authorizations.isAdmin(user.getRole())) {
      const companyIDs = [];
      const siteIDs = [];

      const sites = await user.getSites();
      for (const site of sites) {
        siteIDs.push(site.getID());
        if (!companyIDs.includes(site.getCompanyID())) {
          companyIDs.push(site.getCompanyID());
        }
      }

      return {
        companies: companyIDs,
        sites: siteIDs
      };
    }
    return {};

  }

  private static async checkAndGetUserTagIDOnChargingStation(chargingStation: any, tagID: any, action: any) {
    // Get the user
    let user: any = await User.getUserByTagId(chargingStation.getTenantID(), tagID);
    // Found?
    if (!user) {
      // Create an empty user
      const newUser = new User(chargingStation.getTenantID(), {
        name: "Unknown",
        firstName: "User",
        status: Constants.USER_STATUS_INACTIVE,
        role: Constants.ROLE_BASIC,
        email: tagID + "@chargeangels.fr",
        tagIDs: [tagID],
        createdOn: new Date().toISOString()
      });
      // Save the user
      user = await newUser.save();
      // Notify
      NotificationHandler.sendUnknownUserBadged(
        chargingStation.getTenantID(),
        Utils.generateGUID(),
        chargingStation.getModel(),
        {
          "chargeBoxID": chargingStation.getID(),
          "badgeId": tagID,
          "evseDashboardURL": Utils.buildEvseURL((await chargingStation.getTenant()).getSubdomain()),
          "evseDashboardUserURL": await Utils.buildEvseUserURL(user, '#inerror')
        }
      );
      // Not authorized
      throw new AppError(
        chargingStation.getID(),
        `User with Tag ID '${tagID}' not found but saved as inactive user`, 500,
        "Authorizations", "_checkAndGetUserTagIDOnChargingStation", user.getModel()
      );
    } else {
      // USer Exists: Check User Deleted?
      if (user.getStatus() === Constants.USER_STATUS_DELETED) {
        // Yes: Restore it!
        user.setDeleted(false);
        // Set default user's value
        user.setStatus(Constants.USER_STATUS_INACTIVE);
        user.setName("Unknown");
        user.setFirstName("User");
        user.setEMail(tagID + "@chargeangels.fr");
        user.setPhone("");
        user.setMobile("");
        user.setNotificationsActive(true);
        user.setImage("");
        user.setINumber("");
        user.setCostCenter("");
        // Log
        Logging.logSecurityInfo({
          tenantID: user.getTenantID(), user: user,
          module: "Authorizations", method: "_checkAndGetUserTagIDOnChargingStation",
          message: `User with ID '${user.getID()}' has been restored`,
          action: action
        });
        // Save
        user = user.save();
      }
    }
    return user;
  }

<<<<<<< HEAD
  static async getConnectorActionAuthorizations(tenantID: string, user: any, chargingStation: any, connector: any, siteArea: SiteArea, site: any) {
    const tenant: Tenant|null = await Tenant.getTenant(tenantID);
=======
  public static async getConnectorActionAuthorizations(tenantID: string, user: any, chargingStation: any, connector: any, siteArea: any, site: any) {
    const tenant: Tenant | null = await Tenant.getTenant(tenantID);
>>>>>>> edab15a2
    if (!tenant) {
      throw new BackendError('Authorizations.ts#getConnectorActionAuthorizations', 'Tenant null');
    }
    const isOrgCompActive = tenant.isComponentActive(Constants.COMPONENTS.ORGANIZATION);
    if (isOrgCompActive && (!siteArea || !site)) {
      throw new AppError(
        chargingStation.getID(),
        `Site area and site not provided for Charging Station '${chargingStation.getID()}'!`, 500,
        "Authorizations", "getConnectorActionAuthorizations",
        user.getModel()
      );
    }
    // Set default value
    let isUserAssignedToSite = false;
    let accessControlEnable = true;
    let userAllowedToStopAllTransactions = false;
    let isSameUserAsTransaction = false;
    if (isOrgCompActive) {
      // Acces Control Enabled?
      accessControlEnable = siteArea.accessControl;
      // Allow to stop all transactions
      userAllowedToStopAllTransactions = site.isAllowAllUsersToStopTransactionsEnabled();
      // Check if User belongs to the charging station Site
      const foundUser = await site.getUser(user.getID());
      isUserAssignedToSite = (foundUser ? true : false);
    }
    if (connector.activeTransactionID > 0) {
      // Get Transaction
      const transaction = await Transaction.getTransaction(tenantID, connector.activeTransactionID);
      if (!transaction) {
        throw new AppError(
          Constants.CENTRAL_SERVER,
          `Transaction ID '${connector.activeTransactionID}' does not exist`,
          560, 'Authorizations', 'getConnectorActionAuthorizations');
      }
      // Check if transaction user is the same as request user
      isSameUserAsTransaction = transaction.getUserID() === user.getID();
    }

    // Prepare default authorizations
    const result = {
      'isStartAuthorized': Authorizations.canStartTransaction(user, chargingStation),
      'isStopAuthorized': Authorizations.canStopTransaction(user, chargingStation),
      'isTransactionDisplayAuthorized': false
    };
    if (user.getRole() === Constants.ROLE_ADMIN) {
      // An admin has all authorizations except for site where he is not assigned and in case site management is not active
      const defaultAuthorization = (isOrgCompActive && isUserAssignedToSite) || (!isOrgCompActive);
      result.isStartAuthorized = result.isStartAuthorized && defaultAuthorization;
      result.isStopAuthorized = result.isStopAuthorized && defaultAuthorization;
      result.isTransactionDisplayAuthorized = defaultAuthorization;
    }
    if (user.getRole() === Constants.ROLE_DEMO) {
      // Demon user can never start nor stop transaction and can display details only for assigned site
      const defaultAuthorization = (isOrgCompActive && isUserAssignedToSite) || (!isOrgCompActive);
      result.isStartAuthorized = false;
      result.isStopAuthorized = false;
      result.isTransactionDisplayAuthorized = defaultAuthorization;
    }
    if (user.getRole() === Constants.ROLE_BASIC) {
      // Basic user can start a transaction if he is assigned to the site or site management is not active
      result.isStartAuthorized = result.isStartAuthorized &&
        (isOrgCompActive && isUserAssignedToSite) || (!isOrgCompActive);
      // Basic user can start a transaction if he is assigned to the site or site management is not active
      result.isStopAuthorized = result.isStopAuthorized &&
        // Site Management is active  and user assigned to site and anyone allowed to stop or same user as transaction
        // Or access control disable
        (isOrgCompActive && isUserAssignedToSite &&
          (userAllowedToStopAllTransactions || isSameUserAsTransaction || !accessControlEnable)) ||
        // Site management inactive and badge access control and user identical to transaction
        (!isOrgCompActive && accessControlEnable && isSameUserAsTransaction) ||
        // Site management inactive and no badge access control
        (!isOrgCompActive && !accessControlEnable);
      result.isTransactionDisplayAuthorized =
        // Site Management is active  and user assigned to site and same user as transaction
        // Or access control disable
        (isOrgCompActive && isUserAssignedToSite &&
          (isSameUserAsTransaction || !accessControlEnable)) ||
        // Site management inactive and badge access control and user identical to transaction
        (!isOrgCompActive && accessControlEnable && isSameUserAsTransaction) ||
        // Site management inactive and no badge access control
        (!isOrgCompActive && !accessControlEnable);
    }
    return result;
  }

<<<<<<< HEAD
  static async isTagIDAuthorizedOnChargingStation(chargingStation: ChargingStation, tagID: any, action: any) {
    let site, siteArea: SiteArea;
=======
  public static async isTagIDAuthorizedOnChargingStation(chargingStation: ChargingStation, tagID: string, action: string): Promise<User> {
    let site, siteArea;
>>>>>>> edab15a2
    // Get the Organization component
    const tenant = await TenantStorage.getTenant(chargingStation.getTenantID());
    const isOrgCompActive = await tenant.isComponentActive(Constants.COMPONENTS.ORGANIZATION);
    // Org component enabled?
    if (isOrgCompActive) {
      // Site Area -----------------------------------------------
      siteArea = await chargingStation.getSiteArea();
      // Site is mandatory
      if (!siteArea) {
        // Reject Site Not Found
        throw new AppError(
          chargingStation.getID(),
          `Charging Station '${chargingStation.getID()}' is not assigned to a Site Area!`, 525,
          "Authorizations", "_checkAndGetUserOnChargingStation");
      }

      // Access Control Enabled?
      if (!siteArea.accessControl) {
        // No control
        return;
      }
      // Site -----------------------------------------------------
      // TODO consider changing structure of CS->SA->S entirely; It's a little inconvenient that sometimes CS includes SA with includes S, which can also include SA, but not always
      site = siteArea.site ? siteArea.site : (siteArea.siteID ? await SiteStorage.getSite(chargingStation.getTenantID(), siteArea.siteID) : null); 

      if (!site) {
        // Reject Site Not Found
        throw new AppError(
          chargingStation.getID(),
          `Site Area '${siteArea.name}' is not assigned to a Site!`, 525,
          "Authorizations", "checkAndGetUserOnChargingStation");
      }
    }
    // Get user
    let user = null;
    // Get the user
    if (tagID) {
      user = await Authorizations.checkAndGetUserTagIDOnChargingStation(
        chargingStation, tagID, action);
    }
    // Found?
    if (user) {
      // Check Authorization
      await Authorizations._checkAndGetUserOnChargingStation(
        chargingStation, user, isOrgCompActive, site, action);
    }
    return user;
  }

  public static async isTagIDsAuthorizedOnChargingStation(chargingStation: ChargingStation, tagId: any, transactionTagId: any, action: any) {
    let user: any, alternateUser: any;
    // Check if same user
    if (tagId !== transactionTagId) {
      // No: Check alternate user
      alternateUser = await Authorizations.isTagIDAuthorizedOnChargingStation(
        chargingStation, tagId, action);
      // Anonymous?
      if (alternateUser) {
        // Get the user
        user = await User.getUserByTagId(chargingStation.getTenantID(), transactionTagId);
        // Not Check if Alternate User belongs to a Site --------------------------------
        // Organization component active?
        const tenant = await TenantStorage.getTenant(chargingStation.getTenantID());
        const isOrgCompActive = await tenant.isComponentActive(Constants.COMPONENTS.ORGANIZATION);
        if (isOrgCompActive) {
          // Get the site (site existence is already checked by isTagIDAuthorizedOnChargingStation())
          const site = await chargingStation.getSite();
          // Check if the site allows to stop the transaction of another user
          if (!Authorizations.isAdmin(alternateUser.getRole()) &&
            !site.isAllowAllUsersToStopTransactionsEnabled()) {
            // Reject the User
            throw new BackendError(
              chargingStation.getID(),
              `User '${alternateUser.getFullName()}' is not allowed to perform 'Stop Transaction' on User '${user.getFullName()}' on Site '${site.getName()}'!`,
              'Authorizations', "isTagIDsAuthorizedOnChargingStation", action,
              (alternateUser ? alternateUser.getModel() : null), (user ? user.getModel() : null));
          }
        } else {
          // Only Admins can stop a transaction when org is not active
          if (!Authorizations.isAdmin(alternateUser.getRole())) {
            // Reject the User
            throw new BackendError(
              chargingStation.getID(),
              `User '${alternateUser.getFullName()}' is not allowed to perform 'Stop Transaction' on User '${user.getFullName()}'!`,
              'Authorizations', "isTagIDsAuthorizedOnChargingStation", action,
              (alternateUser ? alternateUser.getModel() : null), (user ? user.getModel() : null));
          }
        }
      }
    } else {
      // Check user
      user = await Authorizations.isTagIDAuthorizedOnChargingStation(
        chargingStation, transactionTagId, action);
    }
    return {user, alternateUser};
  }

  public static async _checkAndGetUserOnChargingStation(chargingStation: any, user: any, isOrgCompActive: boolean, site: any, action: string) {
    // Check User status
    if (user.getStatus() !== Constants.USER_STATUS_ACTIVE) {
      // Reject but save ok
      throw new AppError(
        chargingStation.getID(),
        `${Utils.buildUserFullName(user.getModel())} is '${User.getStatusDescription(user.getStatus())}'`, 500,
        "Authorizations", "_checkAndGetUserOnChargingStation",
        user.getModel());
    }

    // Check if User belongs to a Site ------------------------------------------
    // Org component enabled?
    if (isOrgCompActive) {
      const foundUser = await site.getUser(user.getID());
      // User not found and Access Control Enabled?
      if (!foundUser) {
        // Yes: Reject the User
        throw new AppError(
          chargingStation.getID(),
          `User is not assigned to the site '${site.getName()}'!`, 525,
          "Authorizations", "_checkAndGetUserOnChargingStation",
          user.getModel());
      }
    }
    // Authorized?
    if (!Authorizations.canPerformActionOnChargingStation(user.getModel(), chargingStation.getModel(), action)) {
      // Not Authorized!
      throw new AppAuthError(
        action,
        Constants.ENTITY_CHARGING_STATION,
        chargingStation.getID(),
        500, "Authorizations", "_checkAndGetUserOnChargingStation",
        user.getModel());
    }
  }

  public static canListLogging(loggedUser: any): boolean {
    return Authorizations.canPerformAction(loggedUser, Constants.ENTITY_LOGGINGS, Constants.ACTION_LIST);
  }

  public static canReadLogging(loggedUser: any): boolean {
    return Authorizations.canPerformAction(loggedUser, Constants.ENTITY_LOGGING, Constants.ACTION_READ);
  }

  public static canListTransactions(loggedUser: any): boolean {
    return Authorizations.canPerformAction(loggedUser, Constants.ENTITY_TRANSACTIONS, Constants.ACTION_LIST);
  }

  public static canListTransactionsInError(loggedUser: any): boolean {
    return Authorizations.canPerformAction(loggedUser, Constants.ENTITY_TRANSACTIONS, Constants.ACTION_LIST);
  }

  public static canReadTransaction(loggedUser: any, transaction: Transaction): boolean {
    if (transaction.getUserJson() && transaction.getUserJson().id) {
      return Authorizations.canPerformAction(loggedUser, Constants.ENTITY_TRANSACTION, Constants.ACTION_READ,
        {"user": transaction.getUserJson().id, "owner": loggedUser.id});
    }
    return Authorizations.canPerformAction(loggedUser, Constants.ENTITY_TRANSACTION, Constants.ACTION_READ);
  }

  public static canUpdateTransaction(loggedUser: any): boolean {
    return Authorizations.canPerformAction(loggedUser, Constants.ENTITY_TRANSACTION, Constants.ACTION_UPDATE);
  }

  public static canDeleteTransaction(loggedUser: any): boolean {
    return Authorizations.canPerformAction(loggedUser, Constants.ENTITY_TRANSACTION, Constants.ACTION_DELETE);
  }

  public static canListChargingStations(loggedUser: any): boolean {
    return Authorizations.canPerformAction(loggedUser, Constants.ENTITY_CHARGING_STATIONS, Constants.ACTION_LIST);
  }

  public static canPerformActionOnChargingStation(loggedUser: any, chargingStation: any, action: any): boolean {
    return Authorizations.canPerformAction(loggedUser, Constants.ENTITY_CHARGING_STATION, action);
  }

  public static canReadChargingStation(loggedUser: any): boolean {
    return Authorizations.canPerformAction(loggedUser, Constants.ENTITY_CHARGING_STATION, Constants.ACTION_READ);
  }

  public static canUpdateChargingStation(loggedUser: any): boolean {
    return Authorizations.canPerformAction(loggedUser, Constants.ENTITY_CHARGING_STATION, Constants.ACTION_UPDATE);
  }

  public static canDeleteChargingStation(loggedUser: any): boolean {
    return Authorizations.canPerformAction(loggedUser, Constants.ENTITY_CHARGING_STATION, Constants.ACTION_DELETE);
  }

  public static canListUsers(loggedUser: any): boolean {
    return Authorizations.canPerformAction(loggedUser, Constants.ENTITY_USERS, Constants.ACTION_LIST);
  }

  public static canReadUser(loggedUser: any, user: any): boolean {
    return Authorizations.canPerformAction(loggedUser, Constants.ENTITY_USER, Constants.ACTION_READ,
      {"user": user.id.toString(), "owner": loggedUser.id});
  }

  public static canCreateUser(loggedUser: any): boolean {
    return Authorizations.canPerformAction(loggedUser, Constants.ENTITY_USER, Constants.ACTION_CREATE);
  }

  public static canUpdateUser(loggedUser: any, user: any): boolean {
    return Authorizations.canPerformAction(loggedUser, Constants.ENTITY_USER, Constants.ACTION_UPDATE,
      {"user": user.id.toString(), "owner": loggedUser.id});
  }

  public static canDeleteUser(loggedUser: any, user: any): boolean {
    return Authorizations.canPerformAction(loggedUser, Constants.ENTITY_USER, Constants.ACTION_DELETE,
      {"user": user.id.toString(), "owner": loggedUser.id});
  }

  public static canListSites(loggedUser: any): boolean {
    return Authorizations.canPerformAction(loggedUser, Constants.ENTITY_SITES, Constants.ACTION_LIST);
  }

  public static canReadSite(loggedUser: any, site: any): boolean {
    return Authorizations.canPerformAction(loggedUser, Constants.ENTITY_SITE, Constants.ACTION_READ,
      {"site": site.id.toString(), "sites": loggedUser.sites});
  }

  public static canCreateSite(loggedUser: any): boolean {
    return Authorizations.canPerformAction(loggedUser, Constants.ENTITY_SITE, Constants.ACTION_CREATE);
  }

  public static canUpdateSite(loggedUser: any, siteID: string): boolean {
    return Authorizations.canPerformAction(loggedUser, Constants.ENTITY_SITE, Constants.ACTION_UPDATE);
  }

  public static canDeleteSite(loggedUser: any, siteID: any): boolean {
    return Authorizations.canPerformAction(loggedUser, Constants.ENTITY_SITE, Constants.ACTION_DELETE);
  }

  public static canListSettings(loggedUser: any): boolean {
    return Authorizations.canPerformAction(loggedUser, Constants.ENTITY_SETTINGS, Constants.ACTION_LIST);
  }

  public static canReadSetting(loggedUser: any): boolean {
    return Authorizations.canPerformAction(loggedUser, Constants.ENTITY_SETTING, Constants.ACTION_READ);
  }

  public static canDeleteSetting(loggedUser: any): boolean {
    return Authorizations.canPerformAction(loggedUser, Constants.ENTITY_SETTING, Constants.ACTION_DELETE);
  }

  public static canCreateSetting(loggedUser: any): boolean {
    return Authorizations.canPerformAction(loggedUser, Constants.ENTITY_SETTING, Constants.ACTION_CREATE);
  }

  public static canUpdateSetting(loggedUser: any): boolean {
    return Authorizations.canPerformAction(loggedUser, Constants.ENTITY_SETTING, Constants.ACTION_UPDATE);
  }

  public static canListOcpiEndpoints(loggedUser: any): boolean {
    return Authorizations.canPerformAction(loggedUser, Constants.ENTITY_OCPI_ENDPOINTS, Constants.ACTION_LIST);
  }

  public static canReadOcpiEndpoint(loggedUser: any): boolean {
    return Authorizations.canPerformAction(loggedUser, Constants.ENTITY_OCPI_ENDPOINT, Constants.ACTION_READ);
  }

  public static canDeleteOcpiEndpoint(loggedUser: any): boolean {
    return Authorizations.canPerformAction(loggedUser, Constants.ENTITY_OCPI_ENDPOINT, Constants.ACTION_DELETE);
  }

  public static canCreateOcpiEndpoint(loggedUser: any): boolean {
    return Authorizations.canPerformAction(loggedUser, Constants.ENTITY_OCPI_ENDPOINT, Constants.ACTION_CREATE);
  }

  public static canUpdateOcpiEndpoint(loggedUser: any): boolean {
    return Authorizations.canPerformAction(loggedUser, Constants.ENTITY_OCPI_ENDPOINT, Constants.ACTION_UPDATE);
  }

  public static canPingOcpiEndpoint(loggedUser: any): boolean {
    return Authorizations.canPerformAction(loggedUser, Constants.ENTITY_OCPI_ENDPOINT, Constants.ACTION_PING);
  }

  public static canSendEVSEStatusesOcpiEndpoint(loggedUser: any): boolean {
    return Authorizations.canPerformAction(loggedUser, Constants.ENTITY_OCPI_ENDPOINT, Constants.ACTION_SEND_EVSE_STATUSES);
  }

  public static canRegisterOcpiEndpoint(loggedUser: any): boolean {
    return Authorizations.canPerformAction(loggedUser, Constants.ENTITY_OCPI_ENDPOINT, Constants.ACTION_REGISTER);
  }

  public static canGenerateLocalTokenOcpiEndpoint(loggedUser: any): boolean {
    return Authorizations.canPerformAction(loggedUser, Constants.ENTITY_OCPI_ENDPOINT, Constants.ACTION_GENERATE_LOCAL_TOKEN);
  }

  public static canListVehicles(loggedUser: any): boolean {
    return Authorizations.canPerformAction(loggedUser, Constants.ENTITY_VEHICLES, Constants.ACTION_LIST);
  }

  public static canReadVehicle(loggedUser: any): boolean {
    return Authorizations.canPerformAction(loggedUser, Constants.ENTITY_VEHICLE, Constants.ACTION_READ);
  }

  public static canCreateVehicle(loggedUser: any): boolean {
    return Authorizations.canPerformAction(loggedUser, Constants.ENTITY_VEHICLE, Constants.ACTION_CREATE);
  }

  public static canUpdateVehicle(loggedUser: any): boolean {
    return Authorizations.canPerformAction(loggedUser, Constants.ENTITY_VEHICLE, Constants.ACTION_UPDATE);
  }

  public static canDeleteVehicle(loggedUser: any): boolean {
    return Authorizations.canPerformAction(loggedUser, Constants.ENTITY_VEHICLE, Constants.ACTION_DELETE);
  }

  public static canListVehicleManufacturers(loggedUser: any): boolean {
    return Authorizations.canPerformAction(loggedUser, Constants.ENTITY_VEHICLE_MANUFACTURERS, Constants.ACTION_LIST);
  }

  public static canReadVehicleManufacturer(loggedUser: any): boolean {
    return Authorizations.canPerformAction(loggedUser, Constants.ENTITY_VEHICLE_MANUFACTURER, Constants.ACTION_READ);
  }

  public static canCreateVehicleManufacturer(loggedUser: any): boolean {
    return Authorizations.canPerformAction(loggedUser, Constants.ENTITY_VEHICLE_MANUFACTURER, Constants.ACTION_CREATE);
  }

  public static canUpdateVehicleManufacturer(loggedUser: any): boolean {
    return Authorizations.canPerformAction(loggedUser, Constants.ENTITY_VEHICLE_MANUFACTURER, Constants.ACTION_UPDATE);
  }

  public static canDeleteVehicleManufacturer(loggedUser: any): boolean {
    return Authorizations.canPerformAction(loggedUser, Constants.ENTITY_VEHICLE_MANUFACTURER, Constants.ACTION_DELETE);
  }

  public static canListSiteAreas(loggedUser: any): boolean {
    return Authorizations.canPerformAction(loggedUser, Constants.ENTITY_SITE_AREAS, Constants.ACTION_LIST);
  }

<<<<<<< HEAD
  static canReadSiteArea(loggedUser: any, siteArea: SiteArea) {
=======
  public static canReadSiteArea(loggedUser: any, siteArea: any): boolean {
>>>>>>> edab15a2
    return Authorizations.canPerformAction(loggedUser, Constants.ENTITY_SITE_AREA, Constants.ACTION_READ) &&
      Authorizations.canPerformAction(loggedUser, Constants.ENTITY_SITE, Constants.ACTION_READ,
        {"site": siteArea.siteID, "sites": loggedUser.sites});
  }

  public static canCreateSiteArea(loggedUser: any): boolean {
    return Authorizations.canPerformAction(loggedUser, Constants.ENTITY_SITE_AREA, Constants.ACTION_CREATE) &&
      Authorizations.canPerformAction(loggedUser, Constants.ENTITY_SITE, Constants.ACTION_CREATE);
  }

<<<<<<< HEAD
  static canUpdateSiteArea(loggedUser: any, siteArea: SiteArea) {
=======
  public static canUpdateSiteArea(loggedUser: any, siteArea: any): boolean {
>>>>>>> edab15a2
    return Authorizations.canPerformAction(loggedUser, Constants.ENTITY_SITE_AREA, Constants.ACTION_UPDATE) &&
      Authorizations.canPerformAction(loggedUser, Constants.ENTITY_SITE, Constants.ACTION_UPDATE);
  }

<<<<<<< HEAD
  static canDeleteSiteArea(loggedUser: any, siteArea: SiteArea) {
=======
  public static canDeleteSiteArea(loggedUser: any, siteArea: any): boolean {
>>>>>>> edab15a2
    return Authorizations.canPerformAction(loggedUser, Constants.ENTITY_SITE_AREA, Constants.ACTION_DELETE) &&
      Authorizations.canPerformAction(loggedUser, Constants.ENTITY_SITE, Constants.ACTION_DELETE);
  }

  public static canListCompanies(loggedUser: any): boolean {
    return Authorizations.canPerformAction(loggedUser, Constants.ENTITY_COMPANIES, Constants.ACTION_LIST);
  }

  public static canReadCompany(loggedUser: any, companyId: string): boolean {
    return Authorizations.canPerformAction(loggedUser, Constants.ENTITY_COMPANY, Constants.ACTION_READ,
      {"company": companyId, "companies": loggedUser.companies});
  }

  public static canCreateCompany(loggedUser: any): boolean {
    return Authorizations.canPerformAction(loggedUser, Constants.ENTITY_COMPANY, Constants.ACTION_CREATE);
  }

  public static canUpdateCompany(loggedUser: any): boolean {
    return Authorizations.canPerformAction(loggedUser, Constants.ENTITY_COMPANY, Constants.ACTION_UPDATE);
  }

  public static canDeleteCompany(loggedUser: any): boolean {
    return Authorizations.canPerformAction(loggedUser, Constants.ENTITY_COMPANY, Constants.ACTION_DELETE);
  }

  public static canListTenants(loggedUser: any): boolean {
    return Authorizations.canPerformAction(loggedUser, Constants.ENTITY_TENANTS, Constants.ACTION_LIST);
  }

  public static canReadTenant(loggedUser: any): boolean {
    return Authorizations.canPerformAction(loggedUser, Constants.ENTITY_TENANT, Constants.ACTION_READ);
  }

  public static canCreateTenant(loggedUser: any): boolean {
    return Authorizations.canPerformAction(loggedUser, Constants.ENTITY_TENANT, Constants.ACTION_CREATE);
  }

  public static canUpdateTenant(loggedUser: any): boolean {
    return Authorizations.canPerformAction(loggedUser, Constants.ENTITY_TENANT, Constants.ACTION_UPDATE);
  }

  public static canDeleteTenant(loggedUser: any): boolean {
    return Authorizations.canPerformAction(loggedUser, Constants.ENTITY_TENANT, Constants.ACTION_DELETE);
  }

  public static canCreateConnection(loggedUser): boolean {
    return Authorizations.canPerformAction(loggedUser, Constants.ENTITY_CONNECTION, Constants.ACTION_CREATE,
      {"owner": loggedUser.id});
  }

  public static canDeleteConnection(loggedUser, connection): boolean {
    return Authorizations.canPerformAction(loggedUser, Constants.ENTITY_CONNECTION, Constants.ACTION_DELETE,
      {"user": connection.userId.toString(), "owner": loggedUser.id});
  }

  public static canReadConnection(loggedUser, connection): boolean {
    return Authorizations.canPerformAction(loggedUser, Constants.ENTITY_CONNECTION, Constants.ACTION_READ,
      {"user": connection.userId.toString(), "owner": loggedUser.id});
  }

  public static canListConnections(loggedUser: any): boolean {
    return Authorizations.canPerformAction(loggedUser, Constants.ENTITY_CONNECTIONS, Constants.ACTION_LIST);
  }

  public static canReadPricing(loggedUser: any): boolean {
    return Authorizations.canPerformAction(loggedUser, Constants.ENTITY_PRICING, Constants.ACTION_READ);
  }

  public static canUpdatePricing(loggedUser: any): boolean {
    return Authorizations.canPerformAction(loggedUser, Constants.ENTITY_PRICING, Constants.ACTION_UPDATE);
  }

  public static isSuperAdmin(userRole: string): boolean {
    return userRole === Constants.ROLE_SUPER_ADMIN;
  }

  public static isAdmin(userRole: string): boolean {
    return userRole === Constants.ROLE_ADMIN;
  }

  public static isBasic(userRole: string): boolean {
    return userRole === Constants.ROLE_BASIC;
  }

  public static isDemo(userRole: string): boolean {
    return userRole === Constants.ROLE_DEMO;
  }

  private static getConfiguration() {
    if (!this.configuration) {
      // Load it
      this.configuration = Configuration.getAuthorizationConfig();
    }
    return this.configuration;
  }

  public static async getUserScopes(user: User): Promise<ReadonlyArray<string>> {
    const groups = Authorizations.getAuthGroupsFromUser(user.getRole(), await user.getSites());
    return AuthorizationsDefinition.getInstance().getScopes(groups);
  }

  private static getAuthGroupsFromUser(userRole: string, sitesAdmin: ReadonlyArray<string>): ReadonlyArray<string> {
    const roles: Array<string> = [];
    switch (userRole) {
      case 'A':
        roles.push('admin');
        break;
      case 'S':
        roles.push('superAdmin');
        break;
      case 'B':
        roles.push('basic');
        break;
      case 'D':
        roles.push('demo');
        break;
    }
    if (sitesAdmin && sitesAdmin.length > 0) {
      roles.push('siteAdmin');
    }
    return roles;
  }

  private static canPerformAction(loggedUser, resource, action, context?): boolean {
    const roles = Authorizations.getAuthGroupsFromUser(loggedUser.role, loggedUser.sitesAdmin);
    const authorized = AuthorizationsDefinition.getInstance().can(roles, resource, action, context);
    if (!authorized && Authorizations.getConfiguration().debug) {
      Logging.logSecurityInfo({
        tenantID: loggedUser.tenantID, user: loggedUser,
        module: 'Authorizations', method: 'canPerformAction',
        message: `Role ${loggedUser.role} Cannot ${action} on ${resource} with context ${JSON.stringify(context)}`,
        action: 'Authorizations'
      });
    }
    return authorized;
  }
}<|MERGE_RESOLUTION|>--- conflicted
+++ resolved
@@ -13,12 +13,10 @@
 import ChargingStation from '../entity/ChargingStation';
 import TenantStorage from '../storage/mongodb/TenantStorage';
 import SourceMap from 'source-map-support';
-<<<<<<< HEAD
 import Company from '../types/Company';
 import SiteArea from '../types/SiteArea';
 import SiteStorage from '../storage/mongodb/SiteStorage';
-=======
->>>>>>> edab15a2
+import Site from '../entity/Site';
 SourceMap.install();
 
 export default class Authorizations {
@@ -156,13 +154,8 @@
     return user;
   }
 
-<<<<<<< HEAD
-  static async getConnectorActionAuthorizations(tenantID: string, user: any, chargingStation: any, connector: any, siteArea: SiteArea, site: any) {
+  public static async getConnectorActionAuthorizations(tenantID: string, user: any, chargingStation: any, connector: any, siteArea: SiteArea, site: any) {
     const tenant: Tenant|null = await Tenant.getTenant(tenantID);
-=======
-  public static async getConnectorActionAuthorizations(tenantID: string, user: any, chargingStation: any, connector: any, siteArea: any, site: any) {
-    const tenant: Tenant | null = await Tenant.getTenant(tenantID);
->>>>>>> edab15a2
     if (!tenant) {
       throw new BackendError('Authorizations.ts#getConnectorActionAuthorizations', 'Tenant null');
     }
@@ -249,13 +242,8 @@
     return result;
   }
 
-<<<<<<< HEAD
-  static async isTagIDAuthorizedOnChargingStation(chargingStation: ChargingStation, tagID: any, action: any) {
+  public static async isTagIDAuthorizedOnChargingStation(chargingStation: ChargingStation, tagID: any, action: any) {
     let site, siteArea: SiteArea;
-=======
-  public static async isTagIDAuthorizedOnChargingStation(chargingStation: ChargingStation, tagID: string, action: string): Promise<User> {
-    let site, siteArea;
->>>>>>> edab15a2
     // Get the Organization component
     const tenant = await TenantStorage.getTenant(chargingStation.getTenantID());
     const isOrgCompActive = await tenant.isComponentActive(Constants.COMPONENTS.ORGANIZATION);
@@ -586,11 +574,7 @@
     return Authorizations.canPerformAction(loggedUser, Constants.ENTITY_SITE_AREAS, Constants.ACTION_LIST);
   }
 
-<<<<<<< HEAD
-  static canReadSiteArea(loggedUser: any, siteArea: SiteArea) {
-=======
-  public static canReadSiteArea(loggedUser: any, siteArea: any): boolean {
->>>>>>> edab15a2
+  public static canReadSiteArea(loggedUser: any, siteArea: SiteArea) {
     return Authorizations.canPerformAction(loggedUser, Constants.ENTITY_SITE_AREA, Constants.ACTION_READ) &&
       Authorizations.canPerformAction(loggedUser, Constants.ENTITY_SITE, Constants.ACTION_READ,
         {"site": siteArea.siteID, "sites": loggedUser.sites});
@@ -601,20 +585,12 @@
       Authorizations.canPerformAction(loggedUser, Constants.ENTITY_SITE, Constants.ACTION_CREATE);
   }
 
-<<<<<<< HEAD
-  static canUpdateSiteArea(loggedUser: any, siteArea: SiteArea) {
-=======
-  public static canUpdateSiteArea(loggedUser: any, siteArea: any): boolean {
->>>>>>> edab15a2
+  public static canUpdateSiteArea(loggedUser: any, siteArea: SiteArea) {
     return Authorizations.canPerformAction(loggedUser, Constants.ENTITY_SITE_AREA, Constants.ACTION_UPDATE) &&
       Authorizations.canPerformAction(loggedUser, Constants.ENTITY_SITE, Constants.ACTION_UPDATE);
   }
 
-<<<<<<< HEAD
-  static canDeleteSiteArea(loggedUser: any, siteArea: SiteArea) {
-=======
-  public static canDeleteSiteArea(loggedUser: any, siteArea: any): boolean {
->>>>>>> edab15a2
+  public static canDeleteSiteArea(loggedUser: any, siteArea: SiteArea) {
     return Authorizations.canPerformAction(loggedUser, Constants.ENTITY_SITE_AREA, Constants.ACTION_DELETE) &&
       Authorizations.canPerformAction(loggedUser, Constants.ENTITY_SITE, Constants.ACTION_DELETE);
   }
@@ -716,7 +692,7 @@
     return AuthorizationsDefinition.getInstance().getScopes(groups);
   }
 
-  private static getAuthGroupsFromUser(userRole: string, sitesAdmin: ReadonlyArray<string>): ReadonlyArray<string> {
+  private static getAuthGroupsFromUser(userRole: string, sitesAdmin: ReadonlyArray<Site>): ReadonlyArray<string> {
     const roles: Array<string> = [];
     switch (userRole) {
       case 'A':
