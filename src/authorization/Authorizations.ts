--- conflicted
+++ resolved
@@ -115,12 +115,8 @@
     };
   }
 
-<<<<<<< HEAD
-  public static async getConnectorActionAuthorizations(params: { tenantID: string; user: UserToken; chargingStation: ChargingStation; connector: Connector; siteArea: SiteArea; site: Site }) {
-=======
   public static async getConnectorActionAuthorizations(
       params: { tenantID: string; user: UserToken; chargingStation: ChargingStation; connector: Connector; siteArea: SiteArea; site: Site }) {
->>>>>>> f8355f9c
     const tenant: Tenant | null = await Tenant.getTenant(params.tenantID);
     if (!tenant) {
       throw new BackendError('Authorizations.ts#getConnectorActionAuthorizations', 'Tenant null');
@@ -208,45 +204,26 @@
   }
 
   public static async isTagIDAuthorizedOnChargingStation(tenantID: string, chargingStation: ChargingStation, tagID: string, action: string) {
-<<<<<<< HEAD
-    let site: Site;
-=======
->>>>>>> f8355f9c
     // Get the Organization component
     const tenant = await TenantStorage.getTenant(tenantID);
     const isOrgCompActive = tenant.isComponentActive(Constants.COMPONENTS.ORGANIZATION);
     // Org component enabled?
     if (isOrgCompActive) {
-<<<<<<< HEAD
-      let throwError = false;
-      // Site Area -----------------------------------------------
-      if(! chargingStation.siteAreaID) {
-        throwError = true;
-=======
       let foundSiteArea = true;
       // Site Area -----------------------------------------------
       if(! chargingStation.siteAreaID) {
         foundSiteArea = false;
->>>>>>> f8355f9c
       } else {
         if(! chargingStation.siteArea) {
           chargingStation.siteArea =
             await SiteAreaStorage.getSiteArea(tenantID, chargingStation.siteAreaID, {withSite: true});
           if(! chargingStation.siteArea) {
-<<<<<<< HEAD
-            throwError = true;
-=======
             foundSiteArea = false;
->>>>>>> f8355f9c
           }
         }
       }
       // Site is mandatory
-<<<<<<< HEAD
-      if (throwError) {
-=======
       if (! foundSiteArea) {
->>>>>>> f8355f9c
         // Reject Site Not Found
         throw new AppError(
           chargingStation.id,
@@ -262,14 +239,8 @@
       }
       // Site -----------------------------------------------------
       // TODO: consider changing structure of CS->SA->S entirely; It's a little inconvenient that sometimes CS includes SA with includes S, which can also include SA, but not always
-<<<<<<< HEAD
-      site = chargingStation.siteArea.site ? chargingStation.siteArea.site : (chargingStation.siteArea.siteID ? await SiteStorage.getSite(tenantID, chargingStation.siteArea.siteID) : null);
-      chargingStation.siteArea.site = site;
-      if (!site) {
-=======
       chargingStation.siteArea.site = chargingStation.siteArea.site ? chargingStation.siteArea.site : (chargingStation.siteArea.siteID ? await SiteStorage.getSite(tenantID, chargingStation.siteArea.siteID) : null);
       if (!chargingStation.siteArea.site) {
->>>>>>> f8355f9c
         // Reject Site Not Found
         throw new AppError(
           chargingStation.id,
@@ -300,11 +271,7 @@
 
       const userToken = await Authorizations.buildUserToken(tenantID, user);
       await Authorizations._checkAndGetUserOnChargingStation(tenantID,
-<<<<<<< HEAD
-        chargingStation, userToken, isOrgCompActive, site, action);
-=======
         chargingStation, userToken, isOrgCompActive, chargingStation.siteArea.site, action);
->>>>>>> f8355f9c
     }
     return user;
   }
@@ -326,11 +293,7 @@
           const isOrgCompActive = tenant.isComponentActive(Constants.COMPONENTS.ORGANIZATION);
           if (isOrgCompActive) {
             // Get the site (site existence is already checked by isTagIDAuthorizedOnChargingStation())
-<<<<<<< HEAD
-            const site: Site = await chargingStation.siteArea.site; // TODO: This might break
-=======
             const site: Site = chargingStation.siteArea.site;
->>>>>>> f8355f9c
             // Check if the site allows to stop the transaction of another user
             if (!Authorizations.isAdmin(alternateUser.role) &&
               !site.allowAllUsersToStopTransactions) {
