import AppAuthError from '../exception/AppAuthError';
import AppError from '../exception/AppError';
import AuthorizationsDefinition from './AuthorizationsDefinition';
import BackendError from '../exception/BackendError';
import ChargingStation from '../types/ChargingStation';
import Configuration from '../utils/Configuration';
import Constants from '../utils/Constants';
import Logging from '../utils/Logging';
import NotificationHandler from '../notification/NotificationHandler';
import SessionHashService from '../server/rest/service/SessionHashService';
import Site from '../types/Site';
import SiteArea from '../types/SiteArea';
import SiteStorage from '../storage/mongodb/SiteStorage';
import Tenant from '../types/Tenant';
import TenantStorage from '../storage/mongodb/TenantStorage';
import Transaction from '../entity/Transaction';
import User from '../types/User';
import UserStorage from '../storage/mongodb/UserStorage';
import UserToken from '../types/UserToken';
import Utils from '../utils/Utils';
import Connector from '../types/Connector';
import SiteAreaStorage from '../storage/mongodb/SiteAreaStorage';

export default class Authorizations {

  private static configuration: any;

  public static canRefundTransaction(loggedUser: UserToken, transaction: any) {
    let userId;
    if (transaction.getUserJson()) {
      userId = transaction.getUserJson().id;
    }
    return Authorizations.canPerformAction(loggedUser, Constants.ENTITY_TRANSACTION,
      Constants.ACTION_REFUND_TRANSACTION, { 'UserID': userId });
  }

  public static canStartTransaction(user: UserToken, chargingStation: ChargingStation) {
    return Authorizations.canPerformActionOnChargingStation(
      user,
      Constants.ACTION_REMOTE_START_TRANSACTION);
  }

  public static canStopTransaction(user: UserToken, chargingStation: ChargingStation) {
    return Authorizations.canPerformActionOnChargingStation(
      user,
      Constants.ACTION_REMOTE_STOP_TRANSACTION);
  }

  public static getAuthorizedCompanyIDs(loggedUser: UserToken): string[] {
    return loggedUser.companies;
  }

  public static getAuthorizedSiteIDs(loggedUser: UserToken): string[] {
    return loggedUser.sites;
  }

  public static getAuthorizedSiteAdminIDs(loggedUser: UserToken): string[] {
    return loggedUser.sitesAdmin;
  }

  public static async buildUserToken(tenantID: string, user: User): Promise<UserToken> {
    let companyIDs = [];
    let siteIDs = [];
    let siteAdminIDs = [];
    if (!Authorizations.isAdmin(user.role)) {
      // Get User's site
      const sites = (await UserStorage.getSites(tenantID, { userID: user.id },
        Constants.DB_PARAMS_MAX_LIMIT))
        .result.map((siteUser) => {
          return siteUser.site;
        });
      // Get User's Site Admin
      const sitesAdmin = await UserStorage.getSites(
        tenantID, { userID: user.id, siteAdmin: true },
        Constants.DB_PARAMS_MAX_LIMIT,
        ['site.id']
      );
      // Assign
      siteIDs = sites.map((site) => {
        return site.id;
      });
      companyIDs = [...new Set(sites.map((site) => {
        return site.companyID;
      }))];
      siteAdminIDs = sitesAdmin.result.map((siteUser) => {
        return siteUser.site.id;
      });
    }

    let tenantHashID = Constants.DEFAULT_TENANT;
    let activeComponents = [];
    if (tenantID !== Constants.DEFAULT_TENANT) {
      const tenant = await TenantStorage.getTenant(tenantID);
      tenantHashID = SessionHashService.buildTenantHashID(tenant);
      activeComponents = Utils.getTenantActiveComponents(tenant);
    }

    return {
      'id': user.id,
      'role': user.role,
      'name': user.name,
      'tagIDs': user.tagIDs,
      'firstName': user.firstName,
      'locale': user.locale,
      'language': user.locale.substring(0, 2),
      'tenantID': tenantID,
      'userHashID': SessionHashService.buildUserHashID(user),
      'tenantHashID': tenantHashID,
      'scopes': Authorizations.getUserScopes(tenantID, user, siteAdminIDs.length),
      'companies': companyIDs,
      'sitesAdmin': siteAdminIDs,
      'sites': siteIDs,
      'activeComponents': activeComponents
    };
  }

<<<<<<< HEAD
  public static async getConnectorActionAuthorizations(params: { tenantID: string; user: UserToken; chargingStation: ChargingStation; connector: Connector; siteArea: SiteArea; site: Site }) {
    const tenant: Tenant = await TenantStorage.getTenant(params.tenantID);
=======
  public static async getConnectorActionAuthorizations(
      params: { tenantID: string; user: UserToken; chargingStation: ChargingStation; connector: Connector; siteArea: SiteArea; site: Site }) {
    const tenant: Tenant | null = await Tenant.getTenant(params.tenantID);
>>>>>>> 0687d9e4
    if (!tenant) {
      throw new BackendError('Authorizations.ts#getConnectorActionAuthorizations', 'Tenant null');
    }
    const isOrgCompActive = Utils.isComponentActiveFromToken(params.user, Constants.COMPONENTS.ORGANIZATION);
    if (isOrgCompActive && (!params.siteArea || !params.site)) {
      throw new AppError(
        params.chargingStation.id,
        `Site area and site not provided for Charging Station '${params.chargingStation.id}'!`, Constants.HTTP_GENERAL_ERROR,
        'Authorizations', 'getConnectorActionAuthorizations',
        params.user
      );
    }
    // Set default value
    let isUserAssignedToSite = false;
    let accessControlEnable = true;
    let userAllowedToStopAllTransactions = false;
    let isSameUserAsTransaction = false;
    if (isOrgCompActive) {
      // Acces Control Enabled?
      accessControlEnable = params.siteArea.accessControl;
      // Allow to stop all transactions
      userAllowedToStopAllTransactions = params.site.allowAllUsersToStopTransactions;
      // Check if User belongs to the charging station Site
      isUserAssignedToSite = await SiteStorage.siteHasUser(params.tenantID, params.site.id, params.user.id);
    }
    if (params.connector.activeTransactionID > 0) {
      // Get Transaction
      const transaction = await Transaction.getTransaction(params.tenantID, params.connector.activeTransactionID);
      if (!transaction) {
        throw new AppError(
          Constants.CENTRAL_SERVER,
          `Transaction ID '${params.connector.activeTransactionID}' does not exist`,
          Constants.HTTP_AUTH_ERROR, 'Authorizations', 'getConnectorActionAuthorizations');
      }
      // Check if transaction user is the same as request user
      isSameUserAsTransaction = transaction.getUserID() === params.user.id;
    }

    // Prepare default authorizations
    const result = {
      'isStartAuthorized': Authorizations.canStartTransaction(params.user, params.chargingStation),
      'isStopAuthorized': Authorizations.canStopTransaction(params.user, params.chargingStation),
      'isTransactionDisplayAuthorized': false
    };
    if (params.user.role === Constants.ROLE_ADMIN) {
      // An admin has all authorizations except for site where he is not assigned and in case site management is not active
      const defaultAuthorization = (isOrgCompActive && isUserAssignedToSite) || (!isOrgCompActive);
      result.isStartAuthorized = result.isStartAuthorized && defaultAuthorization;
      result.isStopAuthorized = result.isStopAuthorized && defaultAuthorization;
      result.isTransactionDisplayAuthorized = defaultAuthorization;
    }
    if (params.user.role === Constants.ROLE_DEMO) {
      // Demon user can never start nor stop transaction and can display details only for assigned site
      const defaultAuthorization = (isOrgCompActive && isUserAssignedToSite) || (!isOrgCompActive);
      result.isStartAuthorized = false;
      result.isStopAuthorized = false;
      result.isTransactionDisplayAuthorized = defaultAuthorization;
    }
    if (params.user.role === Constants.ROLE_BASIC) {
      // Basic user can start a transaction if he is assigned to the site or site management is not active
      result.isStartAuthorized = result.isStartAuthorized &&
        (isOrgCompActive && isUserAssignedToSite) || (!isOrgCompActive);
      // Basic user can start a transaction if he is assigned to the site or site management is not active
      result.isStopAuthorized = result.isStopAuthorized &&
        // Site Management is active  and user assigned to site and anyone allowed to stop or same user as transaction
        // Or access control disable
        (isOrgCompActive && isUserAssignedToSite &&
          (userAllowedToStopAllTransactions || isSameUserAsTransaction || !accessControlEnable)) ||
        // Site management inactive and badge access control and user identical to transaction
        (!isOrgCompActive && accessControlEnable && isSameUserAsTransaction) ||
        // Site management inactive and no badge access control
        (!isOrgCompActive && !accessControlEnable);
      result.isTransactionDisplayAuthorized =
        // Site Management is active  and user assigned to site and same user as transaction
        // Or access control disable
        (isOrgCompActive && isUserAssignedToSite &&
          (isSameUserAsTransaction || !accessControlEnable)) ||
        // Site management inactive and badge access control and user identical to transaction
        (!isOrgCompActive && accessControlEnable && isSameUserAsTransaction) ||
        // Site management inactive and no badge access control
        (!isOrgCompActive && !accessControlEnable);
    }
    return result;
  }

  public static async isTagIDAuthorizedOnChargingStation(tenantID: string, chargingStation: ChargingStation, tagID: string, action: string) {
    // Get the Organization component
    const tenant = await TenantStorage.getTenant(tenantID);
    const isOrgCompActive = Utils.isTenantComponentActive(tenant, Constants.COMPONENTS.ORGANIZATION);
    // Org component enabled?
    if (isOrgCompActive) {
      let foundSiteArea = true;
      // Site Area -----------------------------------------------
      if (!chargingStation.siteAreaID) {
        foundSiteArea = false;
      } else if (!chargingStation.siteArea) {
        chargingStation.siteArea =
          await SiteAreaStorage.getSiteArea(tenantID, chargingStation.siteAreaID, {withSite: true});
        if (!chargingStation.siteArea) {
          foundSiteArea = false;
        }
      }
      // Site is mandatory
      if (!foundSiteArea) {
        // Reject Site Not Found
        throw new AppError(
          chargingStation.id,
          `Charging Station '${chargingStation.id}' is not assigned to a Site Area!`,
          Constants.HTTP_AUTH_CHARGER_WITH_NO_SITE_AREA_ERROR,
          'Authorizations', '_checkAndGetUserOnChargingStation');
      }

      // Access Control Enabled?
      if (!chargingStation.siteArea.accessControl) {
        // No control
        return;
      }
      // Site -----------------------------------------------------
      // TODO: consider changing structure of CS->SA->S entirely; It's a little inconvenient that sometimes CS includes SA with includes S, which can also include SA, but not always
      chargingStation.siteArea.site = chargingStation.siteArea.site ? chargingStation.siteArea.site : (chargingStation.siteArea.siteID ? await SiteStorage.getSite(tenantID, chargingStation.siteArea.siteID) : null);
      if (!chargingStation.siteArea.site) {
        // Reject Site Not Found
        throw new AppError(
          chargingStation.id,
          `Site Area '${chargingStation.siteArea.name}' is not assigned to a Site!`,
          Constants.HTTP_AUTH_SITE_AREA_WITH_NO_SITE_ERROR,
          'Authorizations', 'checkAndGetUserOnChargingStation');
      }
    }
    // Get user
    let user: User = null;
    // Get the user
    if (tagID) {
      user = await Authorizations.checkAndGetUserTagIDOnChargingStation(tenantID,
        chargingStation, tagID, action);
    }
    // Found?
    if (user) {
      // Check Authorization
      // Check User status
      if (user.status !== Constants.USER_STATUS_ACTIVE) {
        // Reject but save ok
        throw new AppError(
          chargingStation.id,
          `${Utils.buildUserFullName(user)} is '${Utils.getStatusDescription(user.status)}'`, Constants.HTTP_GENERAL_ERROR,
          'Authorizations', '_checkAndGetUserOnChargingStation',
          user);
      }

      const userToken = await Authorizations.buildUserToken(tenantID, user);
      await Authorizations._checkAndGetUserOnChargingStation(tenantID,
        chargingStation, userToken, isOrgCompActive, chargingStation.siteArea.site, action);
    }
    return user;
  }

  public static async isTagIDsAuthorizedOnChargingStation(tenantID: string, chargingStation: ChargingStation, tagId: string, transactionTagId: string, action: string) {
    let user: User, alternateUser: User;
    // Check if same user
    if (tagId !== transactionTagId) {
      // No: Check alternate user
      alternateUser = await Authorizations.isTagIDAuthorizedOnChargingStation(tenantID, chargingStation, tagId, action);
      // Anonymous?
      if (alternateUser) {
        // Get the user
        user = await UserStorage.getUserByTagId(tenantID, transactionTagId);
        if (user.id !== alternateUser.id) {
          // Not Check if Alternate User belongs to a Site --------------------------------
          // Organization component active?
          const tenant = await TenantStorage.getTenant(tenantID);
          const isOrgCompActive = Utils.isTenantComponentActive(tenant, Constants.COMPONENTS.ORGANIZATION);
          if (isOrgCompActive) {
            // Get the site (site existence is already checked by isTagIDAuthorizedOnChargingStation())
            const site: Site = chargingStation.siteArea.site;
            // Check if the site allows to stop the transaction of another user
            if (!Authorizations.isAdmin(alternateUser.role) &&
              !site.allowAllUsersToStopTransactions) {
              // Reject the User
              throw new BackendError(
                chargingStation.id,
                `User '${Utils.buildUserFullName(alternateUser)}' is not allowed to perform 'Stop Transaction' on User '${Utils.buildUserFullName(user)}' on Site '${site.name}'!`,
                'Authorizations', 'isTagIDsAuthorizedOnChargingStation', action,
                (alternateUser ? alternateUser : null), (user ? user : null));
            }
            // Only Admins can stop a transaction when org is not active
          } else if (!Authorizations.isAdmin(alternateUser.role)) {
            // Reject the User
            throw new BackendError(
              chargingStation.id,
              `User '${Utils.buildUserFullName(alternateUser)}' is not allowed to perform 'Stop Transaction' on User '${Utils.buildUserFullName(user)}'!`,
              'Authorizations', 'isTagIDsAuthorizedOnChargingStation', action,
              (alternateUser ? alternateUser : null), (user ? user : null));
          }
        }
      }
    } else {
      // Check user
      user = await Authorizations.isTagIDAuthorizedOnChargingStation(tenantID, chargingStation, transactionTagId, action);
    }
    return { user, alternateUser };
  }

  public static canListLogging(loggedUser: UserToken): boolean {
    return Authorizations.canPerformAction(loggedUser, Constants.ENTITY_LOGGINGS, Constants.ACTION_LIST);
  }

  public static canReadLogging(loggedUser: UserToken): boolean {
    return Authorizations.canPerformAction(loggedUser, Constants.ENTITY_LOGGING, Constants.ACTION_READ);
  }

  public static canListTransactions(loggedUser: UserToken): boolean {
    return Authorizations.canPerformAction(loggedUser, Constants.ENTITY_TRANSACTIONS, Constants.ACTION_LIST);
  }

  public static canListTransactionsInError(loggedUser: UserToken): boolean {
    return Authorizations.canPerformAction(loggedUser, Constants.ENTITY_TRANSACTIONS, Constants.ACTION_LIST);
  }

  public static canReadTransaction(loggedUser: UserToken, transaction: Transaction): boolean {
    const context = {
      user: transaction.getUserJson() ? transaction.getUserJson().id : null,
      owner: loggedUser.id,
      site: transaction.getSiteID(),
      sites: loggedUser.sitesAdmin
    };
    return Authorizations.canPerformAction(loggedUser, Constants.ENTITY_TRANSACTION, Constants.ACTION_READ, context);
  }

  public static canUpdateTransaction(loggedUser: UserToken): boolean {
    return Authorizations.canPerformAction(loggedUser, Constants.ENTITY_TRANSACTION, Constants.ACTION_UPDATE);
  }

  public static canDeleteTransaction(loggedUser: UserToken): boolean {
    return Authorizations.canPerformAction(loggedUser, Constants.ENTITY_TRANSACTION, Constants.ACTION_DELETE);
  }

  public static canListChargingStations(loggedUser: UserToken): boolean {
    return Authorizations.canPerformAction(loggedUser, Constants.ENTITY_CHARGING_STATIONS, Constants.ACTION_LIST);
  }

  public static canPerformActionOnChargingStation(loggedUser: UserToken, action: any): boolean {
    return Authorizations.canPerformAction(loggedUser, Constants.ENTITY_CHARGING_STATION, action);
  }

  public static canReadChargingStation(loggedUser: UserToken): boolean {
    return Authorizations.canPerformAction(loggedUser, Constants.ENTITY_CHARGING_STATION, Constants.ACTION_READ);
  }

  public static canUpdateChargingStation(loggedUser: UserToken, siteID: string): boolean {
    return Authorizations.canPerformAction(loggedUser, Constants.ENTITY_CHARGING_STATION, Constants.ACTION_UPDATE, {
      'site': siteID,
      'sites': loggedUser.sitesAdmin
    });
  }

  public static canDeleteChargingStation(loggedUser: UserToken): boolean {
    return Authorizations.canPerformAction(loggedUser, Constants.ENTITY_CHARGING_STATION, Constants.ACTION_DELETE);
  }

  public static canListUsers(loggedUser: UserToken): boolean {
    return Authorizations.canPerformAction(loggedUser, Constants.ENTITY_USERS, Constants.ACTION_LIST);
  }

  public static canReadUser(loggedUser: UserToken, userId: string): boolean {
    return Authorizations.canPerformAction(loggedUser, Constants.ENTITY_USER, Constants.ACTION_READ,
      { 'user': userId, 'owner': loggedUser.id });
  }

  public static canCreateUser(loggedUser: UserToken): boolean {
    return Authorizations.canPerformAction(loggedUser, Constants.ENTITY_USER, Constants.ACTION_CREATE);
  }

  public static canUpdateUser(loggedUser: UserToken, userId: string): boolean {
    return Authorizations.canPerformAction(loggedUser, Constants.ENTITY_USER, Constants.ACTION_UPDATE,
      { 'user': userId, 'owner': loggedUser.id });
  }

  public static canDeleteUser(loggedUser: UserToken, userId: string): boolean {
    return Authorizations.canPerformAction(loggedUser, Constants.ENTITY_USER, Constants.ACTION_DELETE,
      { 'user': userId, 'owner': loggedUser.id });
  }

  public static canListSites(loggedUser: UserToken): boolean {
    return Authorizations.canPerformAction(loggedUser, Constants.ENTITY_SITES, Constants.ACTION_LIST);
  }

  public static canReadSite(loggedUser: UserToken, siteId: string): boolean {
    return Authorizations.canPerformAction(loggedUser, Constants.ENTITY_SITE, Constants.ACTION_READ,
      { 'site': siteId, 'sites': loggedUser.sites });
  }

  public static canCreateSite(loggedUser: UserToken): boolean {
    return Authorizations.canPerformAction(loggedUser, Constants.ENTITY_SITE, Constants.ACTION_CREATE);
  }

  public static canUpdateSite(loggedUser: UserToken, siteID: string): boolean {
    return Authorizations.canPerformAction(loggedUser, Constants.ENTITY_SITE, Constants.ACTION_UPDATE,
      { 'site': siteID, 'sites': loggedUser.sitesAdmin });
  }

  public static canDeleteSite(loggedUser: UserToken, siteID: string): boolean {
    return Authorizations.canPerformAction(loggedUser, Constants.ENTITY_SITE, Constants.ACTION_DELETE,
      { 'site': siteID, 'sites': loggedUser.sitesAdmin });
  }

  public static canListSettings(loggedUser: UserToken): boolean {
    return Authorizations.canPerformAction(loggedUser, Constants.ENTITY_SETTINGS, Constants.ACTION_LIST);
  }

  public static canReadSetting(loggedUser: UserToken, context?): boolean {
    return Authorizations.canPerformAction(loggedUser, Constants.ENTITY_SETTING, Constants.ACTION_READ, context);
  }

  public static canDeleteSetting(loggedUser: UserToken): boolean {
    return Authorizations.canPerformAction(loggedUser, Constants.ENTITY_SETTING, Constants.ACTION_DELETE);
  }

  public static canCreateSetting(loggedUser: UserToken): boolean {
    return Authorizations.canPerformAction(loggedUser, Constants.ENTITY_SETTING, Constants.ACTION_CREATE);
  }

  public static canUpdateSetting(loggedUser: UserToken): boolean {
    return Authorizations.canPerformAction(loggedUser, Constants.ENTITY_SETTING, Constants.ACTION_UPDATE);
  }

  public static canListOcpiEndpoints(loggedUser: UserToken): boolean {
    return Authorizations.canPerformAction(loggedUser, Constants.ENTITY_OCPI_ENDPOINTS, Constants.ACTION_LIST);
  }

  public static canReadOcpiEndpoint(loggedUser: UserToken): boolean {
    return Authorizations.canPerformAction(loggedUser, Constants.ENTITY_OCPI_ENDPOINT, Constants.ACTION_READ);
  }

  public static canDeleteOcpiEndpoint(loggedUser: UserToken): boolean {
    return Authorizations.canPerformAction(loggedUser, Constants.ENTITY_OCPI_ENDPOINT, Constants.ACTION_DELETE);
  }

  public static canCreateOcpiEndpoint(loggedUser: UserToken): boolean {
    return Authorizations.canPerformAction(loggedUser, Constants.ENTITY_OCPI_ENDPOINT, Constants.ACTION_CREATE);
  }

  public static canUpdateOcpiEndpoint(loggedUser: UserToken): boolean {
    return Authorizations.canPerformAction(loggedUser, Constants.ENTITY_OCPI_ENDPOINT, Constants.ACTION_UPDATE);
  }

  public static canPingOcpiEndpoint(loggedUser: UserToken): boolean {
    return Authorizations.canPerformAction(loggedUser, Constants.ENTITY_OCPI_ENDPOINT, Constants.ACTION_PING);
  }

  public static canSendEVSEStatusesOcpiEndpoint(loggedUser: UserToken): boolean {
    return Authorizations.canPerformAction(loggedUser, Constants.ENTITY_OCPI_ENDPOINT, Constants.ACTION_SEND_EVSE_STATUSES);
  }

  public static canRegisterOcpiEndpoint(loggedUser: UserToken): boolean {
    return Authorizations.canPerformAction(loggedUser, Constants.ENTITY_OCPI_ENDPOINT, Constants.ACTION_REGISTER);
  }

  public static canGenerateLocalTokenOcpiEndpoint(loggedUser: UserToken): boolean {
    return Authorizations.canPerformAction(loggedUser, Constants.ENTITY_OCPI_ENDPOINT, Constants.ACTION_GENERATE_LOCAL_TOKEN);
  }

  public static canListVehicles(loggedUser: UserToken): boolean {
    return Authorizations.canPerformAction(loggedUser, Constants.ENTITY_VEHICLES, Constants.ACTION_LIST);
  }

  public static canReadVehicle(loggedUser: UserToken): boolean {
    return Authorizations.canPerformAction(loggedUser, Constants.ENTITY_VEHICLE, Constants.ACTION_READ);
  }

  public static canCreateVehicle(loggedUser: UserToken): boolean {
    return Authorizations.canPerformAction(loggedUser, Constants.ENTITY_VEHICLE, Constants.ACTION_CREATE);
  }

  public static canUpdateVehicle(loggedUser: UserToken): boolean {
    return Authorizations.canPerformAction(loggedUser, Constants.ENTITY_VEHICLE, Constants.ACTION_UPDATE);
  }

  public static canDeleteVehicle(loggedUser: UserToken): boolean {
    return Authorizations.canPerformAction(loggedUser, Constants.ENTITY_VEHICLE, Constants.ACTION_DELETE);
  }

  public static canListVehicleManufacturers(loggedUser: UserToken): boolean {
    return Authorizations.canPerformAction(loggedUser, Constants.ENTITY_VEHICLE_MANUFACTURERS, Constants.ACTION_LIST);
  }

  public static canReadVehicleManufacturer(loggedUser: UserToken): boolean {
    return Authorizations.canPerformAction(loggedUser, Constants.ENTITY_VEHICLE_MANUFACTURER, Constants.ACTION_READ);
  }

  public static canCreateVehicleManufacturer(loggedUser: UserToken): boolean {
    return Authorizations.canPerformAction(loggedUser, Constants.ENTITY_VEHICLE_MANUFACTURER, Constants.ACTION_CREATE);
  }

  public static canUpdateVehicleManufacturer(loggedUser: UserToken): boolean {
    return Authorizations.canPerformAction(loggedUser, Constants.ENTITY_VEHICLE_MANUFACTURER, Constants.ACTION_UPDATE);
  }

  public static canDeleteVehicleManufacturer(loggedUser: UserToken): boolean {
    return Authorizations.canPerformAction(loggedUser, Constants.ENTITY_VEHICLE_MANUFACTURER, Constants.ACTION_DELETE);
  }

  public static canListSiteAreas(loggedUser: UserToken): boolean {
    return Authorizations.canPerformAction(loggedUser, Constants.ENTITY_SITE_AREAS, Constants.ACTION_LIST);
  }

  public static canReadSiteArea(loggedUser: UserToken, siteID: string): boolean {
    return Authorizations.canPerformAction(loggedUser, Constants.ENTITY_SITE_AREA, Constants.ACTION_READ,
      { 'site': siteID, 'sites': loggedUser.sites });
  }

  public static canCreateSiteArea(loggedUser: UserToken, siteID: string): boolean {
    return Authorizations.canPerformAction(loggedUser, Constants.ENTITY_SITE_AREA, Constants.ACTION_CREATE,
      { 'site': siteID, 'sites': loggedUser.sitesAdmin });
  }

  public static canUpdateSiteArea(loggedUser: UserToken, siteID: string): boolean {
    return Authorizations.canPerformAction(loggedUser, Constants.ENTITY_SITE_AREA, Constants.ACTION_UPDATE, {
      'site': siteID,
      'sites': loggedUser.sitesAdmin
    });
  }

  public static canDeleteSiteArea(loggedUser: UserToken, siteID: string): boolean {
    return Authorizations.canPerformAction(loggedUser, Constants.ENTITY_SITE_AREA, Constants.ACTION_DELETE,
      { 'site': siteID, 'sites': loggedUser.sitesAdmin });
  }

  public static canListCompanies(loggedUser: UserToken): boolean {
    return Authorizations.canPerformAction(loggedUser, Constants.ENTITY_COMPANIES, Constants.ACTION_LIST);
  }

  public static canReadCompany(loggedUser: UserToken, companyId: string): boolean {
    return Authorizations.canPerformAction(loggedUser, Constants.ENTITY_COMPANY, Constants.ACTION_READ,
      { 'company': companyId, 'companies': loggedUser.companies });
  }

  public static canCreateCompany(loggedUser: UserToken): boolean {
    return Authorizations.canPerformAction(loggedUser, Constants.ENTITY_COMPANY, Constants.ACTION_CREATE);
  }

  public static canUpdateCompany(loggedUser: UserToken): boolean {
    return Authorizations.canPerformAction(loggedUser, Constants.ENTITY_COMPANY, Constants.ACTION_UPDATE);
  }

  public static canDeleteCompany(loggedUser: UserToken): boolean {
    return Authorizations.canPerformAction(loggedUser, Constants.ENTITY_COMPANY, Constants.ACTION_DELETE);
  }

  public static canListTenants(loggedUser: UserToken): boolean {
    return Authorizations.canPerformAction(loggedUser, Constants.ENTITY_TENANTS, Constants.ACTION_LIST);
  }

  public static canReadTenant(loggedUser: UserToken): boolean {
    return Authorizations.canPerformAction(loggedUser, Constants.ENTITY_TENANT, Constants.ACTION_READ);
  }

  public static canCreateTenant(loggedUser: UserToken): boolean {
    return Authorizations.canPerformAction(loggedUser, Constants.ENTITY_TENANT, Constants.ACTION_CREATE);
  }

  public static canUpdateTenant(loggedUser: UserToken): boolean {
    return Authorizations.canPerformAction(loggedUser, Constants.ENTITY_TENANT, Constants.ACTION_UPDATE);
  }

  public static canDeleteTenant(loggedUser: UserToken): boolean {
    return Authorizations.canPerformAction(loggedUser, Constants.ENTITY_TENANT, Constants.ACTION_DELETE);
  }

  public static canCreateConnection(loggedUser: UserToken): boolean {
    return Authorizations.canPerformAction(loggedUser, Constants.ENTITY_CONNECTION, Constants.ACTION_CREATE,
      { 'owner': loggedUser.id });
  }

  public static canDeleteConnection(loggedUser: UserToken, userId: string): boolean {
    return Authorizations.canPerformAction(loggedUser, Constants.ENTITY_CONNECTION, Constants.ACTION_DELETE,
      { 'user': userId, 'owner': loggedUser.id });
  }

  public static canReadConnection(loggedUser: UserToken, userId: string): boolean {
    return Authorizations.canPerformAction(loggedUser, Constants.ENTITY_CONNECTION, Constants.ACTION_READ,
      { 'user': userId, 'owner': loggedUser.id });
  }

  public static canListConnections(loggedUser: UserToken): boolean {
    return Authorizations.canPerformAction(loggedUser, Constants.ENTITY_CONNECTIONS, Constants.ACTION_LIST);
  }

  public static canReadPricing(loggedUser: UserToken): boolean {
    return Authorizations.canPerformAction(loggedUser, Constants.ENTITY_PRICING, Constants.ACTION_READ);
  }

  public static canUpdatePricing(loggedUser: UserToken): boolean {
    return Authorizations.canPerformAction(loggedUser, Constants.ENTITY_PRICING, Constants.ACTION_UPDATE);
  }

  public static isSuperAdmin(userRole: string): boolean {
    return userRole === Constants.ROLE_SUPER_ADMIN;
  }

  public static isAdmin(userRole: string): boolean {
    return userRole === Constants.ROLE_ADMIN;
  }

  public static isSiteAdmin(loggedUser: UserToken): boolean {
    return loggedUser.role === Constants.ROLE_BASIC && loggedUser.sitesAdmin && loggedUser.sitesAdmin.length > 0;
  }

  public static isBasic(userRole: string): boolean {
    return userRole === Constants.ROLE_BASIC;
  }

  public static isDemo(userRole: string): boolean {
    return userRole === Constants.ROLE_DEMO;
  }

  private static async _checkAndGetUserOnChargingStation(tenantID: string, chargingStation: ChargingStation, loggedUser: UserToken, isOrgCompActive: boolean, site: Site, action: string) {
    // Check if User belongs to a Site ------------------------------------------
    // Org component enabled?
    if (isOrgCompActive) {
      const foundUser = await SiteStorage.siteHasUser(tenantID, site.id, loggedUser.id);
      // User not found and Access Control Enabled?
      if (!foundUser) {
        // Yes: Reject the User
        throw new AppError(
          chargingStation.id,
          `User is not assigned to the site '${site.name}'!`,
          Constants.HTTP_AUTH_USER_WITH_NO_SITE_ERROR,
          'Authorizations', '_checkAndGetUserOnChargingStation',
          loggedUser);
      }
    }
    // Authorized?
    if (!Authorizations.canPerformActionOnChargingStation(loggedUser, action)) {
      // Not Authorized!
      throw new AppAuthError(
        action,
        Constants.ENTITY_CHARGING_STATION,
        chargingStation.id,
        Constants.HTTP_GENERAL_ERROR, 'Authorizations', '_checkAndGetUserOnChargingStation',
        loggedUser);
    }
  }

  private static getUserScopes(tenantID: string, user: User, sitesAdminCount: number): ReadonlyArray<string> {
    // Get the group from User's role
    const groups = Authorizations.getAuthGroupsFromUser(user.role, sitesAdminCount);
    // Return the scopes
    return AuthorizationsDefinition.getInstance().getScopes(groups);
  }

  private static async checkAndGetUserTagIDOnChargingStation(tenantID: string, chargingStation: ChargingStation, tagID: string, action: string): Promise<User> {
    let user = await UserStorage.getUserByTagId(tenantID, tagID);
    // Found?
    if (!user) {
      // Create an empty user
      user = {
        ...UserStorage.getEmptyUser(),
        name: 'Unknown',
        firstName: 'User',
        status: Constants.USER_STATUS_INACTIVE,
        role: Constants.ROLE_BASIC,
        email: tagID + '@e-mobility.com'
      };
      // Save
      user.id = await UserStorage.saveUser(tenantID, user);
      // Save TagIDs
      await UserStorage.saveUserTags(tenantID, user.id, [tagID]);
      // Notify (Async)
      NotificationHandler.sendUnknownUserBadged(
        tenantID,
        Utils.generateGUID(),
        chargingStation,
        {
          'chargeBoxID': chargingStation.id,
          'badgeId': tagID,
          'evseDashboardURL': Utils.buildEvseURL((await TenantStorage.getTenant(tenantID)).subdomain),
          'evseDashboardUserURL': await Utils.buildEvseUserURL(tenantID, user, '#inerror')
        }
      );
      // Not authorized
      throw new AppError(
        chargingStation.id,
        `User with Tag ID '${tagID}' not found but saved as inactive user`, Constants.HTTP_GENERAL_ERROR,
        'Authorizations', '_checkAndGetUserTagIDOnChargingStation', user
      );
    } else if (user.status === Constants.USER_STATUS_DELETED) {
      // Yes: Restore it!
      user.deleted = false;
      // Set default user's value
      user.status = Constants.USER_STATUS_INACTIVE;
      user.name = 'Unknown';
      user.firstName = 'User';
      user.email = tagID + '@chargeangels.fr';
      user.phone = '';
      user.mobile = '';
      user.notificationsActive = true;
      user.image = '';
      user.iNumber = '';
      user.costCenter = '';
      // Log
      Logging.logSecurityInfo({
        tenantID: tenantID, user: user,
        module: 'Authorizations', method: '_checkAndGetUserTagIDOnChargingStation',
        message: `User with ID '${user.id}' has been restored`,
        action: action
      });
      // Save
      await UserStorage.saveUser(tenantID, user);
    }
    return user;
  }

  private static getConfiguration() {
    if (!Authorizations.configuration) {
      Authorizations.configuration = Configuration.getAuthorizationConfig();
    }
    return Authorizations.configuration;
  }

  private static getAuthGroupsFromUser(userRole: string, sitesAdminCount: number): ReadonlyArray<string> {
    const groups: Array<string> = [];
    switch (userRole) {
      case Constants.ROLE_ADMIN:
        groups.push('admin');
        break;
      case Constants.ROLE_SUPER_ADMIN:
        groups.push('superAdmin');
        break;
      case Constants.ROLE_BASIC:
        groups.push('basic');
        // Check Site Admin
        if (sitesAdminCount > 0) {
          groups.push('siteAdmin');
        }
        break;
      case Constants.ROLE_DEMO:
        groups.push('demo');
        break;
    }
    return groups;
  }

  private static canPerformAction(loggedUser: UserToken, resource, action, context?): boolean {
    // Get the groups
    const groups = Authorizations.getAuthGroupsFromUser(loggedUser.role,
      loggedUser.sitesAdmin ? loggedUser.sitesAdmin.length : 0);

    // Check
    const authorized = AuthorizationsDefinition.getInstance().can(groups, resource, action, context);
    if (!authorized && Authorizations.getConfiguration().debug) {
      Logging.logSecurityInfo({
        tenantID: loggedUser.tenantID, user: loggedUser,
        module: 'Authorizations', method: 'canPerformAction',
        message: `Role ${loggedUser.role} Cannot ${action} on ${resource} with context ${JSON.stringify(context)}`,
        action: 'Authorizations'
      });
    }
    return authorized;
  }
}<|MERGE_RESOLUTION|>--- conflicted
+++ resolved
@@ -114,14 +114,9 @@
     };
   }
 
-<<<<<<< HEAD
-  public static async getConnectorActionAuthorizations(params: { tenantID: string; user: UserToken; chargingStation: ChargingStation; connector: Connector; siteArea: SiteArea; site: Site }) {
-    const tenant: Tenant = await TenantStorage.getTenant(params.tenantID);
-=======
   public static async getConnectorActionAuthorizations(
       params: { tenantID: string; user: UserToken; chargingStation: ChargingStation; connector: Connector; siteArea: SiteArea; site: Site }) {
-    const tenant: Tenant | null = await Tenant.getTenant(params.tenantID);
->>>>>>> 0687d9e4
+    const tenant: Tenant = await TenantStorage.getTenant(params.tenantID);
     if (!tenant) {
       throw new BackendError('Authorizations.ts#getConnectorActionAuthorizations', 'Tenant null');
     }
@@ -240,8 +235,9 @@
         return;
       }
       // Site -----------------------------------------------------
-      // TODO: consider changing structure of CS->SA->S entirely; It's a little inconvenient that sometimes CS includes SA with includes S, which can also include SA, but not always
-      chargingStation.siteArea.site = chargingStation.siteArea.site ? chargingStation.siteArea.site : (chargingStation.siteArea.siteID ? await SiteStorage.getSite(tenantID, chargingStation.siteArea.siteID) : null);
+      chargingStation.siteArea.site = chargingStation.siteArea.site ?
+        chargingStation.siteArea.site : (chargingStation.siteArea.siteID ?
+          await SiteStorage.getSite(tenantID, chargingStation.siteArea.siteID) : null);
       if (!chargingStation.siteArea.site) {
         // Reject Site Not Found
         throw new AppError(
