import { Action, AuthorizationDefinition, Entity } from '../types/Authorization';
<<<<<<< HEAD
=======

>>>>>>> a3c7c769
import AccessControl from 'role-acl';
import BackendError from '../exception/BackendError';
import Constants from '../utils/Constants';
import TenantComponents from '../types/TenantComponents';

const AUTHORIZATION_DEFINITION: AuthorizationDefinition = {
  superAdmin: {
    grants: [
      { resource: Entity.USERS, action: Action.LIST, attributes: ['*'] },
      { resource: Entity.USER, action: [Action.CREATE, Action.READ, Action.UPDATE], attributes: ['*'] },
      {
        resource: Entity.USER, action: Action.DELETE, attributes: ['*'],
        condition: { Fn: 'NOT_EQUALS', args: { 'user': '$.owner' } }
      },
      { resource: Entity.LOGGINGS, action: Action.LIST, attributes: ['*'] },
      { resource: Entity.LOGGING, action: Action.READ, attributes: ['*'] },
      { resource: Entity.TENANTS, action: Action.LIST, attributes: ['*'] },
      { resource: Entity.TENANT, action: [Action.CREATE, Action.READ, Action.UPDATE, Action.DELETE], attributes: ['*'] },
      { resource: Entity.CAR_CATALOGS, action: Action.LIST, attributes: ['*'] },
      { resource: Entity.CAR_CATALOGS, action: Action.SYNCHRONIZE_CAR_CATALOGS, attributes: ['*'] },
      { resource: Entity.CAR_CATALOG, action: Action.READ, attributes: ['*'] },
    ]
  },
  admin: {
    grants: [
      { resource: Entity.USERS, action: Action.LIST, attributes: ['*'] },
      { resource: Entity.USER, action: [Action.CREATE, Action.READ, Action.UPDATE], attributes: ['*'] },
      {
        resource: Entity.USER, action: Action.DELETE, attributes: ['*'],
        condition: { Fn: 'NOT_EQUALS', args: { 'user': '$.owner' } }
      },
      { resource: Entity.COMPANIES, action: Action.LIST, attributes: ['*'] },
      { resource: Entity.COMPANY, action: [Action.CREATE, Action.READ, Action.UPDATE, Action.DELETE], attributes: ['*'] },
      { resource: Entity.SITES, action: Action.LIST, attributes: ['*'] },
      { resource: Entity.SITE, action: [Action.CREATE, Action.READ, Action.UPDATE, Action.DELETE], attributes: ['*'] },
      { resource: Entity.SITE_AREAS, action: Action.LIST, attributes: ['*'] },
      { resource: Entity.SITE_AREA, action: [Action.CREATE, Action.READ, Action.UPDATE, Action.DELETE], attributes: ['*'] },
      { resource: Entity.CHARGING_STATIONS, action: Action.LIST, attributes: ['*'] },
      {
        resource: Entity.CHARGING_STATION, action: [Action.CREATE, Action.READ, Action.UPDATE, Action.DELETE,
          Action.RESET, Action.CLEAR_CACHE, Action.GET_CONFIGURATION, Action.CHANGE_CONFIGURATION,
          Action.REMOTE_START_TRANSACTION, Action.REMOTE_STOP_TRANSACTION, Action.UNLOCK_CONNECTOR,
          Action.AUTHORIZE, Action.SET_CHARGING_PROFILE, Action.GET_COMPOSITE_SCHEDULE, Action.CLEAR_CHARGING_PROFILE,
          Action.GET_DIAGNOSTICS, Action.UPDATE_FIRMWARE, Action.EXPORT_PARAMS, Action.CHANGE_AVAILABILITY], attributes: ['*']
      },
      { resource: Entity.TRANSACTIONS, action: Action.LIST, attributes: ['*'] },
      {
        resource: Entity.TRANSACTION,
        action: [Action.READ, Action.UPDATE, Action.DELETE],
        attributes: ['*']
      },
      {
        resource: Entity.REPORT, action: [Action.READ], attributes: ['*']
      },
      { resource: Entity.LOGGINGS, action: Action.LIST, attributes: ['*'] },
      { resource: Entity.LOGGING, action: Action.READ, attributes: ['*'] },
      { resource: Entity.PRICING, action: [Action.READ, Action.UPDATE], attributes: ['*'] },
      {
        resource: Entity.BILLING,
        action: [Action.CHECK_CONNECTION, Action.SYNCHRONIZE_USER, Action.SYNCHRONIZE_USERS]
      },
      { resource: Entity.TAXES, action: [Action.LIST], attributes: ['*'] },
      { resource: Entity.INVOICES, action: [Action.LIST, Action.SYNCHRONIZE_INVOICES], attributes: ['*'] },
      { resource: Entity.ASSET, action: [Action.CREATE, Action.READ, Action.UPDATE, Action.DELETE], attributes: ['*'] },
      { resource: Entity.ASSETS, action: Action.LIST, attributes: ['*'] },
      { resource: Entity.SETTINGS, action: Action.LIST, attributes: ['*'] },
      { resource: Entity.SETTING, action: [Action.CREATE, Action.READ, Action.UPDATE, Action.DELETE], attributes: ['*'] },
      { resource: Entity.TOKENS, action: Action.LIST, attributes: ['*'] },
      { resource: Entity.TOKEN, action: [Action.CREATE, Action.READ, Action.UPDATE, Action.DELETE], attributes: ['*'] },
      { resource: Entity.OCPI_ENDPOINTS, action: Action.LIST, attributes: ['*'] },
      {
        resource: Entity.OCPI_ENDPOINT,
        action: [Action.CREATE, Action.READ, Action.UPDATE, Action.DELETE, Action.PING, Action.GENERATE_LOCAL_TOKEN,
          Action.REGISTER, Action.TRIGGER_JOB],
        attributes: ['*']
      },
      { resource: Entity.CONNECTIONS, action: Action.LIST, attributes: ['*'] },
      { resource: Entity.CONNECTION, action: [Action.CREATE, Action.READ, Action.DELETE], attributes: ['*'] },
      { resource: Entity.CAR_CATALOGS, action: Action.LIST, attributes: ['*'] },
      { resource: Entity.CAR_CATALOG, action: Action.READ, attributes: ['*'] },
    ]
  },
  basic: {
    grants: [
      {
        resource: Entity.USER, action: [Action.READ, Action.UPDATE], attributes: ['*'],
        condition: { Fn: 'EQUALS', args: { 'user': '$.owner' } }
      },
      { resource: Entity.ASSETS, action: Action.LIST, attributes: ['*'] },
      { resource: Entity.ASSET, action: Action.READ, attributes: ['*'] },
      { resource: Entity.COMPANIES, action: Action.LIST, attributes: ['*'] },
      {
        resource: Entity.COMPANY, action: Action.READ, attributes: ['*'],
        condition: { Fn: 'LIST_CONTAINS', args: { 'companies': '$.company' } }
      },
      { resource: Entity.INVOICES, action: [Action.LIST, Action.SYNCHRONIZE_INVOICES], attributes: ['*'] },
      { resource: Entity.INVOICE, action: [Action.DOWNLOAD], attributes: ['*'] },
      { resource: Entity.SITES, action: Action.LIST, attributes: ['*'] },
      {
        resource: Entity.SITE, action: Action.READ, attributes: ['*'],
        condition: { Fn: 'LIST_CONTAINS', args: { 'sites': '$.site' } }
      },
      { resource: Entity.SITE_AREAS, action: Action.LIST, attributes: ['*'] },
      {
        resource: Entity.SITE_AREA, action: Action.READ, attributes: ['*'],
        condition: { Fn: 'LIST_CONTAINS', args: { 'sites': '$.site' } }
      },
      { resource: Entity.CHARGING_STATIONS, action: Action.LIST, attributes: ['*'] },
      {
        resource: Entity.CHARGING_STATION,
        action: [Action.READ, Action.UNLOCK_CONNECTOR],
        attributes: ['*']
      },
      {
        resource: Entity.CHARGING_STATION,
        action: [Action.REMOTE_START_TRANSACTION, Action.AUTHORIZE],
        attributes: ['*'],
        condition: {
          Fn: 'OR',
          args: [
            {
              Fn: 'EQUALS',
              args: { 'site': null }
            },
            {
              Fn: 'LIST_CONTAINS',
              args: {
                'sites': '$.site'
              }
            }
          ]
        }
      },
      {
        resource: Entity.CHARGING_STATION,
        action: Action.REMOTE_STOP_TRANSACTION,
        attributes: ['*'],
        condition: {
          Fn: 'OR',
          args: [
            {
              Fn: 'EQUALS',
              args: { 'user': '$.owner' }
            },
            {
              Fn: 'LIST_CONTAINS',
              args: {
                'tagIDs': '$.tagID'
              }
            }
          ]
        }
      },
      { resource: Entity.TRANSACTIONS, action: Action.LIST, attributes: ['*'] },
      {
        resource: Entity.TRANSACTION, action: [Action.READ], attributes: ['*'],
        condition: {
          Fn: 'OR',
          args: [
            {
              Fn: 'EQUALS',
              args: { 'user': '$.owner' }
            },
            {
              Fn: 'LIST_CONTAINS',
              args: {
                'tagIDs': '$.tagID'
              }
            }
          ]
        }
      },
      { resource: Entity.SETTINGS, action: Action.LIST, attributes: ['*'] },
      { resource: Entity.SETTING, action: Action.READ, attributes: ['*'] },
      { resource: Entity.CONNECTIONS, action: Action.LIST, attributes: ['*'] },
      { resource: Entity.CONNECTION, action: [Action.CREATE], attributes: ['*'] },
      {
        resource: Entity.CONNECTION, action: [Action.READ, Action.DELETE], attributes: ['*'],
        condition: { Fn: 'EQUALS', args: { 'user': '$.owner' } }
      },
    ]
  },
  demo: {
    grants: [
      { resource: Entity.USER, action: Action.READ, attributes: ['*'] },
      { resource: Entity.ASSETS, action: Action.LIST, attributes: ['*'] },
      { resource: Entity.ASSET, action: Action.READ, attributes: ['*'] },
      { resource: Entity.COMPANIES, action: Action.LIST, attributes: ['*'] },
      { resource: Entity.COMPANY, action: Action.READ, attributes: ['*'] },
      { resource: Entity.SITES, action: Action.LIST, attributes: ['*'] },
      { resource: Entity.SITE, action: Action.READ, attributes: ['*'] },
      { resource: Entity.SITE_AREAS, action: Action.LIST, attributes: ['*'] },
      { resource: Entity.SITE_AREA, action: Action.READ, attributes: ['*'] },
      { resource: Entity.CHARGING_STATIONS, action: Action.LIST, attributes: ['*'] },
      { resource: Entity.CHARGING_STATION, action: Action.READ, attributes: ['*'] },
      { resource: Entity.TRANSACTIONS, action: Action.LIST, attributes: ['*'] },
      {
        resource: Entity.TRANSACTION, action: Action.READ, attributes: ['*'],
        condition: {
          Fn: 'OR',
          args: [
            {
              Fn: 'EQUALS',
              args: { 'site': null }
            },
            {
              Fn: 'LIST_CONTAINS',
              args: {
                'sites': '$.site'
              }
            }
          ]
        }
      },
      { resource: Entity.SETTINGS, action: Action.LIST, attributes: ['*'] },
      {
        resource: Entity.SETTING, action: Action.READ, attributes: ['*'],
        condition: { Fn: 'EQUALS', args: { 'identifier': TenantComponents.ANALYTICS } }
      },
    ]
  },
  siteAdmin: {
    '$extend': {
      'basic': {}
    },
    grants: [
      { resource: Entity.USERS, action: Action.LIST, attributes: ['*'] },
      { resource: Entity.USER, action: [Action.READ], attributes: ['*'] },
      {
        resource: Entity.SITE, action: [Action.UPDATE], attributes: ['*'],
        condition: { Fn: 'LIST_CONTAINS', args: { 'sitesAdmin': '$.site' } }
      },
      {
        resource: Entity.SITE_AREA, action: [Action.CREATE, Action.UPDATE, Action.DELETE], attributes: ['*'],
        condition: { Fn: 'LIST_CONTAINS', args: { 'sites': '$.site' } }
      },
      {
        resource: Entity.CHARGING_STATION,
        action: [Action.UPDATE, Action.DELETE,
          Action.RESET, Action.CLEAR_CACHE, Action.GET_CONFIGURATION, Action.CHANGE_CONFIGURATION,
          Action.SET_CHARGING_PROFILE, Action.GET_COMPOSITE_SCHEDULE, Action.CLEAR_CHARGING_PROFILE,
          Action.GET_DIAGNOSTICS, Action.UPDATE_FIRMWARE, Action.REMOTE_STOP_TRANSACTION, Action.EXPORT_PARAMS,
          Action.CHANGE_AVAILABILITY],
        attributes: ['*'],
        condition: { Fn: 'LIST_CONTAINS', args: { 'sitesAdmin': '$.site' } }
      },
      {
        resource: Entity.TRANSACTION, action: [Action.READ], attributes: ['*'],
        condition: { Fn: 'LIST_CONTAINS', args: { 'sitesAdmin': '$.site' } }
      },
      {
        resource: Entity.REPORT, action: [Action.READ], attributes: ['*']
      },
      { resource: Entity.LOGGINGS, action: Action.LIST, attributes: ['*'] },
      { resource: Entity.LOGGING, action: Action.READ, attributes: ['*'], args: { 'sites': '$.site' } },
      { resource: Entity.TOKENS, action: Action.LIST, attributes: ['*'] },
      {
        resource: Entity.TOKEN,
        action: [Action.CREATE, Action.READ],
        attributes: ['*'],
        args: { 'sites': '$.site' }
      },
    ]
  },
  siteOwner: {
    '$extend': {
      'basic': {}
    },
    grants: [
      { resource: Entity.USERS, action: Action.LIST, attributes: ['*'] },
      { resource: Entity.USER, action: [Action.READ], attributes: ['*'] },
      {
        resource: Entity.SITE, action: [Action.UPDATE], attributes: ['*'],
        condition: { Fn: 'LIST_CONTAINS', args: { 'sitesOwner': '$.site' } }
      },
      {
        resource: Entity.TRANSACTION, action: [Action.READ, Action.REFUND_TRANSACTION], attributes: ['*'],
        condition: { Fn: 'LIST_CONTAINS', args: { 'sitesOwner': '$.site' } }
      },
      {
        resource: Entity.REPORT, action: [Action.READ], attributes: ['*']
      },
    ]
  },
};

const MODULE_NAME = 'AuthorizationsDefinition';

export default class AuthorizationsDefinition {

  private static _instance: AuthorizationsDefinition;
  private accessControl: AccessControl;

  private constructor() {
    try {
      this.accessControl = new AccessControl(AUTHORIZATION_DEFINITION);
    } catch (error) {
      throw new BackendError({
        source: Constants.CENTRAL_SERVER,
        module: MODULE_NAME,
        method: 'getScopes',
        message: 'Unable to load authorization grants',
        detailedMessages: { error: error.message, stack: error.stack }
      });
    }
  }

  public static getInstance(): AuthorizationsDefinition {
    if (!AuthorizationsDefinition._instance) {
      AuthorizationsDefinition._instance = new AuthorizationsDefinition();
    }
    return AuthorizationsDefinition._instance;
  }

  public getScopes(groups: ReadonlyArray<string>): ReadonlyArray<string> {
    const scopes = [];
    try {
      this.accessControl.allowedResources({ role: groups }).forEach(
        (resource: string): void => {
          this.accessControl.allowedActions({ role: groups, resource: resource }).forEach(
            (action: string): number => scopes.push(`${resource}:${action}`)
          );
        }
      );
    } catch (error) {
      throw new BackendError({
        source: Constants.CENTRAL_SERVER,
        module: MODULE_NAME,
        method: 'getScopes',
        message: 'Unable to load available scopes',
        detailedMessages: { error: error.message, stack: error.stack }
      });
    }
    return scopes;
  }

  public can(role: ReadonlyArray<string>, resource: string, action: string, context?): boolean {
    try {
      const permission = this.accessControl.can(role).execute(action).with(context).on(resource);
      return permission.granted;
    } catch (error) {
      throw new BackendError({
        source: Constants.CENTRAL_SERVER,
        module: MODULE_NAME,
        method: 'can',
        message: 'Unable to check authorization',
        detailedMessages: { error: error.message, stack: error.stack }
      });
    }
  }
}<|MERGE_RESOLUTION|>--- conflicted
+++ resolved
@@ -1,8 +1,5 @@
 import { Action, AuthorizationDefinition, Entity } from '../types/Authorization';
-<<<<<<< HEAD
-=======
-
->>>>>>> a3c7c769
+
 import AccessControl from 'role-acl';
 import BackendError from '../exception/BackendError';
 import Constants from '../utils/Constants';
