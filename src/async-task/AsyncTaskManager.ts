--- conflicted
+++ resolved
@@ -60,12 +60,8 @@
         nbrTasksInParallel = this.asyncTaskConfig.nbrTasksInParallel;
       }
       // Get the tasks
-<<<<<<< HEAD
       const asyncTasks = await AsyncTaskStorage.getAsyncTasks(
         { status: AsyncTaskStatus.PENDING }, Constants.DB_PARAMS_MAX_LIMIT);
-=======
-      const asyncTasks = await AsyncTaskStorage.getAsyncTasks({ status: AsyncTaskStatus.PENDING }, Constants.DB_PARAMS_MAX_LIMIT);
->>>>>>> 439fb610
       // Process them
       let abstractAsyncTask: AbstractAsyncTask;
       if (!Utils.isEmptyArray(asyncTasks.result)) {
@@ -87,7 +83,7 @@
                 break;
               case AsyncTasks.SYNCHRONIZE_CAR_CATALOGS:
                 abstractAsyncTask = new SynchronizeCarCatalogsAsyncTask(asyncTask);
-                break;                  
+                break;
               case AsyncTasks.OCPI_PUSH_TOKENS:
                 abstractAsyncTask = new OCPIPushTokensAsyncTask(asyncTask);
                 break;
@@ -182,28 +178,16 @@
               }
             }
           },
-<<<<<<< HEAD
           { concurrency: nbrTasksInParallel });
-          // Log result
-          const totalDurationSecs = Utils.truncTo((new Date().getTime() - startTime) / 1000, 2);
-=======
-          { concurrency: nbrTasksInParallel }).then(() => {
-          // Log result
-          const totalDurationSecs = Math.trunc((new Date().getTime() - startTime) / 1000);
->>>>>>> 439fb610
-          void Logging.logActionsResponse(Constants.DEFAULT_TENANT, ServerAction.ASYNC_TASK,
-            MODULE_NAME, 'handleAsyncTasks', processedTask,
-            `{{inSuccess}} Async Task(s) were successfully processed in ${totalDurationSecs} secs`,
-            `{{inError}} Async Task(s) failed to be processed in ${totalDurationSecs} secs`,
-            `{{inSuccess}} Async Task(s) were successfully processed in ${totalDurationSecs} secs and {{inError}} failed`,
-<<<<<<< HEAD
-            `No Async Task to process`
-          );
-=======
-            'No Async Task to process'
-          );
-        });
->>>>>>> 439fb610
+        // Log result
+        const totalDurationSecs = Utils.truncTo((new Date().getTime() - startTime) / 1000, 2);
+        void Logging.logActionsResponse(Constants.DEFAULT_TENANT, ServerAction.ASYNC_TASK,
+          MODULE_NAME, 'handleAsyncTasks', processedTask,
+          `{{inSuccess}} Async Task(s) were successfully processed in ${totalDurationSecs} secs`,
+          `{{inError}} Async Task(s) failed to be processed in ${totalDurationSecs} secs`,
+          `{{inSuccess}} Async Task(s) were successfully processed in ${totalDurationSecs} secs and {{inError}} failed`,
+          'No Async Task to process'
+        );
       } else {
         await Logging.logInfo({
           tenantID: Constants.DEFAULT_TENANT,
@@ -224,12 +208,6 @@
     if (Utils.isNullOrUndefined(asyncTask.name)) {
       throw new Error('The Name of the Async Task is mandatory');
     }
-<<<<<<< HEAD
-=======
-    if (Utils.isNullOrUndefined(asyncTask.tenantID)) {
-      throw new Error('The Tenant ID of the Async Task is mandatory');
-    }
->>>>>>> 439fb610
     if (!Utils.isNullOrUndefined(asyncTask.parameters) && (typeof asyncTask.parameters !== 'object')) {
       throw new Error('The Parameters of the Async Task must be a Json document');
     }
