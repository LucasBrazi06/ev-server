import ejs from 'ejs';
import email from 'emailjs';
import fs from 'fs';
import BackendError from '../../exception/BackendError';
import TenantStorage from '../../storage/mongodb/TenantStorage';
import global from '../../types/GlobalType';
import User from '../../types/User';
import { ChargingStationRegisteredNotification, ChargingStationStatusErrorNotification, EndOfChargeNotification, EndOfSessionNotification, EndOfSignedSessionNotification, NewRegisteredUserNotification, NotificationSeverity, OCPIPatchChargingStationsStatusesErrorNotification, OfflineChargingStationNotification, OptimalChargeReachedNotification, PreparingSessionNotStartedNotification, RequestPasswordNotification, SmtpAuthErrorNotification, TransactionStartedNotification, UnknownUserBadgedNotification, UserAccountInactivityNotification, UserAccountStatusChangedNotification, VerificationEmailNotification } from '../../types/UserNotifications';
import Configuration from '../../utils/Configuration';
import Constants from '../../utils/Constants';
import Logging from '../../utils/Logging';
import Utils from '../../utils/Utils';
import NotificationHandler from '../NotificationHandler';
import NotificationTask from '../NotificationTask';
import Tenant from '../../types/Tenant';

export default class EMailNotificationTask implements NotificationTask {
  private server: any;
  private serverBackup: any;
  private emailConfig = Configuration.getEmailConfig();

  constructor() {
    // Connect the SMTP server
    this.server = email.server.connect({
      user: this.emailConfig.smtp.user,
      password: this.emailConfig.smtp.password,
      host: this.emailConfig.smtp.host,
      port: this.emailConfig.smtp.port,
      tls: this.emailConfig.smtp.requireTLS,
      ssl: this.emailConfig.smtp.secure
    });
    // Connect the SMTP Backup server
    if (this.emailConfig.smtpBackup) {
      this.serverBackup = email.server.connect({
        user: this.emailConfig.smtpBackup.user,
        password: this.emailConfig.smtpBackup.password,
        host: this.emailConfig.smtpBackup.host,
        port: this.emailConfig.smtpBackup.port,
        tls: this.emailConfig.smtpBackup.requireTLS,
        ssl: this.emailConfig.smtpBackup.secure
      });
    }
  }

  public sendNewRegisteredUser(data: NewRegisteredUserNotification, user: User, tenant: Tenant, severity: NotificationSeverity): Promise<void> {
    return this.prepareAndSendEmail('new-registered-user', data, user, tenant, severity);
  }

  public sendRequestPassword(data: RequestPasswordNotification, user: User, tenant: Tenant, severity: NotificationSeverity): Promise<void> {
    return this.prepareAndSendEmail('request-password', data, user, tenant, severity);
  }

  public sendOptimalChargeReached(data: OptimalChargeReachedNotification, user: User, tenant: Tenant, severity: NotificationSeverity): Promise<void> {
    return this.prepareAndSendEmail('optimal-charge-reached', data, user, tenant, severity);
  }

  public sendEndOfCharge(data: EndOfChargeNotification, user: User, tenant: Tenant, severity: NotificationSeverity): Promise<void> {
    return this.prepareAndSendEmail('end-of-charge', data, user, tenant, severity);
  }

  public sendEndOfSession(data: EndOfSessionNotification, user: User, tenant: Tenant, severity: NotificationSeverity): Promise<void> {
    return this.prepareAndSendEmail('end-of-session', data, user, tenant, severity);
  }

  public sendEndOfSignedSession(data: EndOfSignedSessionNotification, user: User, tenant: Tenant, severity: NotificationSeverity): Promise<void> {
    return this.prepareAndSendEmail('end-of-signed-session', data, user, tenant, severity);
  }

  public sendChargingStationStatusError(data: ChargingStationStatusErrorNotification, user: User, tenant: Tenant, severity: NotificationSeverity): Promise<void> {
    return this.prepareAndSendEmail('charging-station-status-error', data, user, tenant, severity);
  }

  public sendChargingStationRegistered(data: ChargingStationRegisteredNotification, user: User, tenant: Tenant, severity: NotificationSeverity): Promise<void> {
    return this.prepareAndSendEmail('charging-station-registered', data, user, tenant, severity);
  }

  public sendUserAccountStatusChanged(data: UserAccountStatusChangedNotification, user: User, tenant: Tenant, severity: NotificationSeverity): Promise<void> {
    return this.prepareAndSendEmail('user-account-status-changed', data, user, tenant, severity);
  }

  public sendUnknownUserBadged(data: UnknownUserBadgedNotification, user: User, tenant: Tenant, severity: NotificationSeverity): Promise<void> {
    return this.prepareAndSendEmail('unknown-user-badged', data, user, tenant, severity);
  }

  public sendSessionStarted(data: TransactionStartedNotification, user: User, tenant: Tenant, severity: NotificationSeverity): Promise<void> {
    return this.prepareAndSendEmail('session-started', data, user, tenant, severity);
  }

  public sendVerificationEmail(data: VerificationEmailNotification, user: User, tenant: Tenant, severity: NotificationSeverity): Promise<void> {
    return this.prepareAndSendEmail('verification-email', data, user, tenant, severity);
  }

  public sendSmtpAuthError(data: SmtpAuthErrorNotification, user: User, tenant: Tenant, severity: NotificationSeverity): Promise<void> {
    return this.prepareAndSendEmail('smtp-auth-error', data, user, tenant, severity, true);
  }

  public sendOCPIPatchChargingStationsStatusesError(data: OCPIPatchChargingStationsStatusesErrorNotification, user: User, tenant: Tenant, severity: NotificationSeverity): Promise<void> {
    return this.prepareAndSendEmail('ocpi-patch-status-error', data, user, tenant, severity);
  }

<<<<<<< HEAD
  public sendUserAccountInactivity(data: UserAccountInactivityNotification, user: User, tenantID: string, severity: NotificationSeverity): Promise<void> {
    return this.prepareAndSendEmail('user-account-inactivity', data, user, tenantID, severity);
  }

  public sendPreparingSessionNotStarted(data: PreparingSessionNotStartedNotification, user: User, tenantID: string, severity: NotificationSeverity): Promise<void> {
=======
  public sendUserAccountInactivity(data: UserAccountInactivityNotification, user: User, tenant: Tenant, severity: NotificationSeverity): Promise<void>  {
    return this.prepareAndSendEmail('user-account-inactivity', data, user, tenant, severity);
  }

  public sendPreparingSessionNotStarted(data: PreparingSessionNotStartedNotification, user: User, tenant: Tenant, severity: NotificationSeverity): Promise<void>  {
>>>>>>> 5eac8d8a
    // Send it
    return this.prepareAndSendEmail('session-not-started', data, user, tenant, severity);
  }

<<<<<<< HEAD
  public sendOfflineChargingStation(data: OfflineChargingStationNotification, user: User, tenantID: string, severity: NotificationSeverity): Promise<void> {
=======
  public sendOfflineChargingStations(data: OfflineChargingStationNotification, user: User, tenant: Tenant, severity: NotificationSeverity): Promise<void>  {
>>>>>>> 5eac8d8a
    // Send it
    return this.prepareAndSendEmail('offline-charging-station', data, user, tenant, severity);
  }

  private async prepareAndSendEmail(templateName: string, data: any, user: User, tenant: Tenant, severity: NotificationSeverity, retry = false): Promise<void> {
    try {
      // Check locale
      if (!user.locale || !Constants.SUPPORTED_LOCALES.includes(user.locale)) {
        user.locale = Constants.DEFAULT_LOCALE;
      }
      // Check users
      if (!user) {
        // Error
        throw new BackendError({
          source: Constants.CENTRAL_SERVER,
          module: 'EMailNotificationTask',
          method: 'prepareAndSendEmail',
          message: `No User is provided for '${templateName}'`
        });
      }
      // Check email
      if (!user.email) {
        // Error
        throw new BackendError({
          actionOnUser: user,
          source: Constants.CENTRAL_SERVER,
          module: 'EMailNotificationTask',
          method: 'prepareAndSendEmail',
          message: `No email is provided for User for '${templateName}'`
        });
      }
      // Create email
      const emailTemplate = JSON.parse(fs.readFileSync(`${global.appRoot}/assets/server/notification/email/${user.locale}/${templateName}.json`, 'utf8'));
      if (!emailTemplate) {
        // Error
        throw new BackendError({
          source: Constants.CENTRAL_SERVER,
          module: 'EMailNotificationTask',
          method: 'prepareAndSendEmail',
          message: `No Email template found for '${templateName}'`
        });
      }
      // Render the localized template ---------------------------------------
      // Render the subject
      emailTemplate.subject = ejs.render(emailTemplate.subject, data);
      // Render the tenant name
      if (data.tenant) {
        emailTemplate.tenant = data.tenant;
      } else if (tenant.id !== Constants.DEFAULT_TENANT) {
        emailTemplate.tenant = tenant.name;
      } else {
        emailTemplate.tenant = Constants.DEFAULT_TENANT;
      }
      // Render Base URL
      emailTemplate.baseURL = ejs.render(emailTemplate.baseURL, data);
      emailTemplate.body.template = templateName;
      if (emailTemplate.body.header) {
        // Render the title
        emailTemplate.body.header.title = ejs.render(emailTemplate.body.header.title, data);
        // Charge Angels Logo
        emailTemplate.body.header.image.left.url = ejs.render(emailTemplate.body.header.image.left.url, data);
        // Company Logo
        emailTemplate.body.header.image.right.url = ejs.render(emailTemplate.body.header.image.right.url, data);
      }
      if (emailTemplate.body.beforeActionLines) {
        // Render Lines Before Action
        emailTemplate.body.beforeActionLines =
          emailTemplate.body.beforeActionLines.map((beforeActionLine) => ejs.render(beforeActionLine, data));
        // Remove extra empty lines
        Utils.removeExtraEmptyLines(emailTemplate.body.beforeActionLines);
      }
      // Render Stats
      if (emailTemplate.body.stats) {
        emailTemplate.body.stats =
          emailTemplate.body.stats.map((stat) => {
            stat.label = ejs.render(stat.label, data);
            stat.value = ejs.render(stat.value, data);
            return stat;
          });
      }
      // Render Action
      if (emailTemplate.body.action) {
        emailTemplate.body.action.title =
          ejs.render(emailTemplate.body.action.title, data);
        emailTemplate.body.action.url =
          ejs.render(emailTemplate.body.action.url, data);
      }
      if (emailTemplate.body.afterActionLines) {
        // Render Lines After Action
        emailTemplate.body.afterActionLines =
          emailTemplate.body.afterActionLines.map((afterActionLine) => ejs.render(afterActionLine, data));
        // Remove extra empty lines
        Utils.removeExtraEmptyLines(emailTemplate.body.afterActionLines);
      }
      if (emailTemplate.body.startSignedData && emailTemplate.body.endSignedData) {
        emailTemplate.body.startSignedData = ejs.render(emailTemplate.body.startSignedData, data);
        emailTemplate.body.endSignedData = ejs.render(emailTemplate.body.endSignedData, data);
        emailTemplate.body.startSignedData = emailTemplate.body.startSignedData
          .replace(/</g, '&amp;lt;')
          .replace(/>/g, '&amp;gt;')
          .replace(/encoding="base64"/g, '<br> encoding="base64"')
          .replace(/\\/g, '');
        emailTemplate.body.endSignedData = emailTemplate.body.endSignedData
          .replace(/</g, '&amp;lt;')
          .replace(/>/g, '&amp;gt;')
          .replace(/encoding="base64"/g, '<br> encoding="base64"')
          .replace(/\\/g, '');
      }
      if (emailTemplate.body.transactionId) {
        emailTemplate.body.transactionId = ejs.render(emailTemplate.body.transactionId, data);
      }
      // Render the final HTML -----------------------------------------------
      const subject = ejs.render(fs.readFileSync(`${global.appRoot}/assets/server/notification/email/subject.template`, 'utf8'), emailTemplate);
      let htmlTemp;
      if (templateName === 'end-of-signed-session') {
        htmlTemp = ejs.render(fs.readFileSync(`${global.appRoot}/assets/server/notification/email/body-signed-transaction.template`, 'utf8'), emailTemplate);
      } else {
        htmlTemp = ejs.render(fs.readFileSync(`${global.appRoot}/assets/server/notification/email/body-html.template`, 'utf8'), emailTemplate);
      }
      const html = htmlTemp;
      // Add Admins in BCC from Configuration
      let adminEmails = null;
      if (data.adminUsers && data.adminUsers.length > 0) {
        // Add Admins
        adminEmails = data.adminUsers.map((adminUser) => adminUser.email).join(';');
      }
      // Send the email
      await this.sendEmail({
        to: user.email,
        subject: subject,
        text: html,
        html: html
      }, data, tenant, user, severity, retry);
    } catch (error) {
      Logging.logError({
        tenantID: tenant, source: (data.hasOwnProperty('chargeBoxID') ? data.chargeBoxID : undefined),
        module: 'EMailNotificationTask', method: 'prepareAndSendEmail',
        action: 'SendEmail',
        message: 'Error in preparing email for user',
        actionOnUser: user,
        detailedMessages: error
      });
    }
  }

  async sendEmail(email, data, tenant: Tenant, user: User, severity: NotificationSeverity, retry = false): Promise<void> {
    // Create the message
    const messageToSend = {
      from: (!retry ? this.emailConfig.smtp.from : this.emailConfig.smtpBackup.from),
      to: email.to,
      cc: email.cc,
      bcc: (email.bccNeeded ? email.bcc : null),
      subject: email.subject,
      // pragma text: email.text
      attachment: [
        { data: email.html, alternative: true }
      ]
    };
    // Send the message and get a callback with an error or details of the message that was sent
    return this[!retry ? 'server' : 'serverBackup'].send(messageToSend, (err, messageSent) => {
      if (err) {
        // If authentifcation error in the primary email server then notify admins using the backup server
        if (!retry && this.serverBackup) {
          NotificationHandler.sendSmtpAuthError(
            tenant.id,
            {
              'evseDashboardURL': data.evseDashboardURL
            }
          );
        }
        // Log
        try {
          Logging.logError({
            tenantID: tenant, source: (data.hasOwnProperty('chargeBoxID') ? data.chargeBoxID : undefined),
            module: 'EMailNotificationTask', method: 'sendEmail',
            action: (!retry ? 'SendEmail' : 'SendEmailBackup'),
            message: `Error Sending Email (${messageToSend.from}): '${messageToSend.subject}'`,
            actionOnUser: data.user,
            detailedMessages: [
              {
                email: {
                  from: messageToSend.from,
                  to: messageToSend.to,
                  subject: messageToSend.subject
                },
              }, {
                error: err.stack
              }, {
                content: email.html
              }
            ]
          });
        // For Unit Tests only: Tenant is deleted and email is not known thus this Logging statement is always failing with an invalid Tenant
        } catch (error) {
        }
        // Retry?
        if (!retry && this.serverBackup) {
          return this.sendEmail(email, data, tenant, user, severity, true);
        }
      } else {
        // Email sent successfully
        Logging.logInfo({
          tenantID: tenant,
          source: (data.hasOwnProperty('chargeBoxID') ? data.chargeBoxID : undefined),
          module: 'EMailNotificationTask', method: 'prepareAndSendEmail',
          action: (!retry ? 'SendEmail' : 'SendEmailBackup'),
          actionOnUser: data.user,
          message: `Email Sent: '${messageToSend.subject}'`,
          detailedMessages: [
            {
              email: {
                from: messageToSend.from,
                to: messageToSend.to,
                subject: messageToSend.subject
              },
            }, {
              content: email.html
            }
          ]
        });
      }
    });
  }
}<|MERGE_RESOLUTION|>--- conflicted
+++ resolved
@@ -98,28 +98,16 @@
     return this.prepareAndSendEmail('ocpi-patch-status-error', data, user, tenant, severity);
   }
 
-<<<<<<< HEAD
-  public sendUserAccountInactivity(data: UserAccountInactivityNotification, user: User, tenantID: string, severity: NotificationSeverity): Promise<void> {
-    return this.prepareAndSendEmail('user-account-inactivity', data, user, tenantID, severity);
-  }
-
-  public sendPreparingSessionNotStarted(data: PreparingSessionNotStartedNotification, user: User, tenantID: string, severity: NotificationSeverity): Promise<void> {
-=======
-  public sendUserAccountInactivity(data: UserAccountInactivityNotification, user: User, tenant: Tenant, severity: NotificationSeverity): Promise<void>  {
+  public sendUserAccountInactivity(data: UserAccountInactivityNotification, user: User, tenant: Tenant, severity: NotificationSeverity): Promise<void> {
     return this.prepareAndSendEmail('user-account-inactivity', data, user, tenant, severity);
   }
 
-  public sendPreparingSessionNotStarted(data: PreparingSessionNotStartedNotification, user: User, tenant: Tenant, severity: NotificationSeverity): Promise<void>  {
->>>>>>> 5eac8d8a
+  public sendPreparingSessionNotStarted(data: PreparingSessionNotStartedNotification, user: User, tenant: Tenant, severity: NotificationSeverity): Promise<void> {
     // Send it
     return this.prepareAndSendEmail('session-not-started', data, user, tenant, severity);
   }
 
-<<<<<<< HEAD
-  public sendOfflineChargingStation(data: OfflineChargingStationNotification, user: User, tenantID: string, severity: NotificationSeverity): Promise<void> {
-=======
-  public sendOfflineChargingStations(data: OfflineChargingStationNotification, user: User, tenant: Tenant, severity: NotificationSeverity): Promise<void>  {
->>>>>>> 5eac8d8a
+  public sendOfflineChargingStations(data: OfflineChargingStationNotification, user: User, tenant: Tenant, severity: NotificationSeverity): Promise<void> {
     // Send it
     return this.prepareAndSendEmail('offline-charging-station', data, user, tenant, severity);
   }
