import { ChargingStationRegisteredNotification, ChargingStationStatusErrorNotification, EndOfChargeNotification, EndOfSessionNotification, EndOfSignedSessionNotification, NewRegisteredUserNotification, OCPIPatchChargingStationsStatusesErrorNotification, OptimalChargeReachedNotification, RequestPasswordNotification, SmtpAuthErrorNotification, TransactionStartedNotification, UnknownUserBadgedNotification, UserAccountStatusChangedNotification, VerificationEmailNotification, NotificationSeverity } from '../../types/UserNotifications';
import Configuration from '../../utils/Configuration';
import NotificationTask from '../NotificationTask';
import * as admin from 'firebase-admin';
import User from '../../types/User';
import Logging from '../../utils/Logging';
import Constants from '../../utils/Constants';
import Utils from '../../utils/Utils';
import i18n from 'i18n-js';
import I18nManager from '../../utils/I18nManager';

export default class RemotePushNotificationTask implements NotificationTask {
  private firebaseConfig = Configuration.getFirebaseConfig();
  private initialized = false;

  constructor() {
    if (this.firebaseConfig) {
      // Init
      try {
        admin.initializeApp({
          credential: admin.credential.cert({
            projectId: this.firebaseConfig.projectID,
            clientEmail: this.firebaseConfig.clientEmail,
            privateKey: this.firebaseConfig.privateKey
          }),
          databaseURL: this.firebaseConfig.databaseURL
        });
        // Ok
        this.initialized = true;
      } catch (error) {
        Logging.logError({
          tenantID: Constants.DEFAULT_TENANT,
          module: 'RemotePushNotificationTask', method: 'constructor',
          message: `Error initializing Firebase: '${error.message}'`,
          action: 'RemotePushNotification',
          detailedMessages: error
        });
      }
    }
  }

<<<<<<< HEAD
  async sendNewRegisteredUser(data: NewRegisteredUserNotification, user: User, tenantID: string): Promise<void> {
=======
  sendNewRegisteredUser(data: NewRegisteredUserNotification, user: User, tenantID: string, severity: NotificationSeverity): Promise<void> {
>>>>>>> a3cd058d
    // Nothing to send
    return await Promise.resolve();
  }

<<<<<<< HEAD
  async sendRequestPassword(data: RequestPasswordNotification, user: User, tenantID: string): Promise<void> {
=======
  sendRequestPassword(data: RequestPasswordNotification, user: User, tenantID: string, severity: NotificationSeverity): Promise<void> {
>>>>>>> a3cd058d
    // Nothing to send
    return await Promise.resolve();
  }

<<<<<<< HEAD
  async sendOptimalChargeReached(data: OptimalChargeReachedNotification, user: User, tenantID: string): Promise<void> {
=======
  sendOptimalChargeReached(data: OptimalChargeReachedNotification, user: User, tenantID: string, severity: NotificationSeverity): Promise<void> {
>>>>>>> a3cd058d
    // Set the locale
    I18nManager.switchLocale(user.locale);
    // Get Message Text
    const title = i18n.t('notifications.optimalChargeReached.title',
      { chargeBoxID: data.chargeBoxID, connectorId: data.connectorId });
    const body = i18n.t('notifications.optimalChargeReached.body',
      { chargeBoxID: data.chargeBoxID, connectorId: data.connectorId });
    // Send Notification
<<<<<<< HEAD
    return await this.sendRemotePushNotificationToUser(tenantID, title, body, user, {
      transactionId: data.transactionId + '',
      chargeBoxID: data.chargeBoxID,
      connectorId: data.connectorId + ''
    });
  }

  async sendEndOfCharge(data: EndOfChargeNotification, user: User, tenantID: string): Promise<void> {
=======
    return this.sendRemotePushNotificationToUser(tenantID, title, body, user, {
        transactionId: data.transactionId + '',
        chargeBoxID: data.chargeBoxID,
        connectorId: data.connectorId + ''
      },
      severity
    );
  }

  sendEndOfCharge(data: EndOfChargeNotification, user: User, tenantID: string, severity: NotificationSeverity): Promise<void> {
>>>>>>> a3cd058d
    // Set the locale
    I18nManager.switchLocale(user.locale);
    // Get Message Text
    const title = i18n.t('notifications.endOfCharge.title',
      { chargeBoxID: data.chargeBoxID, connectorId: data.connectorId });
    const body = i18n.t('notifications.endOfCharge.body',
      { chargeBoxID: data.chargeBoxID, connectorId: data.connectorId });
    // Send Notification
<<<<<<< HEAD
    return await this.sendRemotePushNotificationToUser(tenantID, title, body, user, {
      transactionId: data.transactionId + '',
      chargeBoxID: data.chargeBoxID,
      connectorId: data.connectorId + ''
    });
  }

  async sendEndOfSession(data: EndOfSessionNotification, user: User, tenantID: string): Promise<void> {
=======
    return this.sendRemotePushNotificationToUser(tenantID, title, body, user, {
        transactionId: data.transactionId + '',
        chargeBoxID: data.chargeBoxID,
        connectorId: data.connectorId + ''
      },
      severity
    );
  }

  sendEndOfSession(data: EndOfSessionNotification, user: User, tenantID: string, severity: NotificationSeverity): Promise<void> {
>>>>>>> a3cd058d
    // Set the locale
    I18nManager.switchLocale(user.locale);
    // Get Message Text
    const title = i18n.t('notifications.endOfSession.title',
      { chargeBoxID: data.chargeBoxID, connectorId: data.connectorId });
    const body = i18n.t('notifications.endOfSession.body',
      { chargeBoxID: data.chargeBoxID, connectorId: data.connectorId });
    // Send Notification
<<<<<<< HEAD
    return await this.sendRemotePushNotificationToUser(tenantID, title, body, user, {
      transactionId: data.transactionId + '',
      chargeBoxID: data.chargeBoxID,
      connectorId: data.connectorId + ''
    });
  }

  async sendEndOfSignedSession(data: EndOfSignedSessionNotification, user: User, tenantID: string): Promise<void> {
=======
    return this.sendRemotePushNotificationToUser(tenantID, title, body, user, {
        transactionId: data.transactionId + '',
        chargeBoxID: data.chargeBoxID,
        connectorId: data.connectorId + ''
      },
      severity
    );
  }

  sendEndOfSignedSession(data: EndOfSignedSessionNotification, user: User, tenantID: string, severity: NotificationSeverity): Promise<void> {
>>>>>>> a3cd058d
    // Nothing to send
    return await Promise.resolve();
  }

<<<<<<< HEAD
  async sendChargingStationStatusError(data: ChargingStationStatusErrorNotification, user: User, tenantID: string): Promise<void> {
=======
  sendChargingStationStatusError(data: ChargingStationStatusErrorNotification, user: User, tenantID: string, severity: NotificationSeverity): Promise<void> {
>>>>>>> a3cd058d
    // Set the locale
    I18nManager.switchLocale(user.locale);
    // Get Message Text
    const title = i18n.t('notifications.chargingStationStatusError.title',
      { chargeBoxID: data.chargeBoxID, connectorId: data.connectorId, error: data.error });
    const body = i18n.t('notifications.chargingStationStatusError.body',
      { chargeBoxID: data.chargeBoxID, connectorId: data.connectorId, error: data.error });
    // Send Notification
<<<<<<< HEAD
    return await this.sendRemotePushNotificationToUser(tenantID, title, body, user, {
      chargeBoxID: data.chargeBoxID,
      connectorId: data.connectorId + ''
    });
  }

  async sendChargingStationRegistered(data: ChargingStationRegisteredNotification, user: User, tenantID: string): Promise<void> {
=======
    return this.sendRemotePushNotificationToUser(tenantID, title, body, user, {
        chargeBoxID: data.chargeBoxID,
        connectorId: data.connectorId + ''
      },
      severity
    );
  }

  sendChargingStationRegistered(data: ChargingStationRegisteredNotification, user: User, tenantID: string, severity: NotificationSeverity): Promise<void> {
>>>>>>> a3cd058d
    // Set the locale
    I18nManager.switchLocale(user.locale);
    // Get Message Text
    const title = i18n.t('notifications.chargingStationRegistered.title', { chargeBoxID: data.chargeBoxID });
    const body = i18n.t('notifications.chargingStationRegistered.body', { chargeBoxID: data.chargeBoxID });
    // Send Notification
<<<<<<< HEAD
    return await this.sendRemotePushNotificationToUser(tenantID, title, body, user, {
      chargeBoxID: data.chargeBoxID
    });
  }

  async sendUserAccountStatusChanged(data: UserAccountStatusChangedNotification, user: User, tenantID: string): Promise<void> {
=======
    return this.sendRemotePushNotificationToUser(tenantID, title, body, user, {
        chargeBoxID: data.chargeBoxID
      },
      severity
    );
}

  sendUserAccountStatusChanged(data: UserAccountStatusChangedNotification, user: User, tenantID: string, severity: NotificationSeverity): Promise<void> {
>>>>>>> a3cd058d
    // Set the locale
    I18nManager.switchLocale(user.locale);
    const status = user.status === Constants.USER_STATUS_ACTIVE ?
      i18n.t('notifications.userAccountStatusChanged.activated') :
      i18n.t('notifications.userAccountStatusChanged.suspended');
    // Get Message Text
    const title = i18n.t('notifications.userAccountStatusChanged.title', { status: Utils.firstLetterInUpperCase(status) });
    const body = i18n.t('notifications.userAccountStatusChanged.body', { status });
    // Send Notification
<<<<<<< HEAD
    return await this.sendRemotePushNotificationToUser(tenantID, title, body, user, {
      userID: user.id
    });
  }

  async sendUnknownUserBadged(data: UnknownUserBadgedNotification, user: User, tenantID: string): Promise<void> {
=======
    return this.sendRemotePushNotificationToUser(tenantID, title, body, user, {
        userID: user.id
      },
      severity
    );
  }

  sendUnknownUserBadged(data: UnknownUserBadgedNotification, user: User, tenantID: string, severity: NotificationSeverity): Promise<void> {
>>>>>>> a3cd058d
    // Set the locale
    I18nManager.switchLocale(user.locale);
    // Get Message Text
    const title = i18n.t('notifications.unknownUserBadged.title');
    const body = i18n.t('notifications.unknownUserBadged.body', { chargeBoxID: data.chargeBoxID, badgeID: data.badgeID });
    // Send Notification
<<<<<<< HEAD
    return await this.sendRemotePushNotificationToUser(tenantID, title, body, user, {
      chargeBoxID: data.chargeBoxID,
      badgeID: data.badgeID
    });
  }

  async sendSessionStarted(data: TransactionStartedNotification, user: User, tenantID: string): Promise<void> {
=======
    return this.sendRemotePushNotificationToUser(tenantID, title, body, user, {
        chargeBoxID: data.chargeBoxID,
        badgeID: data.badgeID
      },
      severity
    );
  }

  sendSessionStarted(data: TransactionStartedNotification, user: User, tenantID: string, severity: NotificationSeverity): Promise<void> {
>>>>>>> a3cd058d
    // Set the locale
    I18nManager.switchLocale(user.locale);
    // Get Message Text
    const title = i18n.t('notifications.sessionStarted.title');
    const body = i18n.t('notifications.sessionStarted.body', { chargeBoxID: data.chargeBoxID, connectorId: data.connectorId });
    // Send Notification
<<<<<<< HEAD
    return await this.sendRemotePushNotificationToUser(tenantID, title, body, user, {
      'transactionId': data.transactionId + '',
      'chargeBoxID': data.chargeBoxID,
      'connectorId': data.connectorId + ''
    }
    );
  }

  async sendVerificationEmail(data: VerificationEmailNotification, user: User, tenantID: string): Promise<void> {
=======
    return this.sendRemotePushNotificationToUser(tenantID, title, body, user, {
        'transactionId': data.transactionId + '',
        'chargeBoxID': data.chargeBoxID,
        'connectorId': data.connectorId + ''
      },
      severity
    );
  }

  sendVerificationEmail(data: VerificationEmailNotification, user: User, tenantID: string, severity: NotificationSeverity): Promise<void> {
>>>>>>> a3cd058d
    // Nothing to send
    return await Promise.resolve();
  }

<<<<<<< HEAD
  async sendSmtpAuthError(data: SmtpAuthErrorNotification, user: User, tenantID: string): Promise<void> {
=======
  sendSmtpAuthError(data: SmtpAuthErrorNotification, user: User, tenantID: string, severity: NotificationSeverity): Promise<void> {
>>>>>>> a3cd058d
    // Set the locale
    I18nManager.switchLocale(user.locale);
    // Get Message Text
    const title = i18n.t('notifications.smtpAuthError.title');
    const body = i18n.t('notifications.smtpAuthError.body');
    // Send Notification
<<<<<<< HEAD
    return await this.sendRemotePushNotificationToUser(tenantID, title, body, user);
  }

  async sendOCPIPatchChargingStationsStatusesError(data: OCPIPatchChargingStationsStatusesErrorNotification, user: User, tenantID: string): Promise<void> {
=======
    return this.sendRemotePushNotificationToUser(tenantID, title, body, user, null, severity);
  }

  sendOCPIPatchChargingStationsStatusesError(data: OCPIPatchChargingStationsStatusesErrorNotification, user: User, tenantID: string, severity: NotificationSeverity): Promise<void> {
>>>>>>> a3cd058d
    // Set the locale
    I18nManager.switchLocale(user.locale);
    // Get Message Text
    const title = i18n.t('notifications.ocpiPatchChargingStationsStatusesError.title');
    const body = i18n.t('notifications.ocpiPatchChargingStationsStatusesError.body', { location: data.location });
    // Send Notification
<<<<<<< HEAD
    return await this.sendRemotePushNotificationToUser(tenantID, title, body, user);
  }

  private async sendRemotePushNotificationToUser(tenantID: string, title: string, body: string, user: User, data?: object) {
=======
    return this.sendRemotePushNotificationToUser(tenantID, title, body, user, null, severity);
  }

  private sendRemotePushNotificationToUser(tenantID: string, title: string, body: string, user: User, data?: object, severity?: NotificationSeverity) {
>>>>>>> a3cd058d
    // Checks
    if (!this.initialized) {
      // Bypass
      return await Promise.resolve();
    }
    if (!user || !user.mobileToken || user.mobileToken.length === 0) {
      Logging.logWarning({
        tenantID: tenantID,
        source: (data.hasOwnProperty('chargeBoxID') ? data['chargeBoxID'] : undefined),
        module: 'RemotePushNotificationTask', method: 'sendRemotePushNotificationToUsers',
        message: 'No mobile token found for this User',
        actionOnUser: user.id,
        action: 'RemotePushNotification',
        detailedMessages: [title, body]
      });
      // Send nothing
      return await Promise.resolve();
    }
    // Create message
    const message = this.createMessage(title, body, user, data, severity);
    // Send message
    admin.messaging().send(message).then((response) => {
      // Response is a message ID string.
      Logging.logInfo({
        tenantID: tenantID,
        source: (data.hasOwnProperty('chargeBoxID') ? data['chargeBoxID'] : undefined),
        module: 'RemotePushNotificationTask', method: 'sendRemotePushNotificationToUsers',
        message: `Notification Sent: '${title}'`,
        actionOnUser: user.id,
        action: 'RemotePushNotification',
        detailedMessages: [title, body, response]
      });
    }).catch((error) => {
      Logging.logError({
        tenantID: tenantID,
        source: (data.hasOwnProperty('chargeBoxID') ? data['chargeBoxID'] : undefined),
        module: 'RemotePushNotificationTask', method: 'sendRemotePushNotificationToUsers',
        message: `Error when sending Notification: '${error.message}'`,
        actionOnUser: user.id,
        action: 'RemotePushNotification',
        detailedMessages: error
      });
    });
  }

  private createMessage(title: string, body: string, user: User, data: object, severity: NotificationSeverity): admin.messaging.Message {
    const message: admin.messaging.Message = {
      notification: {
        title,
        body
      },
      token: user.mobileToken
    };
    // Android?
    if (user.mobileOs === Constants.MOBILE_OS_ANDROID) {
      message.android = {
        ttl: 3600 * 1000,
        notification: {
          icon: '@drawable/ic_stat_ic_notification',
          color: severity ? severity : NotificationSeverity.INFO,
          sound: 'default',
          channelId: 'e-Mobility'
        },
        priority: 'high'
      };
    }
    // Extra data
    if (data) {
      message.data = { ...data };
    }
    return message;
  }
}<|MERGE_RESOLUTION|>--- conflicted
+++ resolved
@@ -1,4 +1,4 @@
-import { ChargingStationRegisteredNotification, ChargingStationStatusErrorNotification, EndOfChargeNotification, EndOfSessionNotification, EndOfSignedSessionNotification, NewRegisteredUserNotification, OCPIPatchChargingStationsStatusesErrorNotification, OptimalChargeReachedNotification, RequestPasswordNotification, SmtpAuthErrorNotification, TransactionStartedNotification, UnknownUserBadgedNotification, UserAccountStatusChangedNotification, VerificationEmailNotification, NotificationSeverity } from '../../types/UserNotifications';
+import { ChargingStationRegisteredNotification, ChargingStationStatusErrorNotification, EndOfChargeNotification, EndOfSessionNotification, EndOfSignedSessionNotification, NewRegisteredUserNotification, NotificationSeverity, OCPIPatchChargingStationsStatusesErrorNotification, OptimalChargeReachedNotification, RequestPasswordNotification, SmtpAuthErrorNotification, TransactionStartedNotification, UnknownUserBadgedNotification, UserAccountStatusChangedNotification, VerificationEmailNotification } from '../../types/UserNotifications';
 import Configuration from '../../utils/Configuration';
 import NotificationTask from '../NotificationTask';
 import * as admin from 'firebase-admin';
@@ -39,29 +39,17 @@
     }
   }
 
-<<<<<<< HEAD
-  async sendNewRegisteredUser(data: NewRegisteredUserNotification, user: User, tenantID: string): Promise<void> {
-=======
-  sendNewRegisteredUser(data: NewRegisteredUserNotification, user: User, tenantID: string, severity: NotificationSeverity): Promise<void> {
->>>>>>> a3cd058d
-    // Nothing to send
-    return await Promise.resolve();
-  }
-
-<<<<<<< HEAD
-  async sendRequestPassword(data: RequestPasswordNotification, user: User, tenantID: string): Promise<void> {
-=======
-  sendRequestPassword(data: RequestPasswordNotification, user: User, tenantID: string, severity: NotificationSeverity): Promise<void> {
->>>>>>> a3cd058d
-    // Nothing to send
-    return await Promise.resolve();
-  }
-
-<<<<<<< HEAD
-  async sendOptimalChargeReached(data: OptimalChargeReachedNotification, user: User, tenantID: string): Promise<void> {
-=======
-  sendOptimalChargeReached(data: OptimalChargeReachedNotification, user: User, tenantID: string, severity: NotificationSeverity): Promise<void> {
->>>>>>> a3cd058d
+  async sendNewRegisteredUser(data: NewRegisteredUserNotification, user: User, tenantID: string, severity: NotificationSeverity): Promise<void> {
+    // Nothing to send
+    return await Promise.resolve();
+  }
+
+  async sendRequestPassword(data: RequestPasswordNotification, user: User, tenantID: string, severity: NotificationSeverity): Promise<void> {
+    // Nothing to send
+    return await Promise.resolve();
+  }
+
+  async sendOptimalChargeReached(data: OptimalChargeReachedNotification, user: User, tenantID: string, severity: NotificationSeverity): Promise<void> {
     // Set the locale
     I18nManager.switchLocale(user.locale);
     // Get Message Text
@@ -70,27 +58,16 @@
     const body = i18n.t('notifications.optimalChargeReached.body',
       { chargeBoxID: data.chargeBoxID, connectorId: data.connectorId });
     // Send Notification
-<<<<<<< HEAD
     return await this.sendRemotePushNotificationToUser(tenantID, title, body, user, {
       transactionId: data.transactionId + '',
       chargeBoxID: data.chargeBoxID,
       connectorId: data.connectorId + ''
-    });
-  }
-
-  async sendEndOfCharge(data: EndOfChargeNotification, user: User, tenantID: string): Promise<void> {
-=======
-    return this.sendRemotePushNotificationToUser(tenantID, title, body, user, {
-        transactionId: data.transactionId + '',
-        chargeBoxID: data.chargeBoxID,
-        connectorId: data.connectorId + ''
-      },
-      severity
-    );
-  }
-
-  sendEndOfCharge(data: EndOfChargeNotification, user: User, tenantID: string, severity: NotificationSeverity): Promise<void> {
->>>>>>> a3cd058d
+    },
+    severity
+    );
+  }
+
+  async sendEndOfCharge(data: EndOfChargeNotification, user: User, tenantID: string, severity: NotificationSeverity): Promise<void> {
     // Set the locale
     I18nManager.switchLocale(user.locale);
     // Get Message Text
@@ -99,27 +76,16 @@
     const body = i18n.t('notifications.endOfCharge.body',
       { chargeBoxID: data.chargeBoxID, connectorId: data.connectorId });
     // Send Notification
-<<<<<<< HEAD
     return await this.sendRemotePushNotificationToUser(tenantID, title, body, user, {
       transactionId: data.transactionId + '',
       chargeBoxID: data.chargeBoxID,
       connectorId: data.connectorId + ''
-    });
-  }
-
-  async sendEndOfSession(data: EndOfSessionNotification, user: User, tenantID: string): Promise<void> {
-=======
-    return this.sendRemotePushNotificationToUser(tenantID, title, body, user, {
-        transactionId: data.transactionId + '',
-        chargeBoxID: data.chargeBoxID,
-        connectorId: data.connectorId + ''
-      },
-      severity
-    );
-  }
-
-  sendEndOfSession(data: EndOfSessionNotification, user: User, tenantID: string, severity: NotificationSeverity): Promise<void> {
->>>>>>> a3cd058d
+    },
+    severity
+    );
+  }
+
+  async sendEndOfSession(data: EndOfSessionNotification, user: User, tenantID: string, severity: NotificationSeverity): Promise<void> {
     // Set the locale
     I18nManager.switchLocale(user.locale);
     // Get Message Text
@@ -128,36 +94,21 @@
     const body = i18n.t('notifications.endOfSession.body',
       { chargeBoxID: data.chargeBoxID, connectorId: data.connectorId });
     // Send Notification
-<<<<<<< HEAD
     return await this.sendRemotePushNotificationToUser(tenantID, title, body, user, {
       transactionId: data.transactionId + '',
       chargeBoxID: data.chargeBoxID,
       connectorId: data.connectorId + ''
-    });
-  }
-
-  async sendEndOfSignedSession(data: EndOfSignedSessionNotification, user: User, tenantID: string): Promise<void> {
-=======
-    return this.sendRemotePushNotificationToUser(tenantID, title, body, user, {
-        transactionId: data.transactionId + '',
-        chargeBoxID: data.chargeBoxID,
-        connectorId: data.connectorId + ''
-      },
-      severity
-    );
-  }
-
-  sendEndOfSignedSession(data: EndOfSignedSessionNotification, user: User, tenantID: string, severity: NotificationSeverity): Promise<void> {
->>>>>>> a3cd058d
-    // Nothing to send
-    return await Promise.resolve();
-  }
-
-<<<<<<< HEAD
-  async sendChargingStationStatusError(data: ChargingStationStatusErrorNotification, user: User, tenantID: string): Promise<void> {
-=======
-  sendChargingStationStatusError(data: ChargingStationStatusErrorNotification, user: User, tenantID: string, severity: NotificationSeverity): Promise<void> {
->>>>>>> a3cd058d
+    },
+    severity
+    );
+  }
+
+  async sendEndOfSignedSession(data: EndOfSignedSessionNotification, user: User, tenantID: string, severity: NotificationSeverity): Promise<void> {
+    // Nothing to send
+    return await Promise.resolve();
+  }
+
+  async sendChargingStationStatusError(data: ChargingStationStatusErrorNotification, user: User, tenantID: string, severity: NotificationSeverity): Promise<void> {
     // Set the locale
     I18nManager.switchLocale(user.locale);
     // Get Message Text
@@ -166,48 +117,29 @@
     const body = i18n.t('notifications.chargingStationStatusError.body',
       { chargeBoxID: data.chargeBoxID, connectorId: data.connectorId, error: data.error });
     // Send Notification
-<<<<<<< HEAD
-    return await this.sendRemotePushNotificationToUser(tenantID, title, body, user, {
-      chargeBoxID: data.chargeBoxID,
-      connectorId: data.connectorId + ''
-    });
-  }
-
-  async sendChargingStationRegistered(data: ChargingStationRegisteredNotification, user: User, tenantID: string): Promise<void> {
-=======
-    return this.sendRemotePushNotificationToUser(tenantID, title, body, user, {
-        chargeBoxID: data.chargeBoxID,
-        connectorId: data.connectorId + ''
-      },
-      severity
-    );
-  }
-
-  sendChargingStationRegistered(data: ChargingStationRegisteredNotification, user: User, tenantID: string, severity: NotificationSeverity): Promise<void> {
->>>>>>> a3cd058d
+    return await this.sendRemotePushNotificationToUser(tenantID, title, body, user, {
+      chargeBoxID: data.chargeBoxID,
+      connectorId: data.connectorId + ''
+    },
+    severity
+    );
+  }
+
+  async sendChargingStationRegistered(data: ChargingStationRegisteredNotification, user: User, tenantID: string, severity: NotificationSeverity): Promise<void> {
     // Set the locale
     I18nManager.switchLocale(user.locale);
     // Get Message Text
     const title = i18n.t('notifications.chargingStationRegistered.title', { chargeBoxID: data.chargeBoxID });
     const body = i18n.t('notifications.chargingStationRegistered.body', { chargeBoxID: data.chargeBoxID });
     // Send Notification
-<<<<<<< HEAD
     return await this.sendRemotePushNotificationToUser(tenantID, title, body, user, {
       chargeBoxID: data.chargeBoxID
-    });
-  }
-
-  async sendUserAccountStatusChanged(data: UserAccountStatusChangedNotification, user: User, tenantID: string): Promise<void> {
-=======
-    return this.sendRemotePushNotificationToUser(tenantID, title, body, user, {
-        chargeBoxID: data.chargeBoxID
-      },
-      severity
-    );
-}
-
-  sendUserAccountStatusChanged(data: UserAccountStatusChangedNotification, user: User, tenantID: string, severity: NotificationSeverity): Promise<void> {
->>>>>>> a3cd058d
+    },
+    severity
+    );
+  }
+
+  async sendUserAccountStatusChanged(data: UserAccountStatusChangedNotification, user: User, tenantID: string, severity: NotificationSeverity): Promise<void> {
     // Set the locale
     I18nManager.switchLocale(user.locale);
     const status = user.status === Constants.USER_STATUS_ACTIVE ?
@@ -217,119 +149,70 @@
     const title = i18n.t('notifications.userAccountStatusChanged.title', { status: Utils.firstLetterInUpperCase(status) });
     const body = i18n.t('notifications.userAccountStatusChanged.body', { status });
     // Send Notification
-<<<<<<< HEAD
     return await this.sendRemotePushNotificationToUser(tenantID, title, body, user, {
       userID: user.id
-    });
-  }
-
-  async sendUnknownUserBadged(data: UnknownUserBadgedNotification, user: User, tenantID: string): Promise<void> {
-=======
-    return this.sendRemotePushNotificationToUser(tenantID, title, body, user, {
-        userID: user.id
-      },
-      severity
-    );
-  }
-
-  sendUnknownUserBadged(data: UnknownUserBadgedNotification, user: User, tenantID: string, severity: NotificationSeverity): Promise<void> {
->>>>>>> a3cd058d
+    },
+    severity
+    );
+  }
+
+  async sendUnknownUserBadged(data: UnknownUserBadgedNotification, user: User, tenantID: string, severity: NotificationSeverity): Promise<void> {
     // Set the locale
     I18nManager.switchLocale(user.locale);
     // Get Message Text
     const title = i18n.t('notifications.unknownUserBadged.title');
     const body = i18n.t('notifications.unknownUserBadged.body', { chargeBoxID: data.chargeBoxID, badgeID: data.badgeID });
     // Send Notification
-<<<<<<< HEAD
     return await this.sendRemotePushNotificationToUser(tenantID, title, body, user, {
       chargeBoxID: data.chargeBoxID,
       badgeID: data.badgeID
-    });
-  }
-
-  async sendSessionStarted(data: TransactionStartedNotification, user: User, tenantID: string): Promise<void> {
-=======
-    return this.sendRemotePushNotificationToUser(tenantID, title, body, user, {
-        chargeBoxID: data.chargeBoxID,
-        badgeID: data.badgeID
-      },
-      severity
-    );
-  }
-
-  sendSessionStarted(data: TransactionStartedNotification, user: User, tenantID: string, severity: NotificationSeverity): Promise<void> {
->>>>>>> a3cd058d
+    },
+    severity
+    );
+  }
+
+  async sendSessionStarted(data: TransactionStartedNotification, user: User, tenantID: string, severity: NotificationSeverity): Promise<void> {
     // Set the locale
     I18nManager.switchLocale(user.locale);
     // Get Message Text
     const title = i18n.t('notifications.sessionStarted.title');
     const body = i18n.t('notifications.sessionStarted.body', { chargeBoxID: data.chargeBoxID, connectorId: data.connectorId });
     // Send Notification
-<<<<<<< HEAD
     return await this.sendRemotePushNotificationToUser(tenantID, title, body, user, {
       'transactionId': data.transactionId + '',
       'chargeBoxID': data.chargeBoxID,
       'connectorId': data.connectorId + ''
-    }
-    );
-  }
-
-  async sendVerificationEmail(data: VerificationEmailNotification, user: User, tenantID: string): Promise<void> {
-=======
-    return this.sendRemotePushNotificationToUser(tenantID, title, body, user, {
-        'transactionId': data.transactionId + '',
-        'chargeBoxID': data.chargeBoxID,
-        'connectorId': data.connectorId + ''
-      },
-      severity
-    );
-  }
-
-  sendVerificationEmail(data: VerificationEmailNotification, user: User, tenantID: string, severity: NotificationSeverity): Promise<void> {
->>>>>>> a3cd058d
-    // Nothing to send
-    return await Promise.resolve();
-  }
-
-<<<<<<< HEAD
-  async sendSmtpAuthError(data: SmtpAuthErrorNotification, user: User, tenantID: string): Promise<void> {
-=======
-  sendSmtpAuthError(data: SmtpAuthErrorNotification, user: User, tenantID: string, severity: NotificationSeverity): Promise<void> {
->>>>>>> a3cd058d
+    },
+    severity
+    );
+  }
+
+  async sendVerificationEmail(data: VerificationEmailNotification, user: User, tenantID: string, severity: NotificationSeverity): Promise<void> {
+    // Nothing to send
+    return await Promise.resolve();
+  }
+
+  async sendSmtpAuthError(data: SmtpAuthErrorNotification, user: User, tenantID: string, severity: NotificationSeverity): Promise<void> {
     // Set the locale
     I18nManager.switchLocale(user.locale);
     // Get Message Text
     const title = i18n.t('notifications.smtpAuthError.title');
     const body = i18n.t('notifications.smtpAuthError.body');
     // Send Notification
-<<<<<<< HEAD
-    return await this.sendRemotePushNotificationToUser(tenantID, title, body, user);
-  }
-
-  async sendOCPIPatchChargingStationsStatusesError(data: OCPIPatchChargingStationsStatusesErrorNotification, user: User, tenantID: string): Promise<void> {
-=======
-    return this.sendRemotePushNotificationToUser(tenantID, title, body, user, null, severity);
-  }
-
-  sendOCPIPatchChargingStationsStatusesError(data: OCPIPatchChargingStationsStatusesErrorNotification, user: User, tenantID: string, severity: NotificationSeverity): Promise<void> {
->>>>>>> a3cd058d
+    return await this.sendRemotePushNotificationToUser(tenantID, title, body, user, null, severity);
+  }
+
+  async sendOCPIPatchChargingStationsStatusesError(data: OCPIPatchChargingStationsStatusesErrorNotification, user: User, tenantID: string, severity: NotificationSeverity): Promise<void> {
     // Set the locale
     I18nManager.switchLocale(user.locale);
     // Get Message Text
     const title = i18n.t('notifications.ocpiPatchChargingStationsStatusesError.title');
     const body = i18n.t('notifications.ocpiPatchChargingStationsStatusesError.body', { location: data.location });
     // Send Notification
-<<<<<<< HEAD
-    return await this.sendRemotePushNotificationToUser(tenantID, title, body, user);
-  }
-
-  private async sendRemotePushNotificationToUser(tenantID: string, title: string, body: string, user: User, data?: object) {
-=======
-    return this.sendRemotePushNotificationToUser(tenantID, title, body, user, null, severity);
-  }
-
-  private sendRemotePushNotificationToUser(tenantID: string, title: string, body: string, user: User, data?: object, severity?: NotificationSeverity) {
->>>>>>> a3cd058d
+    return await this.sendRemotePushNotificationToUser(tenantID, title, body, user, null, severity);
+  }
+
+  private async sendRemotePushNotificationToUser(tenantID: string, title: string, body: string, user: User, data?: object, severity?: NotificationSeverity) {
     // Checks
     if (!this.initialized) {
       // Bypass
