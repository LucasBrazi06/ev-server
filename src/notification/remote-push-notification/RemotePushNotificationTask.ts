<<<<<<< HEAD
import { ChargingStationRegisteredNotification, ChargingStationStatusErrorNotification, EndOfChargeNotification, EndOfSessionNotification, EndOfSignedSessionNotification, NewRegisteredUserNotification, NotificationSeverity, OCPIPatchChargingStationsStatusesErrorNotification, OptimalChargeReachedNotification, RequestPasswordNotification, SmtpAuthErrorNotification, TransactionStartedNotification, UnknownUserBadgedNotification, UserAccountStatusChangedNotification, VerificationEmailNotification } from '../../types/UserNotifications';
=======
import { ChargingStationRegisteredNotification, ChargingStationStatusErrorNotification, EndOfChargeNotification, EndOfSessionNotification, EndOfSignedSessionNotification, NewRegisteredUserNotification, OCPIPatchChargingStationsStatusesErrorNotification, OptimalChargeReachedNotification, RequestPasswordNotification, SmtpAuthErrorNotification, TransactionStartedNotification, UnknownUserBadgedNotification, UserAccountStatusChangedNotification, VerificationEmailNotification, NotificationSeverity, UserNotificationType } from '../../types/UserNotifications';
>>>>>>> ef547b0d
import Configuration from '../../utils/Configuration';
import NotificationTask from '../NotificationTask';
import * as admin from 'firebase-admin';
import User from '../../types/User';
import Logging from '../../utils/Logging';
import Constants from '../../utils/Constants';
import Utils from '../../utils/Utils';
import i18n from 'i18n-js';
import I18nManager from '../../utils/I18nManager';

export default class RemotePushNotificationTask implements NotificationTask {
  private firebaseConfig = Configuration.getFirebaseConfig();
  private initialized = false;

  constructor() {
    if (this.firebaseConfig) {
      // Init
      try {
        admin.initializeApp({
          credential: admin.credential.cert({
            projectId: this.firebaseConfig.projectID,
            clientEmail: this.firebaseConfig.clientEmail,
            privateKey: this.firebaseConfig.privateKey
          }),
          databaseURL: this.firebaseConfig.databaseURL
        });
        // Ok
        this.initialized = true;
      } catch (error) {
        Logging.logError({
          tenantID: Constants.DEFAULT_TENANT,
          module: 'RemotePushNotificationTask', method: 'constructor',
          message: `Error initializing Firebase: '${error.message}'`,
          action: 'RemotePushNotification',
          detailedMessages: error
        });
      }
    }
  }

  async sendNewRegisteredUser(data: NewRegisteredUserNotification, user: User, tenantID: string, severity: NotificationSeverity): Promise<void> {
    // Nothing to send
    return await Promise.resolve();
  }

  async sendRequestPassword(data: RequestPasswordNotification, user: User, tenantID: string, severity: NotificationSeverity): Promise<void> {
    // Nothing to send
    return await Promise.resolve();
  }

  async sendOptimalChargeReached(data: OptimalChargeReachedNotification, user: User, tenantID: string, severity: NotificationSeverity): Promise<void> {
    // Set the locale
    I18nManager.switchLocale(user.locale);
    // Get Message Text
    const title = i18n.t('notifications.optimalChargeReached.title',
      { chargeBoxID: data.chargeBoxID, connectorId: data.connectorId });
    const body = i18n.t('notifications.optimalChargeReached.body',
      { chargeBoxID: data.chargeBoxID, connectorId: data.connectorId });
    // Send Notification
<<<<<<< HEAD
    return await this.sendRemotePushNotificationToUser(tenantID, title, body, user, {
      transactionId: data.transactionId + '',
      chargeBoxID: data.chargeBoxID,
      connectorId: data.connectorId + ''
    },
    severity
=======
    return this.sendRemotePushNotificationToUser(tenantID, UserNotificationType.OPTIMAL_CHARGE_REACHED, title, body, user, {
        transactionId: data.transactionId + '',
        chargeBoxID: data.chargeBoxID,
        connectorId: data.connectorId + ''
      },
      severity
>>>>>>> ef547b0d
    );
  }

  async sendEndOfCharge(data: EndOfChargeNotification, user: User, tenantID: string, severity: NotificationSeverity): Promise<void> {
    // Set the locale
    I18nManager.switchLocale(user.locale);
    // Get Message Text
    const title = i18n.t('notifications.endOfCharge.title',
      { chargeBoxID: data.chargeBoxID, connectorId: data.connectorId });
    const body = i18n.t('notifications.endOfCharge.body',
      { chargeBoxID: data.chargeBoxID, connectorId: data.connectorId });
    // Send Notification
<<<<<<< HEAD
    return await this.sendRemotePushNotificationToUser(tenantID, title, body, user, {
      transactionId: data.transactionId + '',
      chargeBoxID: data.chargeBoxID,
      connectorId: data.connectorId + ''
    },
    severity
=======
    return this.sendRemotePushNotificationToUser(tenantID, UserNotificationType.END_OF_CHARGE, title, body, user, {
        transactionId: data.transactionId + '',
        chargeBoxID: data.chargeBoxID,
        connectorId: data.connectorId + ''
      },
      severity
>>>>>>> ef547b0d
    );
  }

  async sendEndOfSession(data: EndOfSessionNotification, user: User, tenantID: string, severity: NotificationSeverity): Promise<void> {
    // Set the locale
    I18nManager.switchLocale(user.locale);
    // Get Message Text
    const title = i18n.t('notifications.endOfSession.title',
      { chargeBoxID: data.chargeBoxID, connectorId: data.connectorId });
    const body = i18n.t('notifications.endOfSession.body',
      { chargeBoxID: data.chargeBoxID, connectorId: data.connectorId });
    // Send Notification
<<<<<<< HEAD
    return await this.sendRemotePushNotificationToUser(tenantID, title, body, user, {
      transactionId: data.transactionId + '',
      chargeBoxID: data.chargeBoxID,
      connectorId: data.connectorId + ''
    },
    severity
=======
    return this.sendRemotePushNotificationToUser(tenantID, UserNotificationType.END_OF_SESSION, title, body, user, {
        transactionId: data.transactionId + '',
        chargeBoxID: data.chargeBoxID,
        connectorId: data.connectorId + ''
      },
      severity
>>>>>>> ef547b0d
    );
  }

  async sendEndOfSignedSession(data: EndOfSignedSessionNotification, user: User, tenantID: string, severity: NotificationSeverity): Promise<void> {
    // Nothing to send
    return await Promise.resolve();
  }

  async sendChargingStationStatusError(data: ChargingStationStatusErrorNotification, user: User, tenantID: string, severity: NotificationSeverity): Promise<void> {
    // Set the locale
    I18nManager.switchLocale(user.locale);
    // Get Message Text
    const title = i18n.t('notifications.chargingStationStatusError.title',
      { chargeBoxID: data.chargeBoxID, connectorId: data.connectorId, error: data.error });
    const body = i18n.t('notifications.chargingStationStatusError.body',
      { chargeBoxID: data.chargeBoxID, connectorId: data.connectorId, error: data.error });
    // Send Notification
<<<<<<< HEAD
    return await this.sendRemotePushNotificationToUser(tenantID, title, body, user, {
      chargeBoxID: data.chargeBoxID,
      connectorId: data.connectorId + ''
    },
    severity
=======
    return this.sendRemotePushNotificationToUser(tenantID, UserNotificationType.CHARGING_STATION_STATUS_ERROR, title, body, user, {
        chargeBoxID: data.chargeBoxID,
        connectorId: data.connectorId + ''
      },
      severity
>>>>>>> ef547b0d
    );
  }

  async sendChargingStationRegistered(data: ChargingStationRegisteredNotification, user: User, tenantID: string, severity: NotificationSeverity): Promise<void> {
    // Set the locale
    I18nManager.switchLocale(user.locale);
    // Get Message Text
    const title = i18n.t('notifications.chargingStationRegistered.title', { chargeBoxID: data.chargeBoxID });
    const body = i18n.t('notifications.chargingStationRegistered.body', { chargeBoxID: data.chargeBoxID });
    // Send Notification
<<<<<<< HEAD
    return await this.sendRemotePushNotificationToUser(tenantID, title, body, user, {
      chargeBoxID: data.chargeBoxID
    },
    severity
=======
    return this.sendRemotePushNotificationToUser(tenantID, UserNotificationType.CHARGING_STATION_REGISTERED, title, body, user, {
        chargeBoxID: data.chargeBoxID
      },
      severity
>>>>>>> ef547b0d
    );
  }

  async sendUserAccountStatusChanged(data: UserAccountStatusChangedNotification, user: User, tenantID: string, severity: NotificationSeverity): Promise<void> {
    // Set the locale
    I18nManager.switchLocale(user.locale);
    const status = user.status === Constants.USER_STATUS_ACTIVE ?
      i18n.t('notifications.userAccountStatusChanged.activated') :
      i18n.t('notifications.userAccountStatusChanged.suspended');
    // Get Message Text
    const title = i18n.t('notifications.userAccountStatusChanged.title', { status: Utils.firstLetterInUpperCase(status) });
    const body = i18n.t('notifications.userAccountStatusChanged.body', { status });
    // Send Notification
<<<<<<< HEAD
    return await this.sendRemotePushNotificationToUser(tenantID, title, body, user, {
      userID: user.id
    },
    severity
=======
    return this.sendRemotePushNotificationToUser(tenantID, UserNotificationType.USER_ACCOUNT_STATUS_CHANGED, title, body, user, {
        userID: user.id
      },
      severity
>>>>>>> ef547b0d
    );
  }

  async sendUnknownUserBadged(data: UnknownUserBadgedNotification, user: User, tenantID: string, severity: NotificationSeverity): Promise<void> {
    // Set the locale
    I18nManager.switchLocale(user.locale);
    // Get Message Text
    const title = i18n.t('notifications.unknownUserBadged.title');
    const body = i18n.t('notifications.unknownUserBadged.body', { chargeBoxID: data.chargeBoxID, badgeID: data.badgeID });
    // Send Notification
<<<<<<< HEAD
    return await this.sendRemotePushNotificationToUser(tenantID, title, body, user, {
      chargeBoxID: data.chargeBoxID,
      badgeID: data.badgeID
    },
    severity
=======
    return this.sendRemotePushNotificationToUser(tenantID, UserNotificationType.UNKNOWN_USER_BADGED, title, body, user, {
        chargeBoxID: data.chargeBoxID,
        badgeID: data.badgeID
      },
      severity
>>>>>>> ef547b0d
    );
  }

  async sendSessionStarted(data: TransactionStartedNotification, user: User, tenantID: string, severity: NotificationSeverity): Promise<void> {
    // Set the locale
    I18nManager.switchLocale(user.locale);
    // Get Message Text
    const title = i18n.t('notifications.sessionStarted.title');
    const body = i18n.t('notifications.sessionStarted.body', { chargeBoxID: data.chargeBoxID, connectorId: data.connectorId });
    // Send Notification
<<<<<<< HEAD
    return await this.sendRemotePushNotificationToUser(tenantID, title, body, user, {
      'transactionId': data.transactionId + '',
      'chargeBoxID': data.chargeBoxID,
      'connectorId': data.connectorId + ''
    },
    severity
=======
    return this.sendRemotePushNotificationToUser(tenantID, UserNotificationType.SESSION_STARTED, title, body, user, {
        'transactionId': data.transactionId + '',
        'chargeBoxID': data.chargeBoxID,
        'connectorId': data.connectorId + ''
      },
      severity
>>>>>>> ef547b0d
    );
  }

  async sendVerificationEmail(data: VerificationEmailNotification, user: User, tenantID: string, severity: NotificationSeverity): Promise<void> {
    // Nothing to send
    return await Promise.resolve();
  }

  async sendSmtpAuthError(data: SmtpAuthErrorNotification, user: User, tenantID: string, severity: NotificationSeverity): Promise<void> {
    // Set the locale
    I18nManager.switchLocale(user.locale);
    // Get Message Text
    const title = i18n.t('notifications.smtpAuthError.title');
    const body = i18n.t('notifications.smtpAuthError.body');
    // Send Notification
<<<<<<< HEAD
    return await this.sendRemotePushNotificationToUser(tenantID, title, body, user, null, severity);
=======
    return this.sendRemotePushNotificationToUser(tenantID, UserNotificationType.SMTP_AUTH_ERROR, title, body, user, null, severity);
>>>>>>> ef547b0d
  }

  async sendOCPIPatchChargingStationsStatusesError(data: OCPIPatchChargingStationsStatusesErrorNotification, user: User, tenantID: string, severity: NotificationSeverity): Promise<void> {
    // Set the locale
    I18nManager.switchLocale(user.locale);
    // Get Message Text
    const title = i18n.t('notifications.ocpiPatchChargingStationsStatusesError.title');
    const body = i18n.t('notifications.ocpiPatchChargingStationsStatusesError.body', { location: data.location });
    // Send Notification
<<<<<<< HEAD
    return await this.sendRemotePushNotificationToUser(tenantID, title, body, user, null, severity);
  }

  private async sendRemotePushNotificationToUser(tenantID: string, title: string, body: string, user: User, data?: object, severity?: NotificationSeverity) {
=======
    return this.sendRemotePushNotificationToUser(tenantID, UserNotificationType.OCPI_PATCH_STATUS_ERROR, title, body, user, null, severity);
  }

  private sendRemotePushNotificationToUser(tenantID: string, notificationType: UserNotificationType, title: string, body: string, user: User, data?: object, severity?: NotificationSeverity) {
>>>>>>> ef547b0d
    // Checks
    if (!this.initialized) {
      // Bypass
      return await Promise.resolve();
    }
    if (!user || !user.mobileToken || user.mobileToken.length === 0) {
      Logging.logWarning({
        tenantID: tenantID,
        source: (data.hasOwnProperty('chargeBoxID') ? data['chargeBoxID'] : undefined),
        module: 'RemotePushNotificationTask', method: 'sendRemotePushNotificationToUsers',
<<<<<<< HEAD
        message: 'No mobile token found for this User',
=======
        message: `'${notificationType}': No mobile token found for this User`,
>>>>>>> ef547b0d
        actionOnUser: user.id,
        action: 'RemotePushNotification',
        detailedMessages: [title, body]
      });
      // Send nothing
      return await Promise.resolve();
    }
    // Create message
    const message = this.createMessage(notificationType, title, body, user, data, severity);
    // Send message
    admin.messaging().send(message).then((response) => {
      // Response is a message ID string.
      Logging.logInfo({
        tenantID: tenantID,
        source: (data.hasOwnProperty('chargeBoxID') ? data['chargeBoxID'] : undefined),
        module: 'RemotePushNotificationTask', method: 'sendRemotePushNotificationToUsers',
        message: `Notification Sent: '${notificationType}' - '${title}'`,
        actionOnUser: user.id,
        action: 'RemotePushNotification',
        detailedMessages: [title, body, response]
      });
    }).catch((error) => {
      Logging.logError({
        tenantID: tenantID,
        source: (data.hasOwnProperty('chargeBoxID') ? data['chargeBoxID'] : undefined),
        module: 'RemotePushNotificationTask', method: 'sendRemotePushNotificationToUsers',
        message: `Error when sending Notification: '${notificationType}' - '${error.message}'`,
        actionOnUser: user.id,
        action: 'RemotePushNotification',
        detailedMessages: error
      });
    });
  }

  private createMessage(notificationType: UserNotificationType, title: string, body: string, user: User, data: object, severity: NotificationSeverity): admin.messaging.Message {
    const message: admin.messaging.Message = {
      notification: {
        title,
        body
      },
      token: user.mobileToken
    };
    // Android?
    if (user.mobileOs === Constants.MOBILE_OS_ANDROID) {
      message.android = {
        ttl: 3600 * 1000,
        notification: {
          icon: '@drawable/ic_stat_ic_notification',
          color: severity ? severity : NotificationSeverity.INFO,
          sound: 'default',
          channelId: 'e-Mobility'
        },
        priority: 'high'
      };
    }
    // Extra data
    message.data = { notificationType, ...data };
    return message;
  }
}<|MERGE_RESOLUTION|>--- conflicted
+++ resolved
@@ -1,8 +1,4 @@
-<<<<<<< HEAD
-import { ChargingStationRegisteredNotification, ChargingStationStatusErrorNotification, EndOfChargeNotification, EndOfSessionNotification, EndOfSignedSessionNotification, NewRegisteredUserNotification, NotificationSeverity, OCPIPatchChargingStationsStatusesErrorNotification, OptimalChargeReachedNotification, RequestPasswordNotification, SmtpAuthErrorNotification, TransactionStartedNotification, UnknownUserBadgedNotification, UserAccountStatusChangedNotification, VerificationEmailNotification } from '../../types/UserNotifications';
-=======
-import { ChargingStationRegisteredNotification, ChargingStationStatusErrorNotification, EndOfChargeNotification, EndOfSessionNotification, EndOfSignedSessionNotification, NewRegisteredUserNotification, OCPIPatchChargingStationsStatusesErrorNotification, OptimalChargeReachedNotification, RequestPasswordNotification, SmtpAuthErrorNotification, TransactionStartedNotification, UnknownUserBadgedNotification, UserAccountStatusChangedNotification, VerificationEmailNotification, NotificationSeverity, UserNotificationType } from '../../types/UserNotifications';
->>>>>>> ef547b0d
+import { ChargingStationRegisteredNotification, ChargingStationStatusErrorNotification, EndOfChargeNotification, EndOfSessionNotification, EndOfSignedSessionNotification, NewRegisteredUserNotification, NotificationSeverity, OCPIPatchChargingStationsStatusesErrorNotification, OptimalChargeReachedNotification, RequestPasswordNotification, SmtpAuthErrorNotification, TransactionStartedNotification, UnknownUserBadgedNotification, UserAccountStatusChangedNotification, UserNotificationType, VerificationEmailNotification } from '../../types/UserNotifications';
 import Configuration from '../../utils/Configuration';
 import NotificationTask from '../NotificationTask';
 import * as admin from 'firebase-admin';
@@ -62,21 +58,12 @@
     const body = i18n.t('notifications.optimalChargeReached.body',
       { chargeBoxID: data.chargeBoxID, connectorId: data.connectorId });
     // Send Notification
-<<<<<<< HEAD
-    return await this.sendRemotePushNotificationToUser(tenantID, title, body, user, {
+    return await this.sendRemotePushNotificationToUser(tenantID, UserNotificationType.OPTIMAL_CHARGE_REACHED, title, body, user, {
       transactionId: data.transactionId + '',
       chargeBoxID: data.chargeBoxID,
       connectorId: data.connectorId + ''
     },
     severity
-=======
-    return this.sendRemotePushNotificationToUser(tenantID, UserNotificationType.OPTIMAL_CHARGE_REACHED, title, body, user, {
-        transactionId: data.transactionId + '',
-        chargeBoxID: data.chargeBoxID,
-        connectorId: data.connectorId + ''
-      },
-      severity
->>>>>>> ef547b0d
     );
   }
 
@@ -89,21 +76,12 @@
     const body = i18n.t('notifications.endOfCharge.body',
       { chargeBoxID: data.chargeBoxID, connectorId: data.connectorId });
     // Send Notification
-<<<<<<< HEAD
-    return await this.sendRemotePushNotificationToUser(tenantID, title, body, user, {
+    return await this.sendRemotePushNotificationToUser(tenantID, UserNotificationType.END_OF_CHARGE, title, body, user, {
       transactionId: data.transactionId + '',
       chargeBoxID: data.chargeBoxID,
       connectorId: data.connectorId + ''
     },
     severity
-=======
-    return this.sendRemotePushNotificationToUser(tenantID, UserNotificationType.END_OF_CHARGE, title, body, user, {
-        transactionId: data.transactionId + '',
-        chargeBoxID: data.chargeBoxID,
-        connectorId: data.connectorId + ''
-      },
-      severity
->>>>>>> ef547b0d
     );
   }
 
@@ -116,21 +94,12 @@
     const body = i18n.t('notifications.endOfSession.body',
       { chargeBoxID: data.chargeBoxID, connectorId: data.connectorId });
     // Send Notification
-<<<<<<< HEAD
-    return await this.sendRemotePushNotificationToUser(tenantID, title, body, user, {
+    return await this.sendRemotePushNotificationToUser(tenantID, UserNotificationType.END_OF_SESSION, title, body, user, {
       transactionId: data.transactionId + '',
       chargeBoxID: data.chargeBoxID,
       connectorId: data.connectorId + ''
     },
     severity
-=======
-    return this.sendRemotePushNotificationToUser(tenantID, UserNotificationType.END_OF_SESSION, title, body, user, {
-        transactionId: data.transactionId + '',
-        chargeBoxID: data.chargeBoxID,
-        connectorId: data.connectorId + ''
-      },
-      severity
->>>>>>> ef547b0d
     );
   }
 
@@ -148,19 +117,11 @@
     const body = i18n.t('notifications.chargingStationStatusError.body',
       { chargeBoxID: data.chargeBoxID, connectorId: data.connectorId, error: data.error });
     // Send Notification
-<<<<<<< HEAD
-    return await this.sendRemotePushNotificationToUser(tenantID, title, body, user, {
-      chargeBoxID: data.chargeBoxID,
-      connectorId: data.connectorId + ''
-    },
-    severity
-=======
-    return this.sendRemotePushNotificationToUser(tenantID, UserNotificationType.CHARGING_STATION_STATUS_ERROR, title, body, user, {
-        chargeBoxID: data.chargeBoxID,
-        connectorId: data.connectorId + ''
-      },
-      severity
->>>>>>> ef547b0d
+    return await this.sendRemotePushNotificationToUser(tenantID, UserNotificationType.CHARGING_STATION_STATUS_ERROR, title, body, user, {
+      chargeBoxID: data.chargeBoxID,
+      connectorId: data.connectorId + ''
+    },
+    severity
     );
   }
 
@@ -171,17 +132,10 @@
     const title = i18n.t('notifications.chargingStationRegistered.title', { chargeBoxID: data.chargeBoxID });
     const body = i18n.t('notifications.chargingStationRegistered.body', { chargeBoxID: data.chargeBoxID });
     // Send Notification
-<<<<<<< HEAD
-    return await this.sendRemotePushNotificationToUser(tenantID, title, body, user, {
+    return await this.sendRemotePushNotificationToUser(tenantID, UserNotificationType.CHARGING_STATION_REGISTERED, title, body, user, {
       chargeBoxID: data.chargeBoxID
     },
     severity
-=======
-    return this.sendRemotePushNotificationToUser(tenantID, UserNotificationType.CHARGING_STATION_REGISTERED, title, body, user, {
-        chargeBoxID: data.chargeBoxID
-      },
-      severity
->>>>>>> ef547b0d
     );
   }
 
@@ -195,17 +149,10 @@
     const title = i18n.t('notifications.userAccountStatusChanged.title', { status: Utils.firstLetterInUpperCase(status) });
     const body = i18n.t('notifications.userAccountStatusChanged.body', { status });
     // Send Notification
-<<<<<<< HEAD
-    return await this.sendRemotePushNotificationToUser(tenantID, title, body, user, {
+    return await this.sendRemotePushNotificationToUser(tenantID, UserNotificationType.USER_ACCOUNT_STATUS_CHANGED, title, body, user, {
       userID: user.id
     },
     severity
-=======
-    return this.sendRemotePushNotificationToUser(tenantID, UserNotificationType.USER_ACCOUNT_STATUS_CHANGED, title, body, user, {
-        userID: user.id
-      },
-      severity
->>>>>>> ef547b0d
     );
   }
 
@@ -216,19 +163,11 @@
     const title = i18n.t('notifications.unknownUserBadged.title');
     const body = i18n.t('notifications.unknownUserBadged.body', { chargeBoxID: data.chargeBoxID, badgeID: data.badgeID });
     // Send Notification
-<<<<<<< HEAD
-    return await this.sendRemotePushNotificationToUser(tenantID, title, body, user, {
+    return await this.sendRemotePushNotificationToUser(tenantID, UserNotificationType.UNKNOWN_USER_BADGED, title, body, user, {
       chargeBoxID: data.chargeBoxID,
       badgeID: data.badgeID
     },
     severity
-=======
-    return this.sendRemotePushNotificationToUser(tenantID, UserNotificationType.UNKNOWN_USER_BADGED, title, body, user, {
-        chargeBoxID: data.chargeBoxID,
-        badgeID: data.badgeID
-      },
-      severity
->>>>>>> ef547b0d
     );
   }
 
@@ -239,21 +178,12 @@
     const title = i18n.t('notifications.sessionStarted.title');
     const body = i18n.t('notifications.sessionStarted.body', { chargeBoxID: data.chargeBoxID, connectorId: data.connectorId });
     // Send Notification
-<<<<<<< HEAD
-    return await this.sendRemotePushNotificationToUser(tenantID, title, body, user, {
+    return await this.sendRemotePushNotificationToUser(tenantID, UserNotificationType.SESSION_STARTED, title, body, user, {
       'transactionId': data.transactionId + '',
       'chargeBoxID': data.chargeBoxID,
       'connectorId': data.connectorId + ''
     },
     severity
-=======
-    return this.sendRemotePushNotificationToUser(tenantID, UserNotificationType.SESSION_STARTED, title, body, user, {
-        'transactionId': data.transactionId + '',
-        'chargeBoxID': data.chargeBoxID,
-        'connectorId': data.connectorId + ''
-      },
-      severity
->>>>>>> ef547b0d
     );
   }
 
@@ -269,11 +199,7 @@
     const title = i18n.t('notifications.smtpAuthError.title');
     const body = i18n.t('notifications.smtpAuthError.body');
     // Send Notification
-<<<<<<< HEAD
-    return await this.sendRemotePushNotificationToUser(tenantID, title, body, user, null, severity);
-=======
-    return this.sendRemotePushNotificationToUser(tenantID, UserNotificationType.SMTP_AUTH_ERROR, title, body, user, null, severity);
->>>>>>> ef547b0d
+    return await this.sendRemotePushNotificationToUser(tenantID, UserNotificationType.SMTP_AUTH_ERROR, title, body, user, null, severity);
   }
 
   async sendOCPIPatchChargingStationsStatusesError(data: OCPIPatchChargingStationsStatusesErrorNotification, user: User, tenantID: string, severity: NotificationSeverity): Promise<void> {
@@ -283,17 +209,10 @@
     const title = i18n.t('notifications.ocpiPatchChargingStationsStatusesError.title');
     const body = i18n.t('notifications.ocpiPatchChargingStationsStatusesError.body', { location: data.location });
     // Send Notification
-<<<<<<< HEAD
-    return await this.sendRemotePushNotificationToUser(tenantID, title, body, user, null, severity);
-  }
-
-  private async sendRemotePushNotificationToUser(tenantID: string, title: string, body: string, user: User, data?: object, severity?: NotificationSeverity) {
-=======
-    return this.sendRemotePushNotificationToUser(tenantID, UserNotificationType.OCPI_PATCH_STATUS_ERROR, title, body, user, null, severity);
-  }
-
-  private sendRemotePushNotificationToUser(tenantID: string, notificationType: UserNotificationType, title: string, body: string, user: User, data?: object, severity?: NotificationSeverity) {
->>>>>>> ef547b0d
+    return await this.sendRemotePushNotificationToUser(tenantID, UserNotificationType.OCPI_PATCH_STATUS_ERROR, title, body, user, null, severity);
+  }
+
+  private async sendRemotePushNotificationToUser(tenantID: string, notificationType: UserNotificationType, title: string, body: string, user: User, data?: object, severity?: NotificationSeverity) {
     // Checks
     if (!this.initialized) {
       // Bypass
@@ -304,11 +223,7 @@
         tenantID: tenantID,
         source: (data.hasOwnProperty('chargeBoxID') ? data['chargeBoxID'] : undefined),
         module: 'RemotePushNotificationTask', method: 'sendRemotePushNotificationToUsers',
-<<<<<<< HEAD
-        message: 'No mobile token found for this User',
-=======
         message: `'${notificationType}': No mobile token found for this User`,
->>>>>>> ef547b0d
         actionOnUser: user.id,
         action: 'RemotePushNotification',
         detailedMessages: [title, body]
