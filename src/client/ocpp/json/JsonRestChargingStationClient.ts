--- conflicted
+++ resolved
@@ -134,11 +134,7 @@
       // Opened
       this.wsConnection.onopen = async () => {
         // Log
-<<<<<<< HEAD
-        void Logging.logInfo({
-=======
         await Logging.logInfo({
->>>>>>> a925dbc7
           tenantID: this.tenantID,
           source: this.chargingStation.id,
           action: ServerAction.WS_REST_CLIENT_CONNECTION_OPENED,
@@ -151,11 +147,7 @@
       // Closed
       this.wsConnection.onclose = async (code: number) => {
         // Log
-<<<<<<< HEAD
-        void Logging.logInfo({
-=======
         await Logging.logInfo({
->>>>>>> a925dbc7
           tenantID: this.tenantID,
           source: this.chargingStation.id,
           action: ServerAction.WS_REST_CLIENT_CONNECTION_CLOSED,
@@ -166,11 +158,7 @@
       // Handle Error Message
       this.wsConnection.onerror = async (error: Error) => {
         // Log
-<<<<<<< HEAD
-        void Logging.logError({
-=======
         await Logging.logError({
->>>>>>> a925dbc7
           tenantID: this.tenantID,
           source: this.chargingStation.id,
           action: ServerAction.WS_REST_CLIENT_CONNECTION_ERROR,
@@ -191,11 +179,7 @@
             // Check message type
             if (messageType === OCPPMessageType.CALL_ERROR_MESSAGE) {
               // Error message
-<<<<<<< HEAD
-              void Logging.logError({
-=======
               await Logging.logError({
->>>>>>> a925dbc7
                 tenantID: this.tenantID,
                 source: this.chargingStation.id,
                 action: ServerAction.WS_REST_CLIENT_ERROR_RESPONSE,
@@ -213,12 +197,7 @@
             this.closeConnection();
           } else {
             // Error message
-<<<<<<< HEAD
-            // eslint-disable-next-line no-lonely-if
-            void Logging.logError({
-=======
             await Logging.logError({
->>>>>>> a925dbc7
               tenantID: this.tenantID,
               source: this.chargingStation.id,
               action: ServerAction.WS_REST_CLIENT_ERROR_RESPONSE,
@@ -229,11 +208,7 @@
           }
         } catch (error) {
           // Log
-<<<<<<< HEAD
-          void Logging.logException(
-=======
           await Logging.logException(
->>>>>>> a925dbc7
             error,
             ServerAction.WS_REST_CLIENT_MESSAGE,
             this.chargingStation.id,
