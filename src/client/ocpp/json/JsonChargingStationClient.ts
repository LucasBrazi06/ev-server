--- conflicted
+++ resolved
@@ -78,23 +78,19 @@
     return this.sendMessage(params, Command.UPDATE_FIRMWARE);
   }
 
-<<<<<<< HEAD
   public async installCertificate(params: OCPPInstallCertificateCommandParam): Promise<OCPPInstallCertificateCommandResult> {
-    return this.sendMessage(params, OCPPMessageType.CALL_MESSAGE, Command.INSTALL_CERTIFICATE);
+    return this.sendMessage(params, Command.INSTALL_CERTIFICATE);
   }
 
   public async deleteCertificate(params: OCPPDeleteCertificateCommandParam): Promise<OCPPDeleteCertificateCommandResult> {
-    return this.sendMessage(params, OCPPMessageType.CALL_MESSAGE, Command.DELETE_CERTIFICATE);
+    return this.sendMessage(params, Command.DELETE_CERTIFICATE);
   }
 
   public async getInstalledCertificateIds(params: OCPPGetInstalledCertificateIdsCommandParam): Promise<OCPPGetInstalledCertificateIdsCommandResult> {
-    return this.sendMessage(params, OCPPMessageType.CALL_MESSAGE, Command.GET_INSTALLED_CERTIFICATE_IDS);
+    return this.sendMessage(params, Command.GET_INSTALLED_CERTIFICATE_IDS);
   }
 
-  private async sendMessage(params: any, messageType: OCPPMessageType, commandName: Command): Promise<any> {
-=======
   private async sendMessage(params: any, commandName: Command): Promise<any> {
->>>>>>> 428860b7
     // Log
     await Logging.logChargingStationClientSendAction(MODULE_NAME, this.tenantID, this.chargingStationID, `ChargingStation${commandName}` as ServerAction, params);
     // Execute
