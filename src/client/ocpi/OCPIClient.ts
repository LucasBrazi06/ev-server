--- conflicted
+++ resolved
@@ -1,31 +1,13 @@
-<<<<<<< HEAD
-import axios from 'axios';
-=======
->>>>>>> 3e81091a
 import Constants from '../../utils/Constants';
 import Logging from '../../utils/Logging';
-import NotificationHandler from '../../notification/NotificationHandler';
 import OCPIEndpoint from '../../types/OCPIEndpoint';
-import OCPIEndpointStorage from '../../storage/mongodb/OCPIEndpointStorage';
 import OCPIMapping from '../../server/ocpi/ocpi-services-impl/ocpi-2.1.1/OCPIMapping';
-<<<<<<< HEAD
 import Setting, { OcpiSettings } from '../../types/Setting';
 import SettingStorage from '../../storage/mongodb/SettingStorage';
-import OCPIEndpoint from '../../types/OCPIEndpoint';
 import OCPIEndpointStorage from '../../storage/mongodb/OCPIEndpointStorage';
-=======
-import OCPIUtils from '../../server/ocpi/OCPIUtils';
-import OCPPStorage from '../../storage/mongodb/OCPPStorage';
-import Setting from '../../types/Setting';
-import SettingStorage from '../../storage/mongodb/SettingStorage';
->>>>>>> 3e81091a
 import Tenant from '../../types/Tenant';
-import TenantStorage from '../../storage/mongodb/TenantStorage';
-import Utils from '../../utils/Utils';
-import _ from 'lodash';
 import axios from 'axios';
 
-<<<<<<< HEAD
 export default abstract class OCPIClient {
   protected ocpiEndpoint: OCPIEndpoint;
   protected tenant: Tenant;
@@ -36,11 +18,6 @@
     if (role !== Constants.OCPI_ROLE.CPO || role !== Constants.OCPI_ROLE.EMSP) {
       throw new Error(`Invalid OCPI role '${role}'`);
     }
-=======
-export default class OCPIClient {
-  private readonly ocpiEndpoint: OCPIEndpoint;
-  private readonly tenant: Tenant;
->>>>>>> 3e81091a
 
     this.tenant = tenant;
     this.ocpiEndpoint = ocpiEndpoint;
@@ -240,131 +217,8 @@
       const ocpiSetting: Setting = await SettingStorage.getSettingByIdentifier(
         this.tenant.id, Constants.COMPONENTS.OCPI);
 
-<<<<<<< HEAD
       if (!ocpiSetting || !ocpiSetting.content || !ocpiSetting.content.ocpi) {
         throw new Error('OCPI Settings not found');
-=======
-    // Call IOP
-    const response = await axios.patch(fullUrl, payload,
-      {
-        headers: {
-          Authorization: `Token ${this.ocpiEndpoint.token}`,
-          'Content-Type': 'application/json'
-        },
-        timeout: 10000
-      });
-
-    // Check response
-    if (!response.data) {
-      throw new Error('Invalid response from PATCH');
-    }
-  }
-
-
-  /**
-   * Send all EVSEs
-   */
-  async sendEVSEStatuses(processAllEVSEs = true) {
-    // Result
-    const sendResult = {
-      success: 0,
-      failure: 0,
-      total: 0,
-      logs: [],
-      chargeBoxIDsInFailure: [],
-      chargeBoxIDsInSuccess: []
-    };
-
-    // Get ocpi service configuration
-    const ocpiSetting = await SettingStorage.getSettingByIdentifier(this.tenant.id, Constants.COMPONENTS.OCPI);
-
-    // Define get option
-    const options = {
-      'addChargeBoxID': true,
-      countryID: '',
-      partyID: ''
-    };
-
-    if (ocpiSetting && ocpiSetting.content) {
-      const configuration = ocpiSetting.content.ocpi;
-      options.countryID = configuration.countryCode;
-      options.partyID = configuration.partyID;
-    } else {
-      // Log error if failure
-      Logging.logError({
-        tenantID: this.tenant.id,
-        action: 'OcpiEndpointSendEVSEStatuses',
-        message: 'OCPI Configuration not active',
-        source: 'OCPI Client',
-        module: 'OCPIClient',
-        method: 'sendEVSEStatuses'
-      });
-      return;
-    }
-
-    // Get timestamp before starting process - to be saved in DB at the end of the process
-    const startDate = new Date();
-
-    // Check if all EVSEs should be processed - in case of delta send - process only following EVSEs:
-    //    - EVSEs (ChargingStations) in error from previous push
-    //    - EVSEs (ChargingStations) with status notification from latest pushDate
-    let chargeBoxIDsToProcess = [];
-
-    if (!processAllEVSEs) {
-      // Get ChargingStation in Failure from previous run
-      chargeBoxIDsToProcess.push(...this.getChargeBoxIDsInFailure());
-
-      // Get ChargingStation with new status notification
-      chargeBoxIDsToProcess.push(...await this.getChargeBoxIDsWithNewStatusNotifications());
-
-      // Remove duplicates
-      chargeBoxIDsToProcess = _.uniq(chargeBoxIDsToProcess);
-    }
-
-    // Get all EVSES from all locations
-    const locationsResult = await OCPIMapping.getAllLocations(this.tenant, 0, 0, options);
-
-    // Loop through locations
-    for (const location of locationsResult.locations) {
-      if (location && location.evses) {
-        // Loop through EVSE
-        for (const evse of location.evses) {
-          // Total amount of EVSEs
-          sendResult.total++;
-          // Check if EVSE should be processed
-          if (!processAllEVSEs && !chargeBoxIDsToProcess.includes(evse.chargeBoxId)) {
-            continue;
-          }
-
-          // Process it if not empty
-          if (evse && location.id && evse.id) {
-            try {
-              await this.patchEVSEStatus(location.id, evse.uid, evse.status);
-              sendResult.success++;
-              sendResult.chargeBoxIDsInSuccess.push(evse.chargeBoxId);
-              sendResult.logs.push(
-                `Updated successfully status for locationID:${location.id} - evseID:${evse.id}`
-              );
-            } catch (error) {
-              sendResult.failure++;
-              sendResult.chargeBoxIDsInFailure.push(evse.chargeBoxId);
-              sendResult.logs.push(
-                `Failure updating status for locationID:${location.id} - evseID:${evse.id}:${error.message}`
-              );
-            }
-            if (sendResult.failure > 0) {
-              // Send notification to admins
-              NotificationHandler.sendOCPIPatchChargingStationsStatusesError(
-                this.tenant.id,
-                {
-                  'location': location.name,
-                  'evseDashboardURL': Utils.buildEvseURL((await TenantStorage.getTenant(this.tenant.id)).subdomain),
-                }
-              ).catch((err) => Logging.logError(err));
-            }
-          }
-        }
->>>>>>> 3e81091a
       }
       this.settings = ocpiSetting.content.ocpi;
     }
