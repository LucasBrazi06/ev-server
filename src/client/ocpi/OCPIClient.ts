import axios, { AxiosResponse } from 'axios';
import BackendError from '../../exception/BackendError';
import Configuration from '../../utils/Configuration';
import { HTTPError } from '../../types/HTTPError';
import Logging from '../../utils/Logging';
import OCPICredential from '../../types/ocpi/OCPICredential';
import OCPIEndpoint from '../../types/ocpi/OCPIEndpoint';
import OCPIEndpointStorage from '../../storage/mongodb/OCPIEndpointStorage';
import { OCPIJobResult } from '../../types/ocpi/OCPIJobResult';
import OCPIMapping from '../../server/ocpi/ocpi-services-impl/ocpi-2.1.1/OCPIMapping';
import { OCPIRegistrationStatus } from '../../types/ocpi/OCPIRegistrationStatus';
import { OCPIRole } from '../../types/ocpi/OCPIRole';
import OCPIUtils from '../../server/ocpi/OCPIUtils';
import { OcpiSetting } from '../../types/Setting';
import { ServerAction } from '../../types/Server';
import Tenant from '../../types/Tenant';
import axiosRetry from 'axios-retry';

const MODULE_NAME = 'OCPIClient';

export default abstract class OCPIClient {
  protected ocpiEndpoint: OCPIEndpoint;
  protected tenant: Tenant;
  protected role: string;
  protected settings: OcpiSetting;

  protected constructor(tenant: Tenant, settings: OcpiSetting, ocpiEndpoint: OCPIEndpoint, role: string) {
    if (role !== OCPIRole.CPO && role !== OCPIRole.EMSP) {
      throw new BackendError({
        message: `Invalid OCPI role '${role}'`,
        module: MODULE_NAME, method: 'constructor',
      });
    }
<<<<<<< HEAD
    axiosRetry(axios, { retryDelay: axiosRetry.exponentialDelay });
=======
    axiosRetry(axios, { retryDelay: axiosRetry.exponentialDelay.bind(this) });
>>>>>>> 281e815d
    this.tenant = tenant;
    this.settings = settings;
    this.ocpiEndpoint = ocpiEndpoint;
    this.role = role.toLowerCase();
  }

  /**
   * Ping Ocpi Endpoint
   */
  async ping() {
    const pingResult: any = {};
    // Try to access base Url (GET .../versions)
    // Access versions API
    try {
      // Get versions
      const endpoints = await this.getVersions();
      // Check response
      if (!endpoints.data || !(endpoints.data.status_code === 1000) || !endpoints.data.data) {
        pingResult.statusCode = 412;
        pingResult.statusText = `Invalid response from GET ${this.ocpiEndpoint.baseUrl}`;
      } else {
        pingResult.statusCode = endpoints.status;
        pingResult.statusText = endpoints.statusText;
      }
    } catch (error) {
      pingResult.message = error.message;
      pingResult.statusCode = (error.response) ? error.response.status : HTTPError.GENERAL_ERROR;
    }
    // Return result
    return pingResult;
  }

  async unregister() {
    const unregisterResult: any = {};
    try {
      // Get available version.
      const ocpiVersions = await this.getVersions();
      // Loop through versions and pick the same one
      let versionFound = false;
      for (const ocpiVersion of ocpiVersions.data.data) {
        if (ocpiVersion.version === '2.1.1') {
          versionFound = true;
          this.ocpiEndpoint.version = ocpiVersion.version;
          this.ocpiEndpoint.versionUrl = ocpiVersion.url;
          break;
        }
      }
      // If not found trigger exception
      if (!versionFound) {
        throw new BackendError({
          action: ServerAction.OCPI_PUSH_TOKENS,
          message: 'OCPI Endpoint version 2.1.1 not found',
          module: MODULE_NAME, method: 'constructor',
        });
      }
      // Delete credentials
      await this.deleteCredentials();
      // Save endpoint
      this.ocpiEndpoint.status = OCPIRegistrationStatus.UNREGISTERED;
      await OCPIEndpointStorage.saveOcpiEndpoint(this.tenant.id, this.ocpiEndpoint);
      // Send success
      unregisterResult.statusCode = 200;
      unregisterResult.statusText = 'OK';
    } catch (error) {
      unregisterResult.message = error.message;
      unregisterResult.statusCode = (error.response) ? error.response.status : HTTPError.GENERAL_ERROR;
    }
    // Return result
    return unregisterResult;
  }

  /**
   * Register Ocpi Endpoint
   */
  async register() {
    const registerResult: any = {};
    try {
      // Get available version.
      const ocpiVersions = await this.getVersions();
      // Loop through versions and pick the same one
      let versionFound = false;
      for (const ocpiVersion of ocpiVersions.data.data) {
        if (ocpiVersion.version === '2.1.1') {
          versionFound = true;
          this.ocpiEndpoint.version = ocpiVersion.version;
          this.ocpiEndpoint.versionUrl = ocpiVersion.url;
          break;
        }
      }
      // If not found trigger exception
      if (!versionFound) {
        throw new BackendError({
          action: ServerAction.OCPI_REGISTER,
          message: 'OCPI Endpoint version 2.1.1 not found',
          module: MODULE_NAME, method: 'register',
        });
      }
      // Try to read services
      const services = await this.getServices();
      // Set available endpoints
      this.ocpiEndpoint.availableEndpoints = OCPIMapping.convertEndpoints(services.data.data);
      this.ocpiEndpoint.localToken = OCPIUtils.generateLocalToken(this.tenant.subdomain);
      // Post credentials and receive response
      const respPostCredentials = await this.postCredentials();
      const credential = respPostCredentials.data;
      // Store information
      // pragma this.ocpiEndpoint.setBaseUrl(credential.url);
      this.ocpiEndpoint.token = credential.token;
      this.ocpiEndpoint.countryCode = credential.country_code;
      this.ocpiEndpoint.partyId = credential.party_id;
      this.ocpiEndpoint.businessDetails = credential.business_details;
      // Save endpoint
      this.ocpiEndpoint.status = OCPIRegistrationStatus.REGISTERED;
      await OCPIEndpointStorage.saveOcpiEndpoint(this.tenant.id, this.ocpiEndpoint);
      // Send success
      registerResult.statusCode = 200;
      registerResult.statusText = 'OK';
    } catch (error) {
      registerResult.message = error.message;
      registerResult.statusCode = (error.response) ? error.response.status : HTTPError.GENERAL_ERROR;
    }
    // Return result
    return registerResult;
  }

  /**
   * GET /ocpi/{role}/versions
   */
  async getVersions() {
    Logging.logInfo({
      tenantID: this.tenant.id,
      action: ServerAction.OCPI_GET_VERSIONS,
      message: `Get OCPI versions at ${this.ocpiEndpoint.baseUrl}`,
      module: MODULE_NAME, method: 'getServices'
    });
    const respOcpiVersions = await axios.get(this.ocpiEndpoint.baseUrl, {
      headers: {
        'Authorization': `Token ${this.ocpiEndpoint.token}`
      },
      timeout: 10000
    });
    // Check response
    if (!respOcpiVersions.data || !respOcpiVersions.data.data) {
      throw new BackendError({
        action: ServerAction.OCPI_GET_VERSIONS,
        message: `Invalid response from GET ${this.ocpiEndpoint.baseUrl}`,
        module: MODULE_NAME, method: 'getVersions',
        detailedMessages: { response: respOcpiVersions.data }
      });
    }
    return respOcpiVersions;
  }

  /**
   * GET /ocpi/{role}/{version}
   */
  async getServices() {
    // Log
    Logging.logInfo({
      tenantID: this.tenant.id,
      action: ServerAction.OCPI_GET_VERSIONS,
      message: `Get OCPI services at ${this.ocpiEndpoint.versionUrl}`,
      module: MODULE_NAME, method: 'getServices'
    });
    const respOcpiServices = await axios.get(this.ocpiEndpoint.versionUrl, {
      headers: {
        'Authorization': `Token ${this.ocpiEndpoint.token}`
      },
      timeout: 10000
    });
    // Check response
    if (!respOcpiServices.data || !respOcpiServices.data.data) {
      throw new BackendError({
        action: ServerAction.OCPI_GET_VERSIONS,
        message: `Invalid response from GET ${this.ocpiEndpoint.versionUrl}`,
        module: MODULE_NAME, method: 'getServices',
        detailedMessages: { response: respOcpiServices.data }
      });
    }
    return respOcpiServices;
  }

  async deleteCredentials(): Promise<AxiosResponse<OCPICredential>> {
    // Get credentials url
    const credentialsUrl = this.getEndpointUrl('credentials', ServerAction.OCPI_POST_CREDENTIALS);
    // Log
    Logging.logInfo({
      tenantID: this.tenant.id,
      action: ServerAction.OCPI_POST_CREDENTIALS,
      message: `Delete credentials at ${credentialsUrl}`,
      module: MODULE_NAME, method: 'postCredentials'
    });
    // Call eMSP with CPO credentials
    const respOcpiCredentials = await axios.delete<OCPICredential>(credentialsUrl,
      {
        headers: {
          Authorization: `Token ${this.ocpiEndpoint.token}`,
          'Content-Type': 'application/json'
        },
        timeout: 10000
      });
    // Check response
    if (!respOcpiCredentials.data) {
      throw new BackendError({
        action: ServerAction.OCPI_POST_CREDENTIALS,
        message: 'Invalid response from delete credentials',
        module: MODULE_NAME, method: 'deleteCredentials',
        detailedMessages: { response: respOcpiCredentials.data }
      });
    }
    return respOcpiCredentials;
  }

  /**
   * POST /ocpi/{role}/{version}/credentials
   */
  async postCredentials(): Promise<AxiosResponse<OCPICredential>> {
    // Get credentials url
    const credentialsUrl = this.getEndpointUrl('credentials', ServerAction.OCPI_POST_CREDENTIALS);
    const credentials = await OCPIMapping.buildOCPICredentialObject(this.tenant.id, this.ocpiEndpoint.localToken, this.ocpiEndpoint.role);
    // Log
    Logging.logInfo({
      tenantID: this.tenant.id,
      action: ServerAction.OCPI_POST_CREDENTIALS,
      message: `Post credentials at ${credentialsUrl}`,
      module: MODULE_NAME, method: 'postCredentials',
      detailedMessages: { credentials }
    });
    // Call eMSP with CPO credentials
    const respOcpiCredentials = await axios.post<OCPICredential>(credentialsUrl, credentials,
      {
        headers: {
          Authorization: `Token ${this.ocpiEndpoint.token}`,
          'Content-Type': 'application/json'
        },
        timeout: 10000
      });
    // Check response
    if (!respOcpiCredentials.data) {
      throw new BackendError({
        action: ServerAction.OCPI_POST_CREDENTIALS,
        message: 'Invalid response from post credentials',
        module: MODULE_NAME, method: 'postCredentials',
        detailedMessages: { response: respOcpiCredentials.data }
      });
    }
    return respOcpiCredentials;
  }

  getLocalCountryCode(action: ServerAction): string {
    if (!this.settings[this.role]) {
      throw new BackendError({
        action, message: `OCPI settings are missing for role ${this.role}`,
        module: MODULE_NAME, method: 'getLocalCountryCode',
      });
    }
    if (!this.settings[this.role].countryCode) {
      throw new BackendError({
        action, message: `OCPI Country code setting is missing for role ${this.role}`,
        module: MODULE_NAME, method: 'getLocalCountryCode',
      });
    }
    return this.settings[this.role].countryCode;
  }

  getLocalPartyID(action: ServerAction): string {
    if (!this.settings[this.role]) {
      throw new BackendError({
        action, message: `OCPI settings are missing for role ${this.role}`,
        module: MODULE_NAME, method: 'getLocalPartyID',
      });
    }
    if (!this.settings[this.role].partyID) {
      throw new BackendError({
        action, message: `OCPI Party ID setting is missing for role ${this.role}`,
        module: MODULE_NAME, method: 'getLocalPartyID',
      });
    }
    return this.settings[this.role].partyID;
  }

  protected getEndpointUrl(service: string, action: ServerAction): string {
    if (this.ocpiEndpoint.availableEndpoints) {
      return this.ocpiEndpoint.availableEndpoints[service];
    }
    throw new BackendError({
      action, message: `No endpoint URL defined for service ${service}`,
      module: MODULE_NAME, method: 'getLocalPartyID',
    });
  }

  protected getLocalEndpointUrl(service: string): string {
    return `${Configuration.getOCPIEndpointConfig().baseUrl}/ocpi/${this.role}/${this.ocpiEndpoint.version}/${service}`;
  }

  async abstract triggerJobs(): Promise<{ tokens: OCPIJobResult; locations: OCPIJobResult; sessions: OCPIJobResult; cdrs: OCPIJobResult }>;
}<|MERGE_RESOLUTION|>--- conflicted
+++ resolved
@@ -31,11 +31,7 @@
         module: MODULE_NAME, method: 'constructor',
       });
     }
-<<<<<<< HEAD
-    axiosRetry(axios, { retryDelay: axiosRetry.exponentialDelay });
-=======
     axiosRetry(axios, { retryDelay: axiosRetry.exponentialDelay.bind(this) });
->>>>>>> 281e815d
     this.tenant = tenant;
     this.settings = settings;
     this.ocpiEndpoint = ocpiEndpoint;
