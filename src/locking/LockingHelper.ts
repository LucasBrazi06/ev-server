import Lock, { LockEntity } from '../types/Locking';

import Asset from '../types/Asset';
import LockingManager from './LockingManager';
import OCPIEndpoint from '../types/ocpi/OCPIEndpoint';
import SiteArea from '../types/SiteArea';
import OICPEndpoint from '../types/oicp/OICPEndpoint';

export default class LockingHelper {
  public static async createSiteAreaSmartChargingLock(tenantID: string, siteArea: SiteArea): Promise<Lock|null> {
    const lock = LockingManager.createExclusiveLock(tenantID, LockEntity.SITE_AREA, `${siteArea.id}-smart-charging`);
    if (!(await LockingManager.acquire(lock))) {
      return null;
    }
    return lock;
  }

  public static async createBillingSyncUsersLock(tenantID: string): Promise<Lock|null> {
    const lock = LockingManager.createExclusiveLock(tenantID, LockEntity.USER, 'synchronize-billing-users');
    if (!(await LockingManager.acquire(lock))) {
      return null;
    }
    return lock;
  }

  public static async createBillingSyncInvoicesLock(tenantID: string): Promise<Lock|null> {
    const lock = LockingManager.createExclusiveLock(tenantID, LockEntity.INVOICE, 'synchronize-billing-invoices');
    if (!(await LockingManager.acquire(lock))) {
      return null;
    }
    return lock;
  }

  public static async createAssetRetrieveConsumptionsLock(tenantID: string, asset: Asset): Promise<Lock|null> {
    const lock = LockingManager.createExclusiveLock(tenantID, LockEntity.ASSET, `${asset.id}-consumptions`);
    if (!(await LockingManager.acquire(lock))) {
      return null;
    }
    return lock;
  }

  public static async createOCPIEndpointActionLock(tenantID: string, ocpiEndpoint: OCPIEndpoint, action: string): Promise<Lock|null> {
    const lock = LockingManager.createExclusiveLock(tenantID, LockEntity.OCPI_ENDPOINT, `${ocpiEndpoint.id}-${action}`);
    if (!(await LockingManager.acquire(lock))) {
      return null;
    }
    return lock;
  }

<<<<<<< HEAD
  public static async createOICPEndpointActionLock(tenantID: string, oicpEndpoint: OICPEndpoint, action: string): Promise<Lock|null> {
    const lock = LockingManager.createExclusiveLock(tenantID, LockEntity.OICP_ENDPOINT, `${oicpEndpoint.id}-${action}`);
=======
  public static async createOCPIPushCpoCdrsLock(tenantID: string): Promise<Lock|null> {
    const lock = LockingManager.createExclusiveLock(tenantID, LockEntity.TRANSACTION, 'push-cdr');
>>>>>>> e7fad0b6
    if (!(await LockingManager.acquire(lock))) {
      return null;
    }
    return lock;
  }
<<<<<<< HEAD
=======

  public static async createOCPIPullEmspTokensLock(tenantID: string, ocpiEndpoint: OCPIEndpoint): Promise<Lock|null> {
    return LockingHelper.createOCPIEndpointActionLock(tenantID, ocpiEndpoint, 'pull-emsp-tokens');
  }

  public static async createOCPICheckCpoCdrsLock(tenantID: string, ocpiEndpoint: OCPIEndpoint): Promise<Lock|null> {
    return LockingHelper.createOCPIEndpointActionLock(tenantID, ocpiEndpoint, 'check-cpo-cdrs');
  }

  public static async createOCPICheckCpoLocationsLock(tenantID: string, ocpiEndpoint: OCPIEndpoint): Promise<Lock|null> {
    return LockingHelper.createOCPIEndpointActionLock(tenantID, ocpiEndpoint, 'check-cpo-locations');
  }

  public static async createOCPICheckCpoSessionsLock(tenantID: string, ocpiEndpoint: OCPIEndpoint): Promise<Lock|null> {
    return LockingHelper.createOCPIEndpointActionLock(tenantID, ocpiEndpoint, 'check-cpo-sessions');
  }

  public static async createOCPIPullEmspCdrsLock(tenantID: string, ocpiEndpoint: OCPIEndpoint): Promise<Lock|null> {
    return LockingHelper.createOCPIEndpointActionLock(tenantID, ocpiEndpoint, 'pull-emsp-cdrs');
  }

  public static async createOCPIPullEmspLocationsLock(tenantID: string, ocpiEndpoint: OCPIEndpoint): Promise<Lock|null> {
    return LockingHelper.createOCPIEndpointActionLock(tenantID, ocpiEndpoint, 'pull-emsp-locations');
  }

  public static async createOCPIPullEmspSessionsLock(tenantID: string, ocpiEndpoint: OCPIEndpoint): Promise<Lock|null> {
    return LockingHelper.createOCPIEndpointActionLock(tenantID, ocpiEndpoint, 'pull-emsp-sessions');
  }

  public static async createOCPIPatchCpoLocationsLock(tenantID: string, ocpiEndpoint: OCPIEndpoint): Promise<Lock|null> {
    return LockingHelper.createOCPIEndpointActionLock(tenantID, ocpiEndpoint, 'patch-cpo-locations');
  }
>>>>>>> e7fad0b6
}<|MERGE_RESOLUTION|>--- conflicted
+++ resolved
@@ -3,8 +3,8 @@
 import Asset from '../types/Asset';
 import LockingManager from './LockingManager';
 import OCPIEndpoint from '../types/ocpi/OCPIEndpoint';
+import OICPEndpoint from '../types/oicp/OICPEndpoint';
 import SiteArea from '../types/SiteArea';
-import OICPEndpoint from '../types/oicp/OICPEndpoint';
 
 export default class LockingHelper {
   public static async createSiteAreaSmartChargingLock(tenantID: string, siteArea: SiteArea): Promise<Lock|null> {
@@ -47,20 +47,21 @@
     return lock;
   }
 
-<<<<<<< HEAD
   public static async createOICPEndpointActionLock(tenantID: string, oicpEndpoint: OICPEndpoint, action: string): Promise<Lock|null> {
     const lock = LockingManager.createExclusiveLock(tenantID, LockEntity.OICP_ENDPOINT, `${oicpEndpoint.id}-${action}`);
-=======
-  public static async createOCPIPushCpoCdrsLock(tenantID: string): Promise<Lock|null> {
-    const lock = LockingManager.createExclusiveLock(tenantID, LockEntity.TRANSACTION, 'push-cdr');
->>>>>>> e7fad0b6
     if (!(await LockingManager.acquire(lock))) {
       return null;
     }
     return lock;
   }
-<<<<<<< HEAD
-=======
+
+  public static async createOCPIPushCpoCdrsLock(tenantID: string): Promise<Lock|null> {
+    const lock = LockingManager.createExclusiveLock(tenantID, LockEntity.TRANSACTION, 'push-cdr');
+    if (!(await LockingManager.acquire(lock))) {
+      return null;
+    }
+    return lock;
+  }
 
   public static async createOCPIPullEmspTokensLock(tenantID: string, ocpiEndpoint: OCPIEndpoint): Promise<Lock|null> {
     return LockingHelper.createOCPIEndpointActionLock(tenantID, ocpiEndpoint, 'pull-emsp-tokens');
@@ -93,5 +94,4 @@
   public static async createOCPIPatchCpoLocationsLock(tenantID: string, ocpiEndpoint: OCPIEndpoint): Promise<Lock|null> {
     return LockingHelper.createOCPIEndpointActionLock(tenantID, ocpiEndpoint, 'patch-cpo-locations');
   }
->>>>>>> e7fad0b6
 }