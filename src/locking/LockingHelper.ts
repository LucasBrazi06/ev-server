--- conflicted
+++ resolved
@@ -71,21 +71,8 @@
     return lock;
   }
 
-<<<<<<< HEAD
-  public static async createOICPPushCpoCdrLock(tenantID: string, transactionID: number): Promise<Lock|null> {
-    const lock = LockingManager.createExclusiveLock(tenantID, LockEntity.TRANSACTION, `push-cdr-${transactionID}`);
-    if (!(await LockingManager.acquire(lock))) {
-      return null;
-    }
-    return lock;
-  }
-
-  public static async createOCPIPullEmspTokensLock(tenantID: string, ocpiEndpoint: OCPIEndpoint): Promise<Lock|null> {
-    return LockingHelper.createOCPIEndpointActionLock(tenantID, ocpiEndpoint, 'pull-emsp-tokens');
-=======
   public static async createOCPIPullEmspTokensLock(tenantID: string, ocpiEndpoint: OCPIEndpoint, partial: boolean): Promise<Lock|null> {
     return LockingHelper.createOCPIEndpointActionLock(tenantID, ocpiEndpoint, `pull-emsp-tokens${partial ? '-partial' : ''}`);
->>>>>>> b64389e2
   }
 
   public static async createOCPICheckCpoCdrsLock(tenantID: string, ocpiEndpoint: OCPIEndpoint): Promise<Lock|null> {
@@ -123,4 +110,12 @@
   public static async createOICPPatchCpoEvseStatusesLock(tenantID: string, oicpEndpoint: OICPEndpoint): Promise<Lock|null> {
     return LockingHelper.createOICPEndpointActionLock(tenantID, oicpEndpoint, 'patch-cpo-evse-statuses');
   }
+
+  public static async createOICPPushCpoCdrLock(tenantID: string, transactionID: number): Promise<Lock|null> {
+    const lock = LockingManager.createExclusiveLock(tenantID, LockEntity.TRANSACTION, `push-cdr-${transactionID}`);
+    if (!(await LockingManager.acquire(lock))) {
+      return null;
+    }
+    return lock;
+  }
 }