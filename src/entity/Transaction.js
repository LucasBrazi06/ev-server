const moment = require('moment');
const Database = require('../utils/Database');
const Utils = require('../utils/Utils');
const AbstractTenantEntity = require('./AbstractTenantEntity');
const UserStorage = require('../storage/mongodb/UserStorage');
const PricingStorage = require('../storage/mongodb/PricingStorage');
const Consumption = require('./Consumption');
const ConsumptionStorage = require('../storage/mongodb/ConsumptionStorage');

const DEFAULT_CONSUMPTION_ATTRIBUTE = {
  unit: 'Wh',
  location: 'Outlet',
  measurand: 'Energy.Active.Import.Register',
  format: 'Raw',
  context: 'Sample.Periodic'
};

class Transaction extends AbstractTenantEntity {

  constructor(tenantID, transaction) {
    super(tenantID);
    this._model = {};
    if (transaction) {
      Database.updateTransaction(transaction, this._model);
    }
  }

  getCurrentTotalInactivitySecs() {
    return this._model.currentTotalInactivitySecs;
  }

  setCurrentTotalInactivitySecs(currentTotalInactivitySecs) {
    this._model.currentTotalInactivitySecs = currentTotalInactivitySecs;
  }

  getLastMeterValue() {
    return this._model.lastMeterValue;
  }

  setLastMeterValue(lastMeterValue) {
    this._model.lastMeterValue = lastMeterValue;
  }

  getCurrentStateOfCharge() {
    return this._model.currentStateOfCharge;
  }

  setCurrentStateOfCharge(currentStateOfCharge) {
    this._model.currentStateOfCharge = currentStateOfCharge;
  }

  getNumberOfMeterValues() {
    return this._model.numberOfMeterValues;
  }

  setNumberOfMeterValues(numberOfMeterValues) {
    this._model.numberOfMeterValues = numberOfMeterValues;
  }

  getCurrentConsumption() {
    return this._model.currentConsumption;
  }

  setCurrentConsumption(currentConsumption) {
    this._model.currentConsumption = currentConsumption;
  }

  setCurrentConsumptionWh(currentConsumptionWh) {
    this._model.currentConsumptionWh = currentConsumptionWh;
  }

  getCurrentConsumptionWh() {
    return this._model.currentConsumptionWh ? this._model.currentConsumptionWh : 0;
  }

  getCurrentTotalConsumption() {
    return this._model.currentTotalConsumption;
  }

  setCurrentTotalConsumption(currentTotalConsumption) {
    this._model.currentTotalConsumption = currentTotalConsumption;
  }

  getTotalInactivitySecs() {
    if (this.isFinished()) {
      return this._model.stop.totalInactivitySecs
    }
  }

  getTotalConsumption() {
    if (this.isFinished()) {
      return this._model.stop.totalConsumption;
    }
    return 0;
  }

  getCurrentTotalDurationSecs() {
    // Stopped already?
    const lastMeterValue = this.getLastMeterValue();
    if (lastMeterValue) {
      return moment.duration(moment(lastMeterValue.timestamp).diff(moment(this.getStartDate()))).asSeconds();
    }
    return 0;
  }

  getTotalDurationSecs() {
    // Stopped already?
    if (this.isFinished()) {
      return this._model.stop.totalDurationSecs;
    }
    return 0;
  }

  getModel() {
    return this._model;
  }

  getID() {
    return this._model.id;
  }

  getChargeBoxID() {
    return this._model.chargeBoxID;
  }

  getConnectorId() {
    return this._model.connectorId;
  }

  getMeterStart() {
    return this._model.meterStart;
  }

  getStartDate() {
    return this._model.timestamp;
  }

  getLastUpdateDate() {
    return this._model.lastUpdate;

  }

  getEndDate() {
    if (this.isFinished()) {
      return this._model.stop.timestamp;
    }
  }

  getTagID() {
    return this._model.tagID;
  }

  getUserID() {
    return this._model.userID;
  }

  async getUser() {
    const User = require('./User');
    if (this._model.user) {
      return new User(this.getTenantID(), this._model.user);
    } else if (this._model.userID) {
      // Get from DB
      const user = await UserStorage.getUser(this.getTenantID(), this._model.userID);
      // Keep it
      this.setUser(user);
      return user;
    }
  }

  getUserJson() {
    return this._model.user;
  }

  setUser(user) {
    if (user) {
      this._model.user = user.getModel();
      this._model.userID = user.getID();
    } else {
      this._model.user = null;
    }
  }

  getStoppedTagID() {
    if (this.isFinished()) {
      return this._model.stop.tagID;
    }
  }

  getStoppedUserID() {
    if (this.isFinished()) {
      return this._model.stop.userID;
    }
  }

  setStoppedUser(user) {
    if (this.isFinished()) {
      if (user) {
        this._model.stop.user = user.getModel();
        this._model.stop.userID = user.getID();
      } else {
        this._model.stop.user = null;
      }
    }
  }

  async getStoppedUser() {
    const User = require('./User');
    if (this.isFinished()) {
      if (this._model.stop.user) {
        return new User(this.getTenantID(), this._model.stop.user);
      } else if (this._model.stop.userID) {
        // Get from DB
        const user = await UserStorage.getUser(this.getTenantID(), this._model.stop.userID);
        // Keep it
        this.setStoppedUser(user);
        return user;
      }
    }
  }

  getStoppedUserJson() {
    if (this.isFinished()) {
      return this._model.stop.user;
    }
  }

  getMeterStop() {
    if (this.isFinished()) {
      return this._model.stop.meterStop;
    }
  }

  getChargingStation() {
    return this._model.chargeBox;
  }

  getPriceUnit() {
    if (this.isFinished()) {
      return this._model.stop.priceUnit;
    }
  }

  getPrice() {
    if (this.isFinished()) {
      return this._model.stop.price;
    }
  }

  hasPrice() {
    return this.isFinished() && this.getPrice() >= 0;
  }

  async getConsumptions() {
    const consumptions = await ConsumptionStorage.getConsumptions(this.getTenantID(), this.getID());
    return consumptions;
  }

  getMeterValues() {
    const TransactionStorage = require('../storage/mongodb/TransactionStorage');
    // Get Meter Values
    return TransactionStorage.getMeterValues(this.getTenantID(), this.getID());
  }

  getStateOfCharge() {
    return this._model.stateOfCharge;
  }

  setStateOfCharge(stateOfCharge) {
    this._model.stateOfCharge = stateOfCharge;
  }

  getEndStateOfCharge() {
    if (this.isFinished()) {
      return this._model.stop.stateOfCharge;
    }
  }

  isSocMeterValue(meterValue) {
    return meterValue.attribute
      && (meterValue.attribute.context === 'Sample.Periodic'
        || meterValue.attribute.context === 'Transaction.Begin'
        || meterValue.attribute.context === 'Transaction.End')
      && meterValue.attribute.measurand === 'SoC'
  }

  isConsumptionMeterValue(meterValue) {
    return !meterValue.attribute ||
      (meterValue.attribute.measurand === 'Energy.Active.Import.Register'
        && (meterValue.attribute.context === "Sample.Periodic" || meterValue.attribute.context === "Sample.Clock"));
  }

  hasMultipleConsumptions() {
    return this.getNumberOfMeterValues() > 1;
  }

  isActive() {
    return !this._model.hasOwnProperty('stop');
  }

  isFinished() {
    return this._model.hasOwnProperty('stop');
  }

  isRemotelyStopped() {
    return this._model.hasOwnProperty('remotestop');
  }

  getRemoteStop() {
    return this._model.remotestop;
  }

  getRefundData() {
    return this._model.refundData;
  }

  isRefunded() {
    return this._model.refundData && !!this._model.refundData.refundId;
  }

  setRefundData(refundData) {
    this._model.refundData = refundData;
  }

  async startTransaction(user) {
    // Init
    this.setNumberOfMeterValues(0);
    this.setLastMeterValue({value: this.getMeterStart(), timestamp: this.getStartDate()})
    this.setCurrentTotalInactivitySecs(0);
    this.setCurrentStateOfCharge(0);
    this.setStateOfCharge(0);
    this.setCurrentConsumption(0);
    this.setCurrentTotalConsumption(0);
    this.setCurrentConsumptionWh(0);
    this.setUser(user);
    return this.buildTransactionDelta(this.getStartDate(), this.getStartDate());
  }

  /**
   *
   * @param meterValue
   * @param consumption {Consumption}
   * @returns {Promise<*>}
   */
  async updateWithMeterValue(meterValue) {
    // Get the last one
    const lastMeterValue = this.getLastMeterValue();
    // State of Charge?
    if (this.isSocMeterValue(meterValue)) {
      // Check for first SoC
      if (this.getStateOfCharge() === 0) {
        // Set First
        this.setStateOfCharge(meterValue.value);
      }
      // Set current
      this.setCurrentStateOfCharge(meterValue.value);

      // Consumption?
    } else if (this.isConsumptionMeterValue(meterValue)) {
      // Update
      this.setNumberOfMeterValues(this.getNumberOfMeterValues() + 1);
      this.setLastMeterValue({
        value: Utils.convertToInt(meterValue.value),
        timestamp: Utils.convertToDate(meterValue.timestamp).toISOString()
      });
      // Compute duration
      const diffSecs = moment(meterValue.timestamp).diff(lastMeterValue.timestamp, 'milliseconds') / 1000;
      // Check if the new value is greater
      if (Utils.convertToInt(meterValue.value) >= lastMeterValue.value) {
        // Compute consumption
        const sampleMultiplier = diffSecs > 0 ? 3600 / diffSecs : 0;
        const consumption = meterValue.value - lastMeterValue.value;
        const currentConsumption = consumption * sampleMultiplier;
        // Update current consumption
        this.setCurrentConsumption(currentConsumption);
        this.setCurrentConsumptionWh(consumption);
        this.getModel().lastUpdate = meterValue.timestamp;
        this.setCurrentTotalConsumption(this.getCurrentTotalConsumption() + consumption);
        // Inactivity?
        if (consumption === 0) {
          this.setCurrentTotalInactivitySecs(this.getCurrentTotalInactivitySecs() + diffSecs);
        }
      } else {
        // Update current consumption
        this.setCurrentConsumption(0);
        this.setCurrentTotalInactivitySecs(this.getCurrentTotalInactivitySecs() + diffSecs);
      }
    }
    return this.buildTransactionDelta(lastMeterValue.timestamp, meterValue.timestamp, meterValue);
  }

  async stopTransaction(userID, tagId, meterStop, timestamp) {
    // Create Stop
    this._model.stop = {};
    this._model.stop.meterStop = meterStop;
    this._model.stop.timestamp = timestamp;
    this._model.stop.userID = userID;
    this._model.stop.tagID = tagId;
    this._model.stop.stateOfCharge = this.getCurrentStateOfCharge();
    // Get the last one
    const lastMeterValue = this.getLastMeterValue();
    // Compute duration
    const diffSecs = moment(timestamp).diff(lastMeterValue.timestamp, 'milliseconds') / 1000;
    // Check if the new value is greater
    if (Utils.convertToInt(meterStop) >= lastMeterValue.value) {
      // Compute consumption
      const consumption = meterStop - lastMeterValue.value;
      // Update current consumption
      this.setCurrentTotalConsumption(this.getCurrentTotalConsumption() + consumption);
      this.setCurrentConsumptionWh(consumption);
      // Inactivity?
      if (consumption === 0) {
        this.setCurrentTotalInactivitySecs(this.getCurrentTotalInactivitySecs() + diffSecs);
      }
    } else {
      // Update current consumption
      this.setCurrentConsumption(0);
      this.setCurrentTotalInactivitySecs(this.getCurrentTotalInactivitySecs() + diffSecs);
    }
    // Set Total data
    this._model.stop.totalConsumption = this.getCurrentTotalConsumption();
    this._model.stop.totalInactivitySecs = this.getCurrentTotalInactivitySecs();
    this._model.stop.totalDurationSecs = Math.round(moment.duration(moment(timestamp).diff(moment(this.getStartDate()))).asSeconds());
    // No Duration?
    if (this._model.stop.totalDurationSecs === 0) {
      // Compute it from now
      this._model.stop.totalDurationSecs = Math.round(moment.duration(moment().diff(moment(this.getStartDate()))).asSeconds());
      this._model.stop.totalInactivitySecs = this._model.stop.totalDurationSecs;
    }
<<<<<<< HEAD
    const payload = this.buildTransactionDelta(lastMeterValue.timestamp, timestamp);
=======
    // Get the price
    const pricing = await PricingStorage.getPricing(this.getTenantID());
    // Set
    if (pricing) {
      this._model.stop.priceUnit = pricing.priceUnit;
      this._model.stop.price = pricing.priceKWH * (this.getCurrentTotalConsumption() / 1000);
    }
>>>>>>> 6275ed0a
    // Remove runtime data
    delete this._model.currentConsumption;
    delete this._model.currentStateOfCharge;
    delete this._model.currentTotalConsumption;
    delete this._model.currentTotalInactivitySecs;
    delete this._model.lastMeterValue;
    delete this._model.numberOfMeterValues;
    return payload;
  }

  setTotalPrice(price, currency){
    this._model.stop.priceUnit = currency;
    this._model.stop.price = price;
  }

  remoteStop(tagId, timestamp) {
    this._model.remotestop = {};
    this._model.remotestop.tagID = tagId;
    this._model.remotestop.timestamp = timestamp;
  }

  hasStateOfCharges() {
    return this.getStateOfCharge() > 0;
  }

  getChargerStatus() {
    if (this.isActive() && this._model.chargeBox) {
      return this._model.chargeBox.connectors[this.getConnectorId() - 1].status;
    }
  }

  isLoading() {
    if (this.isActive()) {
      return this.getCurrentTotalInactivitySecs() > 60;
    }
    return false;
  }

  buildTransactionDelta(startedAt, endedAt, meterValue) {
    const data = {
      transactionId: this.getID(),
      connectorId: this.getConnectorId(),
      userID: this.getUserID(),
      endedAt: endedAt
    };

    if (meterValue && this.isSocMeterValue(meterValue)) {
      return {
        ...data,
        stateOfCharge: this.getCurrentStateOfCharge()
      }
    }
    return {
      ...data,
      startedAt: startedAt,
      consumption: this.getCurrentConsumptionWh(),
      instantPower: this.getCurrentConsumption(),
      cumulatedConsumption: this.getCurrentTotalConsumption(),
      totalInactivitySecs: this.getCurrentTotalInactivitySecs(),
      totalDurationSecs: this.getCurrentTotalDurationSecs()
    }
  }

}

module.exports = Transaction;<|MERGE_RESOLUTION|>--- conflicted
+++ resolved
@@ -426,17 +426,7 @@
       this._model.stop.totalDurationSecs = Math.round(moment.duration(moment().diff(moment(this.getStartDate()))).asSeconds());
       this._model.stop.totalInactivitySecs = this._model.stop.totalDurationSecs;
     }
-<<<<<<< HEAD
     const payload = this.buildTransactionDelta(lastMeterValue.timestamp, timestamp);
-=======
-    // Get the price
-    const pricing = await PricingStorage.getPricing(this.getTenantID());
-    // Set
-    if (pricing) {
-      this._model.stop.priceUnit = pricing.priceUnit;
-      this._model.stop.price = pricing.priceKWH * (this.getCurrentTotalConsumption() / 1000);
-    }
->>>>>>> 6275ed0a
     // Remove runtime data
     delete this._model.currentConsumption;
     delete this._model.currentStateOfCharge;
