--- conflicted
+++ resolved
@@ -1028,17 +1028,8 @@
     } else {
       // Get the transaction
       const transaction = await TransactionStorage.getTransaction(this.getTenantID(), meterValues.transactionId);
-<<<<<<< HEAD
-      const consumptions = [];
-      for (const meterValue of newMeterValues.values) {
-        let consumptionData = await transaction.updateWithMeterValue(meterValue);
-        consumptionData.toPrice = transaction.isConsumptionMeterValue(meterValue);
-        consumptions.push(consumptionData);
-      }
-=======
       // Handle Meter Values
       await transaction.updateWithMeterValues(newMeterValues);
->>>>>>> 5b1c1980
       // Save Transaction
       await transaction.save();
       // Update Charging Station Consumption
@@ -1058,39 +1049,6 @@
     }
   }
 
-<<<<<<< HEAD
-  async saveConsumption(consumptionData, action, withPricing = true) {
-    const siteArea = await this.getSiteArea(false);
-    consumptionData.chargeBoxID = this.getID();
-    consumptionData.siteID = siteArea.getSiteID();
-    consumptionData.siteAreaID = siteArea.getID();
-
-    let consumptionAmount = {};
-    if (withPricing) {
-      const pricingLogic = await this.getPricingLogic();
-      if (pricingLogic) {
-        switch (action) {
-          case 'start':
-            consumptionAmount = await pricingLogic.startSession(consumptionData);
-            break;
-          case 'update':
-            consumptionAmount = await pricingLogic.updateSession(consumptionData);
-            break;
-          case 'stop':
-            consumptionAmount = await pricingLogic.stopSession(consumptionData);
-            break;
-        }
-      }
-    }
-    const model = {
-      ...consumptionData,
-      ...consumptionAmount,
-    }
-    return ConsumptionStorage.saveConsumption(this.getTenantID(), model);
-  }
-
-=======
->>>>>>> 5b1c1980
   saveConfiguration(configuration) {
     // Set the charger ID
     configuration.chargeBoxID = this.getID();
