--- conflicted
+++ resolved
@@ -73,16 +73,10 @@
         return this.requestStopTransaction(params);
 
       case 'SetChargingProfile':
-<<<<<<< HEAD
-        return this.requestGenericOCPPCommand('SetChargingProfile', params);
-
-=======
         return this.requestSetChargingProfile(params);
-      
->>>>>>> a5d632b7
       case 'GetCompositeSchedule':
         return this.requestGetCompositeSchedule(params);
-      
+
       case 'GetDiagnostics':
         return this.requestGetDiagnostics(params);
 
@@ -91,7 +85,7 @@
 
       case 'ChangeAvailability':
         return this.requestChangeAvailability(params);
-      
+
       case 'ClearChargingProfile':
         return this.requestClearChargingProfile(params);
 
@@ -786,7 +780,7 @@
     const totalInactivitySecs = transaction.getTotalInactivitySecs()
     // None?
     if (totalInactivitySecs === 0) {
-      return `0${i18nHourShort}00 (0%)`;      
+      return `0${i18nHourShort}00 (0%)`;
     }
     // Build the inactivity percentage
     const totalInactivityPercent = Math.round((totalInactivitySecs * 100) / transaction.getTotalDurationSecs());
@@ -856,7 +850,7 @@
     // Check Transaction
     if (meterValues.transactionId && parseInt(meterValues.transactionId) === 0) {
       // Wrong Transaction ID!
-      throw new BackendError(this.getID(), 
+      throw new BackendError(this.getID(),
         `Transaction ID must not be equal to '0'`,
         "ChargingStation", "handleMeterValues")
     }
@@ -1208,7 +1202,7 @@
     this.getConnectors().forEach(async (connector) => {
       // Check
       if (connector.status === Constants.CONN_STATUS_AVAILABLE) {
-        // Check OCPP Version 
+        // Check OCPP Version
         if (this.getOcppVersion() === Constants.OCPP_VERSION_15) {
           // Set OCPP 1.5 Occupied
           connector.status = Constants.CONN_STATUS_OCCUPIED;
@@ -1254,7 +1248,7 @@
       // Set all the other connectors to Available
       this.getConnectors().forEach(async (connector) => {
         // Only other Occupied connectors
-        if ((connector.status === Constants.CONN_STATUS_OCCUPIED || 
+        if ((connector.status === Constants.CONN_STATUS_OCCUPIED ||
              connector.status === Constants.CONN_STATUS_UNAVAILABLE) &&
           (connector.connectorId !== connectorId)) {
           // Set connector Available again
@@ -1273,7 +1267,7 @@
     // Found?
     if (!transaction) {
       // Wrong Transaction ID!
-      throw new BackendError(this.getID(), 
+      throw new BackendError(this.getID(),
         `Transaction ID '${stopTransactionData.transactionId}' does not exist`,
         "ChargingStation", "handleStopTransaction")
     }
