--- conflicted
+++ resolved
@@ -913,32 +913,6 @@
   private static _isPlateIDValid(plateID) {
     return /^[A-Z0-9-]*$/.test(plateID);
   }
-<<<<<<< HEAD
-=======
-
-  public static getTimezone(lat: number, lon: number) {
-    if (lat && lon) {
-      return tzlookup(lat, lon);
-    }
-    return null;
-  }
-
-  public static getTenantActiveComponents(tenant: Tenant): string[] {
-    let components: string[] = [];
-    for(let componentName in tenant.components) {
-      if (tenant.components[componentName].active)
-        components.push(componentName);
-    }
-    return components;
-  }
-
-  public static isTenantComponentActive(tenant: Tenant, component: string): boolean {
-    for(let componentName in tenant.components) {
-      if (componentName===component) {
-        return tenant.components[componentName].active;
-      }
-    }
-    return false;
   }
 
   public static createDefaultSettingContent(activeComponent, currentSettingContent) {
@@ -994,6 +968,4 @@
         }
         break;
     }
-  }
->>>>>>> d47aa18b
 }