--- conflicted
+++ resolved
@@ -1582,65 +1582,6 @@
     }
   }
 
-<<<<<<< HEAD
-  public static async checkIfUserTagIsValid(tag: Tag, req: Request): Promise<void> {
-    // Check that the Badge ID is not already used
-    if (Authorizations.isAdmin(req.user) || Authorizations.isSuperAdmin(req.user)) {
-      if (tag) {
-        // Check params
-        if (!tag.id) {
-          throw new AppError({
-            source: Constants.CENTRAL_SERVER,
-            errorCode: HTTPError.GENERAL_ERROR,
-            message: 'Tag ID is mandatory',
-            module: MODULE_NAME, method: 'checkIfUserTagsAreValid',
-            user: req.user.id
-          });
-        }
-        if (req.method === 'POST') {
-          const foundUser = await UserStorage.getUserByTagId(req.user.tenantID, tag.id);
-          if (foundUser) {
-            // Tag already used!
-            throw new AppError({
-              source: Constants.CENTRAL_SERVER,
-              errorCode: HTTPError.USER_TAG_ID_ALREADY_USED_ERROR,
-              message: `The Tag ID '${tag.id}' is already used by User '${Utils.buildUserFullName(foundUser)}'`,
-              module: MODULE_NAME,
-              method: 'checkIfUserTagsAreValid',
-              user: req.user.id
-            });
-          }
-        }
-        if (!tag.userID) {
-          throw new AppError({
-            source: Constants.CENTRAL_SERVER,
-            errorCode: HTTPError.GENERAL_ERROR,
-            message: 'User ID is mandatory',
-            module: MODULE_NAME, method: 'checkIfUserTagIsValid',
-            user: req.user.id
-          });
-        }
-        const user = await UserStorage.getUser(req.user.tenantID, tag.userID);
-        if (!user) {
-          throw new AppError({
-            source: Constants.CENTRAL_SERVER,
-            errorCode: HTTPError.OBJECT_DOES_NOT_EXIST_ERROR,
-            message: `User '${tag.userID}' does not exist`,
-            module: MODULE_NAME, method: 'checkIfUserTagIsValid',
-            user: req.user.id
-          });
-        }
-        if (!Utils.objectHasProperty(tag, 'active')) {
-          throw new AppError({
-            source: Constants.CENTRAL_SERVER,
-            errorCode: HTTPError.GENERAL_ERROR,
-            message: 'Tag Active property is mandatory',
-            module: MODULE_NAME, method: 'checkIfUserTagsAreValid',
-            user: req.user.id
-          });
-        }
-      }
-=======
   public static isDevelopmentEnv(): boolean {
     return process.env.NODE_ENV === 'development';
   }
@@ -1696,7 +1637,6 @@
         module: MODULE_NAME, method: 'checkIfUserTagIsValid',
         user: req.user.id
       });
->>>>>>> 8dea985d
     }
   }
 
