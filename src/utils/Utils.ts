import { AnalyticsSettingsType, AssetSettingsType, BillingSettingsType, PricingSettingsType, RefundSettingsType, RoamingSettingsType, SettingDBContent, SmartChargingContentType } from '../types/Setting';
import { Car, CarCatalog, CarType } from '../types/Car';
import { ChargePointStatus, OCPPProtocol, OCPPVersion } from '../types/ocpp/OCPPServer';
import ChargingStation, { ChargePoint, Connector, ConnectorCurrentLimitSource, CurrentType, SiteAreaLimitSource } from '../types/ChargingStation';
import Transaction, { CSPhasesUsed, InactivityStatus } from '../types/Transaction';
import User, { UserRole, UserStatus } from '../types/User';

import { ActionsResponse } from '../types/GlobalType';
import Address from '../types/Address';
import AppError from '../exception/AppError';
import Asset from '../types/Asset';
import Authorizations from '../authorization/Authorizations';
import { AxiosError } from 'axios';
import BackendError from '../exception/BackendError';
import { ChargingProfile } from '../types/ChargingProfile';
import ChargingStationStorage from '../storage/mongodb/ChargingStationStorage';
import Company from '../types/Company';
import Configuration from './Configuration';
import ConnectorStats from '../types/ConnectorStats';
import Constants from './Constants';
import Consumption from '../types/Consumption';
import Cypher from './Cypher';
import { HTTPError } from '../types/HTTPError';
import { HttpEndUserReportErrorRequest } from '../types/requests/HttpNotificationRequest';
import Logging from './Logging';
import OCPIEndpoint from '../types/ocpi/OCPIEndpoint';
import { OCPIResult } from '../types/ocpi/OCPIResult';
import { ObjectID } from 'mongodb';
import { Request } from 'express';
import { ServerAction } from '../types/Server';
import Site from '../types/Site';
import SiteArea from '../types/SiteArea';
import SiteAreaStorage from '../storage/mongodb/SiteAreaStorage';
import Tag from '../types/Tag';
import Tenant from '../types/Tenant';
import TenantComponents from '../types/TenantComponents';
import TenantStorage from '../storage/mongodb/TenantStorage';
import UserToken from '../types/UserToken';
import _ from 'lodash';
import bcrypt from 'bcryptjs';
import countries from 'i18n-iso-countries';
import crypto from 'crypto';
import fs from 'fs';
import http from 'http';
import moment from 'moment';
import passwordGenerator from 'password-generator';
import path from 'path';
import tzlookup from 'tz-lookup';
import url from 'url';
import { v4 as uuid } from 'uuid';
import validator from 'validator';

const MODULE_NAME = 'Utils';

export default class Utils {
  public static handleAxiosError(axiosError: AxiosError, urlRequest: string, action: ServerAction, module: string, method: string): void {
    // Handle Error outside 2xx range
    if (axiosError.response) {
      throw new BackendError({
        action, module, method,
        message: `HTTP Error '${axiosError.response.status}' while processing the URL '${urlRequest}'`,
      });
    }
    throw new BackendError({
      action, module, method,
      message: `HTTP error while processing the URL '${urlRequest}'`,
    });
  }

  public static isTransactionInProgressOnThreePhases(chargingStation: ChargingStation, transaction: Transaction): boolean {
    const currentType = Utils.getChargingStationCurrentType(chargingStation, null, transaction.connectorId);
    if (currentType === CurrentType.AC &&
       (transaction.currentInstantAmpsL1 > 0 && (transaction.currentInstantAmpsL2 === 0 || transaction.currentInstantAmpsL3 === 0)) ||
       (transaction.currentInstantAmpsL2 > 0 && (transaction.currentInstantAmpsL1 === 0 || transaction.currentInstantAmpsL3 === 0)) ||
       (transaction.currentInstantAmpsL3 > 0 && (transaction.currentInstantAmpsL1 === 0 || transaction.currentInstantAmpsL2 === 0))) {
      return false;
    }
    return true;
  }

  public static getUsedPhasesInTransactionInProgress(chargingStation: ChargingStation, transaction: Transaction): CSPhasesUsed {
    const currentType = Utils.getChargingStationCurrentType(chargingStation, null, transaction.connectorId);
    // AC Chargers
    if (currentType === CurrentType.AC && Utils.checkIfPhasesProvidedInTransactionInProgress(transaction)) {
      const cSPhasesUsed: CSPhasesUsed = {
        csPhase1: false,
        csPhase2: false,
        csPhase3: false
      };
      // Check current consumption
      if (transaction.currentInstantAmpsL1 > 0) {
        cSPhasesUsed.csPhase1 = true;
      }
      if (transaction.currentInstantAmpsL2 > 0) {
        cSPhasesUsed.csPhase2 = true;
      }
      if (transaction.currentInstantAmpsL3 > 0) {
        cSPhasesUsed.csPhase3 = true;
      }
      return cSPhasesUsed;
    }
    // Standard on three phases
    return {
      csPhase1: true,
      csPhase2: true,
      csPhase3: true
    };
  }

  public static checkIfPhasesProvidedInTransactionInProgress(transaction: Transaction): boolean {
    return transaction.currentInstantAmps > 0 &&
      (transaction.currentInstantAmpsL1 > 0 ||
       transaction.currentInstantAmpsL2 > 0 ||
       transaction.currentInstantAmpsL3 > 0);
  }

  public static getNumberOfUsedPhasesInTransactionInProgress(chargingStation: ChargingStation, transaction: Transaction): number {
    const currentType = Utils.getChargingStationCurrentType(chargingStation, null, transaction.connectorId);
    let nbrOfPhases = -1;
    if (currentType === CurrentType.AC && transaction.phasesUsed) {
      nbrOfPhases = 0;
      if (transaction.phasesUsed.csPhase1) {
        nbrOfPhases++;
      }
      if (transaction.phasesUsed.csPhase2) {
        nbrOfPhases++;
      }
      if (transaction.phasesUsed.csPhase3) {
        nbrOfPhases++;
      }
    }
    return nbrOfPhases;
  }

  public static getEndOfChargeNotificationIntervalMins(chargingStation: ChargingStation, connectorId: number): number {
    let intervalMins = 0;
    if (!chargingStation || !chargingStation.connectors) {
      return 0;
    }
    const connector = Utils.getConnectorFromID(chargingStation, connectorId);
    if (connector) {
      if (connector.power <= 3680) {
        // Notify every 120 mins
        intervalMins = 120;
      } else if (connector.power <= 7360) {
        // Notify every 60 mins
        intervalMins = 60;
      } else if (connector.power < 50000) {
        // Notify every 30 mins
        intervalMins = 30;
      } else if (connector.power >= 50000) {
        // Notify every 15 mins
        intervalMins = 15;
      }
    }
    return intervalMins;
  }

  public static async executePromiseWithTimeout<T>(timeoutMs: number, promise: Promise<T>, failureMessage: string): Promise<T> {
    let timeoutHandle;
    const timeoutPromise = new Promise<never>((resolve, reject) => {
      timeoutHandle = setTimeout(() => reject(new Error(failureMessage)), timeoutMs);
    });
    return Promise.race([
      promise,
      timeoutPromise,
    ]).then((result) => {
      clearTimeout(timeoutHandle);
      return result;
    });
  }

  public static async sleep(ms): Promise<void> {
    return new Promise((resolve) => setTimeout(resolve, ms));
  }

  public static logOcpiResult(
    tenantID: string, action: ServerAction, module: string, method: string, ocpiResult: OCPIResult,
    messageSuccess: string, messageError: string, messageSuccessAndError: string,
    messageNoSuccessNoError: string): void {
    // Replace
    messageSuccess = messageSuccess.replace('{{inSuccess}}', ocpiResult.success.toString());
    messageError = messageError.replace('{{inError}}', ocpiResult.failure.toString());
    messageSuccessAndError = messageSuccessAndError.replace('{{inSuccess}}', ocpiResult.success.toString());
    messageSuccessAndError = messageSuccessAndError.replace('{{inError}}', ocpiResult.failure.toString());
    if (Utils.isEmptyArray(ocpiResult.logs)) {
      ocpiResult.logs = null;
    }
    // Success and Error
    if (ocpiResult.success > 0 && ocpiResult.failure > 0) {
      Logging.logError({
        tenantID: tenantID,
        source: Constants.CENTRAL_SERVER,
        action, module, method,
        message: messageSuccessAndError,
        detailedMessages: ocpiResult.logs
      });
    } else if (ocpiResult.success > 0) {
      Logging.logInfo({
        tenantID: tenantID,
        source: Constants.CENTRAL_SERVER,
        action, module, method,
        message: messageSuccess,
        detailedMessages: ocpiResult.logs
      });
    } else if (ocpiResult.failure > 0) {
      Logging.logError({
        tenantID: tenantID,
        source: Constants.CENTRAL_SERVER,
        action, module, method,
        message: messageError,
        detailedMessages: ocpiResult.logs
      });
    } else {
      Logging.logInfo({
        tenantID: tenantID,
        source: Constants.CENTRAL_SERVER,
        action, module, method,
        message: messageNoSuccessNoError,
        detailedMessages: ocpiResult.logs
      });
    }
  }

  public static logActionsResponse(
    tenantID: string, action: ServerAction, module: string, method: string, actionsResponse: ActionsResponse,
    messageSuccess: string, messageError: string, messageSuccessAndError: string,
    messageNoSuccessNoError: string): void {
    // Replace
    messageSuccess = messageSuccess.replace('{{inSuccess}}', actionsResponse.inSuccess.toString());
    messageError = messageError.replace('{{inError}}', actionsResponse.inError.toString());
    messageSuccessAndError = messageSuccessAndError.replace('{{inSuccess}}', actionsResponse.inSuccess.toString());
    messageSuccessAndError = messageSuccessAndError.replace('{{inError}}', actionsResponse.inError.toString());
    // Success and Error
    if (actionsResponse.inSuccess > 0 && actionsResponse.inError > 0) {
      Logging.logError({
        tenantID: tenantID,
        source: Constants.CENTRAL_SERVER,
        action, module, method,
        message: messageSuccessAndError
      });
    } else if (actionsResponse.inSuccess > 0) {
      Logging.logInfo({
        tenantID: tenantID,
        source: Constants.CENTRAL_SERVER,
        action, module, method,
        message: messageSuccess
      });
    } else if (actionsResponse.inError > 0) {
      Logging.logError({
        tenantID: tenantID,
        source: Constants.CENTRAL_SERVER,
        action, module, method,
        message: messageError
      });
    } else {
      Logging.logInfo({
        tenantID: tenantID,
        source: Constants.CENTRAL_SERVER,
        action, module, method,
        message: messageNoSuccessNoError
      });
    }
  }

  public static getInactivityStatusLevel(chargingStation: ChargingStation, connectorId: number, inactivitySecs: number): InactivityStatus {
    if (!inactivitySecs) {
      return InactivityStatus.INFO;
    }
    // Get Notification Interval
    const intervalMins = Utils.getEndOfChargeNotificationIntervalMins(chargingStation, connectorId);
    // Check
    if (inactivitySecs < (intervalMins * 60)) {
      return InactivityStatus.INFO;
    } else if (inactivitySecs < (intervalMins * 60 * 2)) {
      return InactivityStatus.WARNING;
    }
    return InactivityStatus.ERROR;
  }

  public static objectHasProperty(object: any, key: string): boolean {
    return _.has(object, key);
  }

  public static isBooleanValue(value: boolean): boolean {
    return _.isBoolean(value);
  }

  public static generateUUID(): string {
    return uuid();
  }

  static generateTagID(name: string, firstName: string): string {
    let tagID = '';
    if (name && name.length > 0) {
      tagID = name[0].toUpperCase();
    } else {
      tagID = 'S';
    }
    if (firstName && firstName.length > 0) {
      tagID += firstName[0].toUpperCase();
    } else {
      tagID += 'F';
    }
    tagID += Math.floor((Math.random() * 2147483648) + 1);
    return tagID;
  }

  public static isIterable(obj: any): boolean {
    if (obj) {
      return typeof obj[Symbol.iterator] === 'function';
    }
    return false;
  }

  public static isUndefined(obj: any): boolean {
    return typeof obj === 'undefined';
  }

  public static getConnectorStatusesFromChargingStations(chargingStations: ChargingStation[]): ConnectorStats {
    const connectorStats: ConnectorStats = {
      totalChargers: 0,
      availableChargers: 0,
      totalConnectors: 0,
      chargingConnectors: 0,
      suspendedConnectors: 0,
      availableConnectors: 0,
      unavailableConnectors: 0,
      preparingConnectors: 0,
      finishingConnectors: 0,
      faultedConnectors: 0
    };
    // Chargers
    for (const chargingStation of chargingStations) {
      // Check not deleted
      if (chargingStation.deleted) {
        continue;
      }
      // Check connectors
      connectorStats.totalChargers++;
      // Handle Connectors
      if (!chargingStation.connectors) {
        chargingStation.connectors = [];
      }
      for (const connector of chargingStation.connectors) {
        if (!connector) {
          continue;
        }
        connectorStats.totalConnectors++;
        // Not Available?
        if (chargingStation.inactive ||
          connector.status === ChargePointStatus.UNAVAILABLE) {
          connectorStats.unavailableConnectors++;
          // Available?
        } else if (connector.status === ChargePointStatus.AVAILABLE) {
          connectorStats.availableConnectors++;
          // Suspended?
        } else if (connector.status === ChargePointStatus.SUSPENDED_EV ||
          connector.status === ChargePointStatus.SUSPENDED_EVSE) {
          connectorStats.suspendedConnectors++;
          // Charging?
        } else if (connector.status === ChargePointStatus.CHARGING ||
          connector.status === ChargePointStatus.OCCUPIED) {
          connectorStats.chargingConnectors++;
          // Faulted?
        } else if (connector.status === ChargePointStatus.FAULTED) {
          connectorStats.faultedConnectors++;
          // Preparing?
        } else if (connector.status === ChargePointStatus.PREPARING) {
          connectorStats.preparingConnectors++;
          // Finishing?
        } else if (connector.status === ChargePointStatus.FINISHING) {
          connectorStats.finishingConnectors++;
        }
      }
      // Handle Chargers
      for (const connector of chargingStation.connectors) {
        if (!connector) {
          continue;
        }
        // Check if Available
        if (!chargingStation.inactive && connector.status === ChargePointStatus.AVAILABLE) {
          connectorStats.availableChargers++;
          break;
        }
      }
    }
    return connectorStats;
  }

<<<<<<< HEAD
  public static checkAndUpdateConnectorsStatus(chargingStation: ChargingStation): void {
    // Cannot charge in //
    if (chargingStation.chargePoints) {
      for (const chargePoint of chargingStation.chargePoints) {
        if (chargePoint.cannotChargeInParallel) {
          let lockAllConnectors = false;
          // Check
          for (const connectorID of chargePoint.connectorIDs) {
            const connector = Utils.getConnectorFromID(chargingStation, connectorID);
            if (!connector) {
              continue;
            }
            if (connector.status !== ChargePointStatus.AVAILABLE) {
              lockAllConnectors = true;
              break;
            }
          }
          // Lock?
          if (lockAllConnectors) {
            for (const connectorID of chargePoint.connectorIDs) {
              const connector = Utils.getConnectorFromID(chargingStation, connectorID);
              if (!connector) {
                continue;
              }
              if (connector.status === ChargePointStatus.AVAILABLE) {
                // Check OCPP Version
                if (chargingStation.ocppVersion === OCPPVersion.VERSION_15) {
                  // Set OCPP 1.5 Occupied
                  connector.status = ChargePointStatus.OCCUPIED;
                } else {
                  // Set OCPP 1.6 Unavailable
                  connector.status = ChargePointStatus.UNAVAILABLE;
                }
              }
            }
          }
        }
      }
    }
=======
  public static getChargingStationHeartbeatMaxIntervalSecs(): number {
    // Get Heartbeat Interval from conf
    const config = Configuration.getChargingStationConfig();
    return config.heartbeatIntervalSecs * 3;
>>>>>>> a27ba59c
  }

  /**
   * Map user locale (en_US, fr_FR...) to language (en, fr...)
   * @param locale
   */
  public static getLanguageFromLocale(locale: string): string {
    let language = Constants.DEFAULT_LANGUAGE;
    // Get the language
    if (locale && locale.length >= 2) {
      language = locale.substring(0, 2);
    }
    return language;
  }

  /**
   * Map language (en, fr...) to user locale (en_US, fr_FR...)
   * @param language
   */
  static getLocaleFromLanguage(language: string): string {
    if (language === 'fr') {
      return 'fr_FR';
    } else if (language === 'es') {
      return 'es_MX';
    } else if (language === 'de') {
      return 'de_DE';
    } else if (language === 'pt') {
      return 'pt_PT';
    }
    return Constants.DEFAULT_LOCALE;
  }

  public static async normalizeAndCheckSOAPParams(headers: any, req: any): Promise<void> {
    // Normalize
    Utils.normalizeOneSOAPParam(headers, 'chargeBoxIdentity');
    Utils.normalizeOneSOAPParam(headers, 'Action');
    Utils.normalizeOneSOAPParam(headers, 'To');
    Utils.normalizeOneSOAPParam(headers, 'From.Address');
    Utils.normalizeOneSOAPParam(headers, 'ReplyTo.Address');
    // Parse the request (lower case for fucking charging station DBT URL registration)
    const urlParts = url.parse(decodeURIComponent(req.url.toLowerCase()), true);
    const tenantID = urlParts.query.tenantid as string;
    const token = urlParts.query.token;
    // Check
    await Utils.checkTenant(tenantID);
    // Set the Tenant ID
    headers.tenantID = tenantID;
    headers.token = token;

    if (!Utils.isChargingStationIDValid(headers.chargeBoxIdentity)) {
      throw new BackendError({
        source: headers.chargeBoxIdentity,
        module: MODULE_NAME,
        method: 'normalizeAndCheckSOAPParams',
        message: 'The Charging Station ID is invalid'
      });
    }
  }

  public static getConnectorLimitSourceString(limitSource: ConnectorCurrentLimitSource): string {
    switch (limitSource) {
      case ConnectorCurrentLimitSource.CHARGING_PROFILE:
        return 'Charging Profile';
      case ConnectorCurrentLimitSource.CONNECTOR:
        return 'Connector';
      case ConnectorCurrentLimitSource.STATIC_LIMITATION:
        return 'Static Limitation';
    }
  }

  public static async checkTenant(tenantID: string): Promise<void> {
    if (!tenantID) {
      throw new BackendError({
        source: Constants.CENTRAL_SERVER,
        module: MODULE_NAME,
        method: 'checkTenant',
        message: 'The Tenant ID is mandatory'
      });
    }
    if (tenantID !== Constants.DEFAULT_TENANT) {
      // Valid Object ID?
      if (!ObjectID.isValid(tenantID)) {
        throw new BackendError({
          source: Constants.CENTRAL_SERVER,
          module: MODULE_NAME,
          method: 'checkTenant',
          message: `Invalid Tenant ID '${tenantID}'`
        });
      }
      // Get the Tenant
      const tenant = await TenantStorage.getTenant(tenantID);
      if (!tenant) {
        throw new BackendError({
          source: Constants.CENTRAL_SERVER,
          module: MODULE_NAME,
          method: 'checkTenant',
          message: `Invalid Tenant ID '${tenantID}'`
        });
      }
    }
  }

  public static convertToBoolean(value: any): boolean {
    let result = false;
    // Check boolean
    if (value) {
      // Check the type
      if (typeof value === 'boolean') {
        // Already a boolean
        result = value;
      } else {
        // Convert
        result = (value === 'true');
      }
    }
    return result;
  }

  public static convertToDate(value: any): Date {
    // Check
    if (!value) {
      return null;
    }
    // Check Type
    if (!(value instanceof Date)) {
      return new Date(value);
    }
    return value;
  }

  public static replaceSpecialCharsInCSVValueParam(value: string): string {
    return value ? value.replace(/\n/g, '') : '';
  }

  public static escapeSpecialCharsInRegex(value: string): string {
    return value ? value.replace(/[.*+?^${}()|[\]\\]/g, '\\$&') : '';
  }

  public static isEmptyJSon(document: any): boolean {
    // Empty?
    if (!document) {
      return true;
    }
    // Check type
    if (typeof document !== 'object') {
      return true;
    }
    // Check
    return Object.keys(document).length === 0;
  }

  public static removeExtraEmptyLines(tab: string[]): void {
    // Start from the end
    for (let i = tab.length - 1; i > 0; i--) {
      // Two consecutive empty lines?
      if (tab[i].length === 0 && tab[i - 1].length === 0) {
        // Remove the last one
        tab.splice(i, 1);
      }
      // Check last line
      if (i === 1 && tab[i - 1].length === 0) {
        // Remove the first one
        tab.splice(i - 1, 1);
      }
    }
  }

  public static isComponentActiveFromToken(userToken: UserToken, componentName: TenantComponents): boolean {
    return userToken.activeComponents.includes(componentName);
  }

  public static convertToObjectID(id: any): ObjectID {
    let changedID: ObjectID = id;
    // Check
    if (typeof id === 'string') {
      // Create Object
      changedID = new ObjectID(id);
    }
    return changedID;
  }

  public static convertToInt(value: any): number {
    let changedValue: number = value;
    if (!value) {
      return 0;
    }
    if (Number.isSafeInteger(value)) {
      return value;
    }
    // Check
    if (typeof value === 'string') {
      // Create Object
      changedValue = parseInt(value);
    }
    return changedValue;
  }

  public static convertToFloat(value: any): number {
    let changedValue: number = value;
    if (!value) {
      return 0;
    }
    // Check
    if (typeof value === 'string') {
      // Create Object
      changedValue = parseFloat(value);
    }
    return changedValue;
  }

  public static computeSimplePrice(pricePerkWh: number, consumptionWh: number): number {
    return Utils.convertToFloat((pricePerkWh * (consumptionWh / 1000)).toFixed(6));
  }

  public static computeSimpleRoundedPrice(pricePerkWh: number, consumptionWh: number): number {
    return Utils.convertToFloat((pricePerkWh * consumptionWh).toFixed(2));
  }

  public static convertUserToObjectID(user: User | UserToken | string): ObjectID | null {
    let userID: ObjectID | null = null;
    // Check Created By
    if (user) {
      // Check User Model
      if (typeof user === 'object' &&
        user.constructor.name !== 'ObjectID') {
        // This is the User Model
        userID = Utils.convertToObjectID(user.id);
      }
      // Check String
      if (typeof user === 'string') {
        // This is a String
        userID = Utils.convertToObjectID(user);
      }
    }
    return userID;
  }

  public static convertAmpToWatt(chargingStation: ChargingStation, chargePoint: ChargePoint, connectorID = 0, ampValue: number): number {
    const voltage = Utils.getChargingStationVoltage(chargingStation, chargePoint, connectorID);
    if (voltage) {
      return voltage * ampValue;
    }
    return 0;
  }

  public static convertWattToAmp(chargingStation: ChargingStation, chargePoint: ChargePoint, connectorID = 0, wattValue: number): number {
    const voltage = Utils.getChargingStationVoltage(chargingStation, chargePoint, connectorID);
    if (voltage) {
      return wattValue / voltage;
    }
    return 0;
  }

  public static getChargePointFromID(chargingStation: ChargingStation, chargePointID: number): ChargePoint {
    if (!chargingStation.chargePoints) {
      return null;
    }
    return chargingStation.chargePoints.find((chargePoint) => chargePoint && (chargePoint.chargePointID === chargePointID));
  }

  public static getConnectorFromID(chargingStation: ChargingStation, connectorID: number): Connector {
    if (!chargingStation.connectors) {
      return null;
    }
    return chargingStation.connectors.find((connector) => connector && (connector.connectorId === connectorID));
  }

  public static computeChargingStationTotalAmps(chargingStation: ChargingStation): number {
    let totalAmps = 0;
    if (chargingStation) {
      // Check at Charging Station
      if (chargingStation.maximumPower) {
        return Utils.convertWattToAmp(chargingStation, null, 0, chargingStation.maximumPower);
      }
      // Check at charge point level
      if (chargingStation.chargePoints) {
        for (const chargePoint of chargingStation.chargePoints) {
          totalAmps += chargePoint.amperage;
        }
      }
      // Check at connector level
      if (totalAmps === 0 && chargingStation.connectors) {
        for (const connector of chargingStation.connectors) {
          totalAmps += connector.amperage;
        }
      }
    }
    return totalAmps;
  }

  public static getChargingStationPower(chargingStation: ChargingStation, chargePoint: ChargePoint, connectorId = 0): number {
    let totalPower = 0;
    if (chargingStation) {
      // Check at charge point level
      if (chargingStation.chargePoints) {
        for (const chargePointOfCS of chargingStation.chargePoints) {
          if (!chargePoint || chargePoint.chargePointID === chargePointOfCS.chargePointID) {
            // Charging Station
            if (connectorId === 0 && chargePointOfCS.power) {
              totalPower += chargePointOfCS.power;
            // Connector
            } else if (chargePointOfCS.connectorIDs.includes(connectorId) && chargePointOfCS.power) {
              if (chargePointOfCS.cannotChargeInParallel || chargePointOfCS.sharePowerToAllConnectors) {
                // Check Connector ID
                const connector = Utils.getConnectorFromID(chargingStation, connectorId);
                if (connector?.power) {
                  return connector.power;
                }
                return chargePointOfCS.power;
              }
              // Power is shared evenly on connectors
              return chargePointOfCS.power / chargePointOfCS.connectorIDs.length;
            }
          }
        }
      }
      // Check at connector level
      if (totalPower === 0 && chargingStation.connectors) {
        for (const connector of chargingStation.connectors) {
          if (connectorId === 0 && connector.power) {
            totalPower += connector.power;
          }
          if (connector.connectorId === connectorId && connector.power) {
            return connector.power;
          }
        }
      }
    }
    if (!totalPower) {
      const amperage = Utils.getChargingStationAmperage(chargingStation, chargePoint, connectorId);
      const voltage = Utils.getChargingStationVoltage(chargingStation, chargePoint, connectorId);
      if (voltage && amperage) {
        return voltage * amperage;
      }
    }
    return totalPower;
  }

  public static getNumberOfConnectedPhases(chargingStation: ChargingStation, chargePoint?: ChargePoint, connectorId = 0): number {
    if (chargingStation) {
      // Check at charge point level
      if (chargingStation.chargePoints) {
        for (const chargePointOfCS of chargingStation.chargePoints) {
          if (!chargePoint || chargePoint.chargePointID === chargePointOfCS.chargePointID) {
            // Charging Station
            if (connectorId === 0 && chargePointOfCS.numberOfConnectedPhase) {
              return chargePointOfCS.numberOfConnectedPhase;
            }
            // Connector
            if (chargePointOfCS.connectorIDs.includes(connectorId) && chargePointOfCS.numberOfConnectedPhase) {
              // Check Connector ID
              const connector = Utils.getConnectorFromID(chargingStation, connectorId);
              if (connector?.numberOfConnectedPhase) {
                return connector.numberOfConnectedPhase;
              }
              return chargePointOfCS.numberOfConnectedPhase;
            }
          }
        }
      }
      // Check at connector level
      if (chargingStation.connectors) {
        for (const connector of chargingStation.connectors) {
          // Take the first
          if (connectorId === 0 && connector.numberOfConnectedPhase) {
            return connector.numberOfConnectedPhase;
          }
          if (connector.connectorId === connectorId && connector.numberOfConnectedPhase) {
            return connector.numberOfConnectedPhase;
          }
        }
      }
    }
    return 1;
  }

  public static getChargingStationVoltage(chargingStation: ChargingStation, chargePoint?: ChargePoint, connectorId = 0): number {
    if (chargingStation) {
      // Check at charging station level
      if (chargingStation.voltage) {
        return chargingStation.voltage;
      }
      // Check at charge point level
      if (chargingStation.chargePoints) {
        for (const chargePointOfCS of chargingStation.chargePoints) {
          if (!chargePoint || chargePoint.chargePointID === chargePointOfCS.chargePointID) {
            // Charging Station
            if (connectorId === 0 && chargePointOfCS.voltage) {
              return chargePointOfCS.voltage;
            }
            // Connector
            if (chargePointOfCS.connectorIDs.includes(connectorId) && chargePointOfCS.voltage) {
              // Check Connector ID
              const connector = Utils.getConnectorFromID(chargingStation, connectorId);
              if (connector?.voltage) {
                return connector.voltage;
              }
              return chargePointOfCS.voltage;
            }
          }
        }
      }
      // Check at connector level
      if (chargingStation.connectors) {
        for (const connector of chargingStation.connectors) {
          // Take the first
          if (connectorId === 0 && connector.voltage) {
            return connector.voltage;
          }
          if (connector.connectorId === connectorId && connector.voltage) {
            return connector.voltage;
          }
        }
      }
    }
    return 0;
  }

  public static getChargingStationCurrentType(chargingStation: ChargingStation, chargePoint: ChargePoint, connectorId = 0): CurrentType {
    if (chargingStation) {
      // Check at charge point level
      if (chargingStation.chargePoints) {
        for (const chargePointOfCS of chargingStation.chargePoints) {
          if (!chargePoint || chargePoint.chargePointID === chargePointOfCS.chargePointID) {
            // Charging Station
            if (connectorId === 0 && chargePointOfCS.currentType) {
              return chargePointOfCS.currentType;
            // Connector
            } else if (chargePointOfCS.connectorIDs.includes(connectorId) && chargePointOfCS.currentType) {
              // Check Connector ID
              const connector = Utils.getConnectorFromID(chargingStation, connectorId);
              if (connector?.currentType) {
                return connector.currentType;
              }
              return chargePointOfCS.currentType;
            }
          }
        }
      }
      // Check at connector level
      if (chargingStation.connectors) {
        for (const connector of chargingStation.connectors) {
          // Take the first
          if (connectorId === 0 && connector.currentType) {
            return connector.currentType;
          }
          if (connector.connectorId === connectorId && connector.currentType) {
            return connector.currentType;
          }
        }
      }
    }
    return null;
  }

  public static getChargingStationAmperage(chargingStation: ChargingStation, chargePoint?: ChargePoint, connectorId = 0): number {
    let totalAmps = 0;
    if (chargingStation) {
      // Check at charge point level
      if (chargingStation.chargePoints) {
        for (const chargePointOfCS of chargingStation.chargePoints) {
          if (!chargePoint || chargePoint.chargePointID === chargePointOfCS.chargePointID) {
            // Charging Station
            if (connectorId === 0 && chargePointOfCS.amperage) {
              totalAmps += chargePointOfCS.amperage;
            } else if (chargePointOfCS.connectorIDs.includes(connectorId) && chargePointOfCS.amperage) {
              if (chargePointOfCS.cannotChargeInParallel || chargePointOfCS.sharePowerToAllConnectors) {
                // Same power for all connectors
                // Check Connector ID first
                const connector = Utils.getConnectorFromID(chargingStation, connectorId);
                if (connector?.amperage) {
                  return connector.amperage;
                }
                return chargePointOfCS.amperage;
              }
              // Power is split evenly per connector
              return chargePointOfCS.amperage / chargePointOfCS.connectorIDs.length;
            }
          }
        }
      }
      // Check at connector level
      if (totalAmps === 0 && chargingStation.connectors) {
        for (const connector of chargingStation.connectors) {
          if (connectorId === 0 && connector.amperage) {
            totalAmps += connector.amperage;
          }
          if (connector.connectorId === connectorId && connector.amperage) {
            return connector.amperage;
          }
        }
      }
    }
    return totalAmps;
  }

  public static getChargingStationAmperagePerPhase(chargingStation: ChargingStation, chargePoint?: ChargePoint, connectorId = 0): number {
    const totalAmps = Utils.getChargingStationAmperage(chargingStation, chargePoint, connectorId);
    const numberOfConnectedPhases = Utils.getNumberOfConnectedPhases(chargingStation, chargePoint, connectorId);
    if (totalAmps % numberOfConnectedPhases === 0) {
      return totalAmps / numberOfConnectedPhases;
    }
    return Math.round(totalAmps / numberOfConnectedPhases);
  }

  public static getChargingStationAmperageLimit(chargingStation: ChargingStation, chargePoint: ChargePoint, connectorId = 0): number {
    let amperageLimit = 0;
    if (chargingStation) {
      if (connectorId > 0) {
        return Utils.getConnectorFromID(chargingStation, connectorId)?.amperageLimit;
      }
      // Check at charge point level
      if (chargingStation.chargePoints) {
        for (const chargePointOfCS of chargingStation.chargePoints) {
          if (!chargePoint || chargePoint.chargePointID === chargePointOfCS.chargePointID) {
            if (chargePointOfCS.excludeFromPowerLimitation) {
              continue;
            }
            if (chargePointOfCS.cannotChargeInParallel ||
              chargePointOfCS.sharePowerToAllConnectors) {
              // Add limit amp of one connector
              amperageLimit += Utils.getConnectorFromID(chargingStation, chargePointOfCS.connectorIDs[0])?.amperageLimit;
            } else {
              // Add limit amp of all connectors
              for (const connectorID of chargePointOfCS.connectorIDs) {
                amperageLimit += Utils.getConnectorFromID(chargingStation, connectorID)?.amperageLimit;
              }
            }
          }
        }
      }
      // Check at connector level
      if (amperageLimit === 0 && chargingStation.connectors) {
        for (const connector of chargingStation.connectors) {
          amperageLimit += connector.amperageLimit;
        }
      }
    }
    return amperageLimit;
  }

  public static isEmptyArray(array: any[]): boolean {
    if (!array) {
      return true;
    }
    if (Array.isArray(array) && array.length > 0) {
      return false;
    }
    return true;
  }

  static isEmptyObject(obj: any): boolean {
    return !Object.keys(obj).length;
  }

  public static findDuplicatesInArray(arr: any[]): any[] {
    const sorted_arr = arr.slice().sort();
    const results: any[] = [];
    for (let i = 0; i < sorted_arr.length - 1; i++) {
      if (_.isEqual(sorted_arr[i + 1], sorted_arr[i])) {
        results.push(sorted_arr[i]);
      }
    }
    return results;
  }

  public static buildUserFullName(user: User | UserToken, withID = true, withEmail = false): string {
    let fullName: string;
    if (!user || !user.name) {
      return '-';
    }
    if (user.firstName) {
      fullName = `${user.firstName} ${user.name}`;
    } else {
      fullName = user.name;
    }
    if (withID && user.id) {
      fullName += ` (${user.id})`;
    }
    if (withEmail && user.email) {
      fullName += ` ${user.email}`;
    }
    return fullName;
  }

  public static buildCarCatalogName(carCatalog: CarCatalog, withID = false): string {
    let carCatalogName: string;
    if (!carCatalog) {
      return '-';
    }
    carCatalogName = carCatalog.vehicleMake;
    if (carCatalog.vehicleModel) {
      carCatalogName += ` ${carCatalog.vehicleModel}`;
    }
    if (carCatalog.vehicleModelVersion) {
      carCatalogName += ` ${carCatalog.vehicleModelVersion}`;
    }
    if (withID && carCatalog.id) {
      carCatalogName += ` (${carCatalog.id})`;
    }
    return carCatalogName;
  }

  public static buildCarName(car: Car, withID = false): string {
    let carName: string;
    if (!car) {
      return '-';
    }
    if (car.carCatalog) {
      carName = Utils.buildCarCatalogName(car.carCatalog, withID);
    }
    if (!carName) {
      carName = `VIN '${car.vin}', License Plate '${car.licensePlate}'`;
    } else {
      carName += ` with VIN '${car.vin}' and License Plate '${car.licensePlate}'`;
    }
    if (withID && car.id) {
      carName += ` (${car.id})`;
    }
    return carName;
  }

  // Save the users in file
  public static saveFile(filename: string, content: string): void {
    // Save
    fs.writeFileSync(path.join(__dirname, filename), content, 'UTF-8');
  }

  public static getRandomInt(): number {
    return Math.floor((Math.random() * 2147483648) + 1); // INT32 (signed: issue in Schneider)
  }

  public static buildRestServerURL(): string {
    const centralSystemRestServer = Configuration.getCentralSystemRestServer();
    return `${centralSystemRestServer.protocol}://${centralSystemRestServer.host}:${centralSystemRestServer.port}`;
  }

  public static buildEvseURL(subdomain: string = null): string {
    const centralSystemFrontEndConfig = Configuration.getCentralSystemFrontEndConfig();
    if (subdomain) {
      return `${centralSystemFrontEndConfig.protocol}://${subdomain}.${centralSystemFrontEndConfig.host}:${centralSystemFrontEndConfig.port}`;
    }
    return `${centralSystemFrontEndConfig.protocol}://${centralSystemFrontEndConfig.host}:${centralSystemFrontEndConfig.port}`;
  }

  public static buildOCPPServerURL(tenantID: string, ocppVersion: OCPPVersion, ocppProtocol: OCPPProtocol, token?: string): string {
    let ocppUrl: string;
    const version = ocppVersion === OCPPVersion.VERSION_16 ? 'OCPP16' : 'OCPP15';
    switch (ocppProtocol) {
      case OCPPProtocol.JSON:
        ocppUrl = `${Configuration.getJsonEndpointConfig().baseUrl}/OCPP16/${tenantID}`;
        if (token) {
          ocppUrl += `/${token}`;
        }
        return ocppUrl;
      case OCPPProtocol.SOAP:
      default:
        ocppUrl = `${Configuration.getWSDLEndpointConfig().baseUrl}/${version}?TenantID=${tenantID}`;
        if (token) {
          ocppUrl += `%26Token=${token}`;
        }
        return ocppUrl;
    }
  }

  public static async buildEvseTagURL(tenantID: string, tag: Tag): Promise<string> {
    const tenant = await TenantStorage.getTenant(tenantID);
    return `${Utils.buildEvseURL(tenant.subdomain)}/users#tag?TagID=${tag.id}`;
  }


  public static async buildEvseChargingStationURL(tenantID: string, chargingStation: ChargingStation, hash = ''): Promise<string> {
    const tenant = await TenantStorage.getTenant(tenantID);
    return `${Utils.buildEvseURL(tenant.subdomain)}/charging-stations?ChargingStationID=${chargingStation.id}${hash}`;
  }

  public static async buildEvseTransactionURL(tenantID: string, chargingStation: ChargingStation, transactionId: number, hash = ''): Promise<string> {
    const tenant = await TenantStorage.getTenant(tenantID);
    return `${Utils.buildEvseURL(tenant.subdomain)}/transactions?TransactionID=${transactionId.toString()}${hash}`;
  }

  public static async buildEvseBillingSettingsURL(tenantID: string): Promise<string> {
    const tenant = await TenantStorage.getTenant(tenantID);
    return `${Utils.buildEvseURL(tenant.subdomain)}/settings#billing`;
  }

  public static async buildEvseBillingInvoicesURL(tenantID: string): Promise<string> {
    const tenant = await TenantStorage.getTenant(tenantID);
    return `${Utils.buildEvseURL(tenant.subdomain)}/invoices`;
  }

  public static async buildEvseBillingDownloadInvoicesURL(tenantID: string, invoiceID: string): Promise<string> {
    const tenant = await TenantStorage.getTenant(tenantID);
    return `${Utils.buildEvseURL(tenant.subdomain)}/invoices?InvoiceID=${invoiceID}#all`;
  }

  public static hideShowMessage(message: string): string {
    // Check Prod
    if (Utils.isProductionEnv()) {
      return 'An unexpected server error occurred. Check the server\'s logs!';
    }
    return message;
  }

  public static getRequestIP(request: http.IncomingMessage | Partial<Request>): string | string[] {
    if (request['ip']) {
      return request['ip'];
    } else if (request.headers['x-forwarded-for']) {
      return request.headers['x-forwarded-for'];
    } else if (request.connection.remoteAddress) {
      return request.connection.remoteAddress;
    } else if (request.headers.host) {
      const host = request.headers.host.split(':', 2);
      const ip = host[0];
      return ip;
    }
  }

  public static checkRecordLimit(recordLimit: number | string): number {
    // String?
    if (typeof recordLimit === 'string') {
      recordLimit = Utils.convertToInt(recordLimit);
    }
    // Not provided?
    if (isNaN(recordLimit) || recordLimit < 0 || recordLimit === 0) {
      recordLimit = Constants.DB_RECORD_COUNT_DEFAULT;
    }
    // Check max
    if (recordLimit > Number.MAX_SAFE_INTEGER) {
      recordLimit = Number.MAX_SAFE_INTEGER;
    }
    return recordLimit;
  }

  public static roundTo(number: number, scale: number): number {
    return Utils.convertToFloat(number.toFixed(scale));
  }

  public static firstLetterInUpperCase(value: string): string {
    return value[0].toUpperCase() + value.substring(1);
  }

  public static firstLetterInLowerCase(value: string): string {
    return value[0].toLowerCase() + value.substring(1);
  }

  public static cloneObject(object: any): any {
    return JSON.parse(JSON.stringify(object));
  }

  public static getConnectorLetterFromConnectorID(connectorID: number): string {
    return String.fromCharCode(65 + connectorID - 1);
  }

  public static getConnectorIDFromConnectorLetter(connectorLetter: string): number {
    return connectorLetter.charCodeAt(0) - 64;
  }

  public static checkRecordSkip(recordSkip: number | string): number {
    // String?
    if (typeof recordSkip === 'string') {
      recordSkip = Utils.convertToInt(recordSkip);
    }
    // Not provided?
    if (isNaN(recordSkip) || recordSkip < 0) {
      // Default
      recordSkip = 0;
    }
    return recordSkip;
  }

  public static generateToken(email: string): string {
    return Cypher.hash(`${crypto.randomBytes(256).toString('hex')}}~${new Date().toISOString()}~${email}`);
  }

  public static getRoleNameFromRoleID(roleID: string): string {
    switch (roleID) {
      case UserRole.BASIC:
        return 'Basic';
      case UserRole.DEMO:
        return 'Demo';
      case UserRole.ADMIN:
        return 'Admin';
      case UserRole.SUPER_ADMIN:
        return 'Super Admin';
      default:
        return 'Unknown';
    }
  }

  public static async hashPasswordBcrypt(password: string): Promise<string> {
    // eslint-disable-next-line no-undef
    return await new Promise((fulfill, reject) => {
      // Generate a salt with 15 rounds
      bcrypt.genSalt(10, (error, salt) => {
        // Hash
        bcrypt.hash(password, salt, (err, hash) => {
          // Error?
          if (err) {
            reject(err);
          } else {
            fulfill(hash);
          }
        });
      });
    });
  }

  public static async checkPasswordBCrypt(password: string, hash: string): Promise<boolean> {
    // eslint-disable-next-line no-undef
    return await new Promise((fulfill, reject) => {
      // Compare
      bcrypt.compare(password, hash, (err, match) => {
        // Error?
        if (err) {
          reject(err);
        } else {
          fulfill(match);
        }
      });
    });
  }

  public static isPasswordStrongEnough(password: string): boolean {
    const uc = password.match(Constants.PWD_UPPERCASE_RE);
    const lc = password.match(Constants.PWD_LOWERCASE_RE);
    const n = password.match(Constants.PWD_NUMBER_RE);
    const sc = password.match(Constants.PWD_SPECIAL_CHAR_RE);
    return password.length >= Constants.PWD_MIN_LENGTH &&
      uc && uc.length >= Constants.PWD_UPPERCASE_MIN_COUNT &&
      lc && lc.length >= Constants.PWD_LOWERCASE_MIN_COUNT &&
      n && n.length >= Constants.PWD_NUMBER_MIN_COUNT &&
      sc && sc.length >= Constants.PWD_SPECIAL_MIN_COUNT;
  }

  public static containsAddressGPSCoordinates(address: Address): boolean {
    // Check if GPS are available
    if (address && Utils.containsGPSCoordinates(address.coordinates)) {
      return true;
    }
    return false;
  }

  public static containsGPSCoordinates(coordinates: number[]): boolean {
    // Check if GPs are available
    if (coordinates && coordinates.length === 2 && coordinates[0] && coordinates[1]) {
      // Check Longitude & Latitude
      if (new RegExp(Constants.REGEX_VALIDATION_LONGITUDE).test(coordinates[0].toString()) &&
        new RegExp(Constants.REGEX_VALIDATION_LATITUDE).test(coordinates[1].toString())) {
        return true;
      }
    }
    return false;
  }

  public static generatePassword(): string {
    let password = '';
    const randomLength = Math.floor(Math.random() * (Constants.PWD_MAX_LENGTH - Constants.PWD_MIN_LENGTH)) + Constants.PWD_MIN_LENGTH;
    while (!Utils.isPasswordStrongEnough(password)) {
      // eslint-disable-next-line no-useless-escape
      password = passwordGenerator(randomLength, false, /[\w\d!#\$%\^&\*\.\?\-]/);
    }
    return password;
  }

  public static getStatusDescription(status: string): string {
    switch (status) {
      case UserStatus.PENDING:
        return 'Pending';
      case UserStatus.LOCKED:
        return 'Locked';
      case UserStatus.BLOCKED:
        return 'Blocked';
      case UserStatus.ACTIVE:
        return 'Active';
      case UserStatus.INACTIVE:
        return 'Inactive';
      default:
        return 'Unknown';
    }
  }

  public static hashPassword(password: string): string {
    return Cypher.hash(password);
  }

  public static checkIfOCPIEndpointValid(ocpiEndpoint: Partial<OCPIEndpoint>, req: Request): void {
    if (req.method !== 'POST' && !ocpiEndpoint.id) {
      throw new AppError({
        source: Constants.CENTRAL_SERVER,
        errorCode: HTTPError.GENERAL_ERROR,
        message: 'The OCPI Endpoint ID is mandatory',
        module: MODULE_NAME,
        method: 'checkIfOCPIEndpointValid'
      });
    }
    if (!ocpiEndpoint.name) {
      throw new AppError({
        source: Constants.CENTRAL_SERVER,
        errorCode: HTTPError.GENERAL_ERROR,
        message: 'The OCPI Endpoint name is mandatory',
        module: MODULE_NAME,
        method: 'checkIfOCPIEndpointValid',
        user: req.user.id
      });
    }
    if (!ocpiEndpoint.role) {
      throw new AppError({
        source: Constants.CENTRAL_SERVER,
        errorCode: HTTPError.GENERAL_ERROR,
        message: 'The OCPI Endpoint role is mandatory',
        module: MODULE_NAME,
        method: 'checkIfOCPIEndpointValid',
        user: req.user.id
      });
    }
    if (!ocpiEndpoint.baseUrl) {
      throw new AppError({
        source: Constants.CENTRAL_SERVER,
        errorCode: HTTPError.GENERAL_ERROR,
        message: 'The OCPI Endpoint base URL is mandatory',
        module: MODULE_NAME,
        method: 'checkIfOCPIEndpointValid',
        user: req.user.id
      });
    }
    if (ocpiEndpoint.countryCode && !countries.isValid(ocpiEndpoint.countryCode)) {
      throw new AppError({
        source: Constants.CENTRAL_SERVER,
        errorCode: HTTPError.GENERAL_ERROR,
        message: `The OCPI Endpoint ${ocpiEndpoint.countryCode} country code provided is invalid`,
        module: MODULE_NAME,
        method: 'checkIfOCPIEndpointValid',
        user: req.user.id
      });
    }
    if (!ocpiEndpoint.localToken) {
      throw new AppError({
        source: Constants.CENTRAL_SERVER,
        errorCode: HTTPError.GENERAL_ERROR,
        message: 'The OCPI Endpoint local token is mandatory',
        module: MODULE_NAME,
        method: 'checkIfOCPIEndpointValid',
        user: req.user.id
      });
    }
    if (!ocpiEndpoint.token) {
      throw new AppError({
        source: Constants.CENTRAL_SERVER,
        errorCode: HTTPError.GENERAL_ERROR,
        message: 'The OCPI Endpoint token is mandatory',
        module: MODULE_NAME,
        method: 'checkIfOCPIEndpointValid',
        user: req.user.id
      });
    }
  }

  public static checkIfChargingProfileIsValid(chargingStation: ChargingStation, chargePoint: ChargePoint,
    filteredRequest: ChargingProfile, req: Request): void {
    if (!Utils.objectHasProperty(filteredRequest, 'chargingStationID')) {
      throw new AppError({
        source: Constants.CENTRAL_SERVER,
        action: ServerAction.CHARGING_PROFILE_UPDATE,
        errorCode: HTTPError.GENERAL_ERROR,
        message: 'Charging Station ID is mandatory',
        module: MODULE_NAME, method: 'checkIfChargingProfileIsValid',
        user: req.user.id
      });
    }
    if (!Utils.objectHasProperty(filteredRequest, 'connectorID')) {
      throw new AppError({
        source: Constants.CENTRAL_SERVER,
        action: ServerAction.CHARGING_PROFILE_UPDATE,
        errorCode: HTTPError.GENERAL_ERROR,
        message: 'Connector ID is mandatory',
        module: MODULE_NAME, method: 'checkIfChargingProfileIsValid',
        user: req.user.id
      });
    }
    if (!filteredRequest.profile) {
      throw new AppError({
        source: Constants.CENTRAL_SERVER,
        action: ServerAction.CHARGING_PROFILE_UPDATE,
        errorCode: HTTPError.GENERAL_ERROR,
        message: 'Charging Profile is mandatory',
        module: MODULE_NAME, method: 'checkIfChargingProfileIsValid',
        user: req.user.id
      });
    }
    if (!filteredRequest.profile.chargingProfileId || !filteredRequest.profile.stackLevel ||
      !filteredRequest.profile.chargingProfilePurpose || !filteredRequest.profile.chargingProfileKind ||
      !filteredRequest.profile.chargingSchedule) {
      throw new AppError({
        source: Constants.CENTRAL_SERVER,
        action: ServerAction.CHARGING_PROFILE_UPDATE,
        errorCode: HTTPError.GENERAL_ERROR,
        message: 'Invalid Charging Profile',
        module: MODULE_NAME, method: 'checkIfChargingProfileIsValid',
        user: req.user.id
      });
    }
    if (!filteredRequest.profile.chargingSchedule.chargingSchedulePeriod) {
      throw new AppError({
        source: Constants.CENTRAL_SERVER,
        action: ServerAction.CHARGING_PROFILE_UPDATE,
        errorCode: HTTPError.GENERAL_ERROR,
        message: 'Invalid Charging Profile\'s Schedule',
        module: MODULE_NAME, method: 'checkIfChargingProfileIsValid',
        user: req.user.id
      });
    }
    if (filteredRequest.profile.chargingSchedule.chargingSchedulePeriod.length === 0) {
      throw new AppError({
        source: Constants.CENTRAL_SERVER,
        action: ServerAction.CHARGING_PROFILE_UPDATE,
        errorCode: HTTPError.GENERAL_ERROR,
        message: 'Charging Profile\'s schedule must not be empty',
        module: MODULE_NAME, method: 'checkIfChargingProfileIsValid',
        user: req.user.id
      });
    }
    // Check End of Schedule <= 24h
    const endScheduleDate = new Date(new Date(filteredRequest.profile.chargingSchedule.startSchedule).getTime() +
      filteredRequest.profile.chargingSchedule.duration * 1000);
    if (!moment(endScheduleDate).isBefore(moment(filteredRequest.profile.chargingSchedule.startSchedule).add('1', 'd').add('1', 'm'))) {
      throw new AppError({
        source: Constants.CENTRAL_SERVER,
        action: ServerAction.CHARGING_PROFILE_UPDATE,
        errorCode: HTTPError.GENERAL_ERROR,
        message: 'Charging Profile\'s schedule should not exeed 24 hours',
        module: MODULE_NAME, method: 'checkIfChargingProfileIsValid',
        user: req.user.id
      });
    }
    // Check Max Limitation of each Schedule
    // const numberOfPhases = Utils.getNumberOfConnectedPhases(chargingStation, null, filteredRequest.connectorID);
    // const numberOfConnectors = filteredRequest.connectorID === 0 ?
    //   (chargePoint ? chargePoint.connectorIDs.length : chargingStation.connectors.length) : 1;
    const maxAmpLimit = Utils.getChargingStationAmperageLimit(
      chargingStation, chargePoint, filteredRequest.connectorID);
    for (const chargingSchedulePeriod of filteredRequest.profile.chargingSchedule.chargingSchedulePeriod) {
      // Check Min
      if (chargingSchedulePeriod.limit < 0) {
        throw new AppError({
          source: Constants.CENTRAL_SERVER,
          action: ServerAction.CHARGING_PROFILE_UPDATE,
          errorCode: HTTPError.GENERAL_ERROR,
          message: 'Charging Schedule is below the min limitation (0A)',
          module: MODULE_NAME, method: 'checkIfChargingProfileIsValid',
          user: req.user.id,
          detailedMessages: { chargingSchedulePeriod }
        });
      }
      // Check Max
      if (chargingSchedulePeriod.limit > maxAmpLimit) {
        throw new AppError({
          source: Constants.CENTRAL_SERVER,
          action: ServerAction.CHARGING_PROFILE_UPDATE,
          errorCode: HTTPError.GENERAL_ERROR,
          message: `Charging Schedule is above the max limitation (${maxAmpLimit}A)`,
          module: MODULE_NAME, method: 'checkIfChargingProfileIsValid',
          user: req.user.id,
          detailedMessages: { chargingSchedulePeriod }
        });
      }
    }
  }

  public static checkIfSiteValid(site: Partial<Site>, req: Request): void {
    if (req.method !== 'POST' && !site.id) {
      throw new AppError({
        source: Constants.CENTRAL_SERVER,
        errorCode: HTTPError.GENERAL_ERROR,
        message: 'Site ID is mandatory',
        module: MODULE_NAME, method: 'checkIfSiteValid',
        user: req.user.id
      });
    }
    if (!site.name) {
      throw new AppError({
        source: Constants.CENTRAL_SERVER,
        errorCode: HTTPError.GENERAL_ERROR,
        message: 'Site Name is mandatory',
        module: MODULE_NAME, method: 'checkIfSiteValid',
        user: req.user.id
      });
    }
    if (!site.companyID) {
      throw new AppError({
        source: Constants.CENTRAL_SERVER,
        errorCode: HTTPError.GENERAL_ERROR,
        message: 'Company ID is mandatory for the Site',
        module: MODULE_NAME, method: 'checkIfSiteValid',
        user: req.user.id
      });
    }
  }

  public static checkIfSiteAreaValid(siteArea: Partial<SiteArea>, req: Request): void {
    if (req.method !== 'POST' && !siteArea.id) {
      throw new AppError({
        source: Constants.CENTRAL_SERVER,
        errorCode: HTTPError.GENERAL_ERROR,
        message: 'Site Area ID is mandatory',
        module: MODULE_NAME, method: 'checkIfSiteAreaValid',
        user: req.user.id
      });
    }
    if (!siteArea.name) {
      throw new AppError({
        source: Constants.CENTRAL_SERVER,
        errorCode: HTTPError.GENERAL_ERROR,
        message: 'Site Area name is mandatory',
        module: MODULE_NAME, method: 'checkIfSiteAreaValid',
        user: req.user.id
      });
    }
    if (!siteArea.siteID) {
      throw new AppError({
        source: Constants.CENTRAL_SERVER,
        errorCode: HTTPError.GENERAL_ERROR,
        message: 'Site ID is mandatory',
        module: MODULE_NAME, method: 'checkIfSiteAreaValid',
        user: req.user.id
      });
    }
    // Power
    if (siteArea.maximumPower <= 0) {
      throw new AppError({
        source: Constants.CENTRAL_SERVER,
        errorCode: HTTPError.GENERAL_ERROR,
        message: `Site maximum power must be a positive number but got ${siteArea.maximumPower} kW`,
        module: MODULE_NAME, method: 'checkIfSiteAreaValid',
        user: req.user.id
      });
    }
    if (siteArea.voltage !== 230 && siteArea.voltage !== 110) {
      throw new AppError({
        source: Constants.CENTRAL_SERVER,
        errorCode: HTTPError.GENERAL_ERROR,
        message: `Site voltage must be either 110V or 230V but got ${siteArea.voltage} kW`,
        module: MODULE_NAME, method: 'checkIfSiteAreaValid',
        user: req.user.id
      });
    }
    if (siteArea.numberOfPhases !== 1 && siteArea.numberOfPhases !== 3) {
      throw new AppError({
        source: Constants.CENTRAL_SERVER,
        errorCode: HTTPError.GENERAL_ERROR,
        message: `Site area number of phases must be either 1 or 3 but got ${siteArea.numberOfPhases}`,
        module: MODULE_NAME, method: 'checkIfSiteAreaValid',
        user: req.user.id
      });
    }
  }

  public static checkIfCompanyValid(company: Partial<Company>, req: Request): void {
    if (req.method !== 'POST' && !company.id) {
      throw new AppError({
        source: Constants.CENTRAL_SERVER,
        errorCode: HTTPError.GENERAL_ERROR,
        message: 'Company ID is mandatory',
        module: MODULE_NAME, method: 'checkIfCompanyValid',
        user: req.user.id
      });
    }
    if (!company.name) {
      throw new AppError({
        source: Constants.CENTRAL_SERVER,
        errorCode: HTTPError.GENERAL_ERROR,
        message: 'Company Name is mandatory',
        module: MODULE_NAME, method: 'checkIfCompanyValid',
        user: req.user.id
      });
    }
  }

  public static isValidDate(date: any): boolean {
    return moment(date).isValid();
  }

  public static checkIfAssetValid(asset: Partial<Asset>, req: Request): void {
    if (req.method !== 'POST' && !asset.id) {
      throw new AppError({
        source: Constants.CENTRAL_SERVER,
        errorCode: HTTPError.GENERAL_ERROR,
        message: 'Asset ID is mandatory',
        module: MODULE_NAME, method: 'checkIfAssetValid',
        user: req.user.id
      });
    }
    if (!asset.name) {
      throw new AppError({
        source: Constants.CENTRAL_SERVER,
        errorCode: HTTPError.GENERAL_ERROR,
        message: 'Asset Name is mandatory',
        module: MODULE_NAME, method: 'checkIfAssetValid',
        user: req.user.id
      });
    }
    if (!asset.siteAreaID) {
      throw new AppError({
        source: Constants.CENTRAL_SERVER,
        errorCode: HTTPError.GENERAL_ERROR,
        message: 'Asset Site Area is mandatory',
        module: MODULE_NAME, method: 'checkIfAssetValid',
        user: req.user.id
      });
    }
    if (!asset.assetType) {
      throw new AppError({
        source: Constants.CENTRAL_SERVER,
        errorCode: HTTPError.GENERAL_ERROR,
        message: 'Asset type is mandatory',
        module: MODULE_NAME, method: 'checkIfAssetValid',
        user: req.user.id
      });
    }
    if (asset.dynamicAsset) {
      if (!asset.connectionID) {
        throw new AppError({
          source: Constants.CENTRAL_SERVER,
          errorCode: HTTPError.GENERAL_ERROR,
          message: 'Asset connection is mandatory',
          module: MODULE_NAME, method: 'checkIfAssetValid',
          user: req.user.id
        });
      }
      if (!asset.meterID) {
        throw new AppError({
          source: Constants.CENTRAL_SERVER,
          errorCode: HTTPError.GENERAL_ERROR,
          message: 'Asset meter ID is mandatory',
          module: MODULE_NAME, method: 'checkIfAssetValid',
          user: req.user.id
        });
      }
    }
  }

  public static isDevelopmentEnv(): boolean {
    return process.env.NODE_ENV === 'development';
  }

  public static isProductionEnv(): boolean {
    return process.env.NODE_ENV === 'production';
  }

  public static isTestEnv(): boolean {
    return process.env.NODE_ENV === 'test';
  }

  public static async checkIfUserTagIsValid(tag: Partial<Tag>, req: Request): Promise<void> {
    // Check authorization
    if (!Authorizations.isAdmin(req.user)) {
      throw new AppError({
        source: Constants.CENTRAL_SERVER,
        errorCode: HTTPError.GENERAL_ERROR,
        message: 'Only Admins can change/create the Tags',
        module: MODULE_NAME, method: 'checkIfUserTagIsValid',
        user: req.user.id
      });
    }
    // Check badge ID
    if (!tag.id) {
      throw new AppError({
        source: Constants.CENTRAL_SERVER,
        errorCode: HTTPError.GENERAL_ERROR,
        message: 'Tag ID is mandatory',
        module: MODULE_NAME, method: 'checkIfUserTagIsValid',
        user: req.user.id
      });
    }
    // Check description
    if (!tag.description) {
      tag.description = `Tag ID '${tag.id}'`;
    }
    // Check user ID
    if (!tag.userID) {
      throw new AppError({
        source: Constants.CENTRAL_SERVER,
        errorCode: HTTPError.GENERAL_ERROR,
        message: 'User ID is mandatory',
        module: MODULE_NAME, method: 'checkIfUserTagIsValid',
        user: req.user.id
      });
    }
    // Check user activation
    if (!Utils.objectHasProperty(tag, 'active')) {
      throw new AppError({
        source: Constants.CENTRAL_SERVER,
        errorCode: HTTPError.GENERAL_ERROR,
        message: 'Tag Active property is mandatory',
        module: MODULE_NAME, method: 'checkIfUserTagIsValid',
        user: req.user.id
      });
    }
  }


  public static checkIfUserValid(filteredRequest: Partial<User>, user: User, req: Request): void {
    const tenantID = req.user.tenantID;
    if (!tenantID) {
      throw new AppError({
        source: Constants.CENTRAL_SERVER,
        errorCode: HTTPError.GENERAL_ERROR,
        message: 'Tenant is mandatory',
        module: MODULE_NAME,
        method: 'checkIfUserValid',
        user: req.user.id
      });
    }
    // Update model?
    if (req.method !== 'POST' && !filteredRequest.id) {
      throw new AppError({
        source: Constants.CENTRAL_SERVER,
        errorCode: HTTPError.GENERAL_ERROR,
        message: 'User ID is mandatory',
        module: MODULE_NAME,
        method: 'checkIfUserValid',
        user: req.user.id
      });
    }
    // Creation?
    if (req.method === 'POST') {
      if (!filteredRequest.role) {
        filteredRequest.role = UserRole.BASIC;
      }
    } else if (!Authorizations.isAdmin(req.user)) {
      filteredRequest.role = user.role;
    }
    if (req.method === 'POST' && !filteredRequest.status) {
      filteredRequest.status = UserStatus.BLOCKED;
    }
    // Creation?
    if ((filteredRequest.role !== UserRole.BASIC) && (filteredRequest.role !== UserRole.DEMO) &&
      !Authorizations.isAdmin(req.user) && !Authorizations.isSuperAdmin(req.user)) {
      throw new AppError({
        source: Constants.CENTRAL_SERVER,
        errorCode: HTTPError.GENERAL_ERROR,
        message: `Only Admins can assign the role '${Utils.getRoleNameFromRoleID(filteredRequest.role)}'`,
        module: MODULE_NAME,
        method: 'checkIfUserValid',
        user: req.user.id,
        actionOnUser: filteredRequest.id
      });
    }
    // Only Basic, Demo, Admin user other Tenants (!== default)
    if (tenantID !== 'default' && filteredRequest.role && filteredRequest.role === UserRole.SUPER_ADMIN) {
      throw new AppError({
        source: Constants.CENTRAL_SERVER,
        errorCode: HTTPError.GENERAL_ERROR,
        message: 'User cannot have the Super Admin role in this Tenant',
        module: MODULE_NAME,
        method: 'checkIfUserValid',
        user: req.user.id,
        actionOnUser: filteredRequest.id
      });
    }
    // Only Admin and Super Admin can use role different from Basic
    if ((filteredRequest.role === UserRole.ADMIN || filteredRequest.role === UserRole.SUPER_ADMIN) &&
      !Authorizations.isAdmin(req.user) && !Authorizations.isSuperAdmin(req.user)) {
      throw new AppError({
        source: Constants.CENTRAL_SERVER,
        errorCode: HTTPError.GENERAL_ERROR,
        message: `User without role Admin or Super Admin tried to ${filteredRequest.id ? 'update' : 'create'} an User with the '${Utils.getRoleNameFromRoleID(filteredRequest.role)}' role`,
        module: MODULE_NAME,
        method: 'checkIfUserValid',
        user: req.user.id,
        actionOnUser: filteredRequest.id
      });
    }
    if (!filteredRequest.name) {
      throw new AppError({
        source: Constants.CENTRAL_SERVER,
        errorCode: HTTPError.GENERAL_ERROR,
        message: 'User Last Name is mandatory',
        module: MODULE_NAME,
        method: 'checkIfUserValid',
        user: req.user.id,
        actionOnUser: filteredRequest.id
      });
    }
    if (req.method === 'POST' && !filteredRequest.email) {
      throw new AppError({
        source: Constants.CENTRAL_SERVER,
        errorCode: HTTPError.GENERAL_ERROR,
        message: 'User Email is mandatory',
        module: MODULE_NAME,
        method: 'checkIfUserValid',
        user: req.user.id,
        actionOnUser: filteredRequest.id
      });
    }
    if (req.method === 'POST' && !Utils.isUserEmailValid(filteredRequest.email)) {
      throw new AppError({
        source: Constants.CENTRAL_SERVER,
        errorCode: HTTPError.GENERAL_ERROR,
        message: `User Email '${filteredRequest.email}' is not valid`,
        module: MODULE_NAME,
        method: 'checkIfUserValid',
        user: req.user.id,
        actionOnUser: filteredRequest.id
      });
    }
    if (filteredRequest.password && !Utils.isPasswordValid(filteredRequest.password)) {
      throw new AppError({
        source: Constants.CENTRAL_SERVER,
        errorCode: HTTPError.GENERAL_ERROR,
        message: 'User Password is not valid',
        module: MODULE_NAME,
        method: 'checkIfUserValid',
        user: req.user.id,
        actionOnUser: filteredRequest.id
      });
    }
    if (filteredRequest.phone && !Utils.isPhoneValid(filteredRequest.phone)) {
      throw new AppError({
        source: Constants.CENTRAL_SERVER,
        errorCode: HTTPError.GENERAL_ERROR,
        message: `User Phone '${filteredRequest.phone}' is not valid`,
        module: MODULE_NAME,
        method: 'checkIfUserValid',
        user: req.user.id,
        actionOnUser: filteredRequest.id
      });
    }
    if (filteredRequest.mobile && !Utils.isPhoneValid(filteredRequest.mobile)) {
      throw new AppError({
        source: Constants.CENTRAL_SERVER,
        errorCode: HTTPError.GENERAL_ERROR,
        message: `User Mobile '${filteredRequest.mobile}' is not valid`,
        module: MODULE_NAME,
        method: 'checkIfUserValid',
        user: req.user.id,
        actionOnUser: filteredRequest.id
      });
    }
    if (filteredRequest.plateID && !Utils.isPlateIDValid(filteredRequest.plateID)) {
      throw new AppError({
        source: Constants.CENTRAL_SERVER,
        errorCode: HTTPError.GENERAL_ERROR,
        message: `User Plate ID '${filteredRequest.plateID}' is not valid`,
        module: MODULE_NAME,
        method: 'checkIfUserValid',
        user: req.user.id,
        actionOnUser: filteredRequest.id
      });
    }
  }

  public static async addSiteLimitationToConsumption(tenantID: string, siteArea: SiteArea, consumption: Consumption): Promise<void> {
    const tenant: Tenant = await TenantStorage.getTenant(tenantID);
    if (Utils.isTenantComponentActive(tenant, TenantComponents.ORGANIZATION) && siteArea) {
      // Get limit of the site area
      consumption.limitSiteAreaWatts = 0;
      // Maximum power of the Site Area provided?
      if (siteArea && siteArea.maximumPower) {
        consumption.limitSiteAreaWatts = siteArea.maximumPower;
        consumption.limitSiteAreaAmps = siteArea.maximumPower / siteArea.voltage;
        consumption.limitSiteAreaSource = SiteAreaLimitSource.SITE_AREA;
      } else {
        // Compute it for Charging Stations
        const chargingStationsOfSiteArea = await ChargingStationStorage.getChargingStations(tenantID, { siteAreaIDs: [siteArea.id] }, Constants.DB_PARAMS_MAX_LIMIT);
        for (const chargingStationOfSiteArea of chargingStationsOfSiteArea.result) {
          for (const connector of chargingStationOfSiteArea.connectors) {
            consumption.limitSiteAreaWatts += connector.power;
          }
        }
        consumption.limitSiteAreaAmps = Math.round(consumption.limitSiteAreaWatts / siteArea.voltage);
        consumption.limitSiteAreaSource = SiteAreaLimitSource.CHARGING_STATIONS;
        // Save Site Area max consumption
        if (siteArea) {
          siteArea.maximumPower = consumption.limitSiteAreaWatts;
          await SiteAreaStorage.saveSiteArea(tenantID, siteArea);
        }
      }
      consumption.smartChargingActive = siteArea.smartCharging;
    }
  }

  public static getTimezone(coordinates: number[]): string {
    if (coordinates && coordinates.length === 2) {
      return tzlookup(coordinates[1], coordinates[0]);
    }
    return null;
  }

  public static getTenantActiveComponents(tenant: Tenant): string[] {
    const components: string[] = [];
    for (const componentName in tenant.components) {
      if (tenant.components[componentName].active) {
        components.push(componentName);
      }
    }
    return components;
  }

  public static isTenantComponentActive(tenant: Tenant, component: TenantComponents): boolean {
    for (const componentName in tenant.components) {
      if (componentName === component) {
        return tenant.components[componentName].active;
      }
    }
    return false;
  }

  public static createDefaultSettingContent(activeComponent: any, currentSettingContent: SettingDBContent): SettingDBContent {
    switch (activeComponent.name) {
      // Pricing
      case TenantComponents.PRICING:
        if (!currentSettingContent || currentSettingContent.type !== activeComponent.type) {
          // Create default settings
          if (activeComponent.type === PricingSettingsType.SIMPLE) {
            // Simple Pricing
            return {
              'type': PricingSettingsType.SIMPLE,
              'simple': {}
            } as SettingDBContent;
          } else if (activeComponent.type === PricingSettingsType.CONVERGENT_CHARGING) {
            // SAP CC
            return {
              'type': PricingSettingsType.CONVERGENT_CHARGING,
              'convergentCharging': {}
            } as SettingDBContent;
          }
        }
        break;

      // Billing
      case TenantComponents.BILLING:
        if (!currentSettingContent || currentSettingContent.type !== activeComponent.type) {
          // Only Stripe
          return {
            'type': BillingSettingsType.STRIPE,
            'stripe': {}
          } as SettingDBContent;
        }
        break;

      // Refund
      case TenantComponents.REFUND:
        if (!currentSettingContent || currentSettingContent.type !== activeComponent.type) {
          // Only Concur
          return {
            'type': RefundSettingsType.CONCUR,
            'concur': {}
          } as SettingDBContent;
        }
        break;

      // Refund
      case TenantComponents.OCPI:
        if (!currentSettingContent || currentSettingContent.type !== activeComponent.type) {
          // Only Gireve
          return {
            'type': RoamingSettingsType.GIREVE,
            'ocpi': {}
          } as SettingDBContent;
        }
        break;

      // SAC
      case TenantComponents.ANALYTICS:
        if (!currentSettingContent || currentSettingContent.type !== activeComponent.type) {
          // Only SAP Analytics
          return {
            'type': AnalyticsSettingsType.SAC,
            'sac': {}
          } as SettingDBContent;
        }
        break;

      // Smart Charging
      case TenantComponents.SMART_CHARGING:
        if (!currentSettingContent || currentSettingContent.type !== activeComponent.type) {
          // Only SAP sapSmartCharging
          return {
            'type': SmartChargingContentType.SAP_SMART_CHARGING,
            'sapSmartCharging': {}
          } as SettingDBContent;
        }
        break;

      // Asset
      case TenantComponents.ASSET:
        if (!currentSettingContent || currentSettingContent.type !== activeComponent.type) {
          // Only Asset
          return {
            'type': AssetSettingsType.ASSET,
            'asset': {
              connections: []
            }
          } as SettingDBContent;
        }
        break;
    }
  }

  public static isChargingStationIDValid(name: string): boolean {
    // eslint-disable-next-line no-useless-escape
    return /^[A-Za-z0-9_\.\-~]*$/.test(name);
  }

  public static isPasswordValid(password: string): boolean {
    // eslint-disable-next-line no-useless-escape
    return /(?=.*[a-z])(?=.*[A-Z])(?=.*[0-9])(?=.*[!#@:;,<>\/''\$%\^&\*\.\?\-_\+\=\(\)])(?=.{8,})/.test(password);
  }

  public static checkIfCarValid(car: Partial<Car>, req: Request): void {
    if (req.method !== 'POST' && !car.id) {
      throw new AppError({
        source: Constants.CENTRAL_SERVER,
        errorCode: HTTPError.GENERAL_ERROR,
        message: 'Car ID is mandatory',
        module: MODULE_NAME, method: 'checkIfCarValid',
        user: req.user.id
      });
    }
    if (!car.vin) {
      throw new AppError({
        source: Constants.CENTRAL_SERVER,
        errorCode: HTTPError.GENERAL_ERROR,
        message: 'Car Vin is mandatory',
        module: MODULE_NAME, method: 'checkIfCarValid',
        user: req.user.id
      });
    }
    if (!car.licensePlate) {
      throw new AppError({
        source: Constants.CENTRAL_SERVER,
        errorCode: HTTPError.GENERAL_ERROR,
        message: 'License Plate is mandatory',
        module: MODULE_NAME, method: 'checkIfCarValid',
        user: req.user.id
      });
    }
    if (!Utils.isPlateIDValid(car.licensePlate)) {
      throw new AppError({
        source: Constants.CENTRAL_SERVER,
        errorCode: HTTPError.GENERAL_ERROR,
        message: `Car License Plate ID '${car.licensePlate}' is not valid`,
        module: MODULE_NAME, method: 'checkIfCarValid',
        user: req.user.id,
        actionOnUser: car.id
      });
    }
    if (!car.carCatalogID) {
      throw new AppError({
        source: Constants.CENTRAL_SERVER,
        errorCode: HTTPError.GENERAL_ERROR,
        message: 'Car Catalog ID is mandatory',
        module: MODULE_NAME, method: 'checkIfCarValid',
        user: req.user.id
      });
    }
    if (!car.type) {
      throw new AppError({
        source: Constants.CENTRAL_SERVER,
        errorCode: HTTPError.GENERAL_ERROR,
        message: 'Car type is mandatory',
        module: MODULE_NAME, method: 'checkIfCarValid',
        user: req.user.id
      });
    }
    if (!Authorizations.isAdmin(req.user)) {
      if (car.type === CarType.POOL_CAR) {
        throw new AppError({
          source: Constants.CENTRAL_SERVER,
          errorCode: HTTPError.GENERAL_ERROR,
          message: 'Pool cars can only be created by admin',
          module: MODULE_NAME, method: 'checkIfCarValid',
          user: req.user.id
        });
      }
    }
    if (!car.converter) {
      throw new AppError({
        source: Constants.CENTRAL_SERVER,
        errorCode: HTTPError.GENERAL_ERROR,
        message: 'Car Converter is mandatory',
        module: MODULE_NAME, method: 'checkIfCarValid',
        user: req.user.id
      });
    }
    if (!car.converter.amperagePerPhase) {
      throw new AppError({
        source: Constants.CENTRAL_SERVER,
        errorCode: HTTPError.GENERAL_ERROR,
        message: 'Car Converter amperage per phase is mandatory',
        module: MODULE_NAME, method: 'checkIfCarValid',
        user: req.user.id
      });
    }
    if (!car.converter.numberOfPhases) {
      throw new AppError({
        source: Constants.CENTRAL_SERVER,
        errorCode: HTTPError.GENERAL_ERROR,
        message: 'Car Converter number of phases is mandatory',
        module: MODULE_NAME, method: 'checkIfCarValid',
        user: req.user.id
      });
    }
    if (!car.converter.powerWatts) {
      throw new AppError({
        source: Constants.CENTRAL_SERVER,
        errorCode: HTTPError.GENERAL_ERROR,
        message: 'Car Converter power is mandatory',
        module: MODULE_NAME, method: 'checkIfCarValid',
        user: req.user.id
      });
    }
    if (!car.converter.type) {
      throw new AppError({
        source: Constants.CENTRAL_SERVER,
        errorCode: HTTPError.GENERAL_ERROR,
        message: 'Car Converter type is mandatory',
        module: MODULE_NAME, method: 'checkIfCarValid',
        user: req.user.id
      });
    }
  }

  public static checkIfEndUserErrorNotificationValid(endUserErrorNotificationValid: HttpEndUserReportErrorRequest, req: Request): void {
    if (!endUserErrorNotificationValid.subject) {
      throw new AppError({
        source: Constants.CENTRAL_SERVER,
        errorCode: HTTPError.GENERAL_ERROR,
        message: 'Subject is mandatory.',
        module: MODULE_NAME, method: 'checkIfEndUserErrorNotificationValid',
        user: req.user.id
      });
    }
    if (!endUserErrorNotificationValid.description) {
      throw new AppError({
        source: Constants.CENTRAL_SERVER,
        errorCode: HTTPError.GENERAL_ERROR,
        message: 'Description is mandatory.',
        module: MODULE_NAME, method: 'checkIfEndUserErrorNotificationValid',
        user: req.user.id
      });
    }
    if (endUserErrorNotificationValid.mobile && !this.isPhoneValid(endUserErrorNotificationValid.mobile)) {
      throw new AppError({
        source: Constants.CENTRAL_SERVER,
        errorCode: HTTPError.GENERAL_ERROR,
        message: 'Phone is invalid',
        module: MODULE_NAME, method: 'checkIfEndUserErrorNotificationValid',
        user: req.user.id
      });
    }
  }

  private static isPhoneValid(phone: string): boolean {
    return /^\+?([0-9] ?){9,14}[0-9]$/.test(phone);
  }

  private static isUserEmailValid(email: string): boolean {
    return validator.isEmail(email);
  }

  private static areTagsValid(tags: Tag[]): boolean {
    return tags.filter((tag) => /^[A-Za-z0-9,]*$/.test(tag.id)).length === tags.length;
  }

  private static isPlateIDValid(plateID): boolean {
    return /^[A-Z0-9- ]*$/.test(plateID);
  }

  private static normalizeOneSOAPParam(headers: any, name: string) {
    const val = _.get(headers, name);
    if (val && val.$value) {
      _.set(headers, name, val.$value);
    }
  }
}<|MERGE_RESOLUTION|>--- conflicted
+++ resolved
@@ -388,52 +388,10 @@
     return connectorStats;
   }
 
-<<<<<<< HEAD
-  public static checkAndUpdateConnectorsStatus(chargingStation: ChargingStation): void {
-    // Cannot charge in //
-    if (chargingStation.chargePoints) {
-      for (const chargePoint of chargingStation.chargePoints) {
-        if (chargePoint.cannotChargeInParallel) {
-          let lockAllConnectors = false;
-          // Check
-          for (const connectorID of chargePoint.connectorIDs) {
-            const connector = Utils.getConnectorFromID(chargingStation, connectorID);
-            if (!connector) {
-              continue;
-            }
-            if (connector.status !== ChargePointStatus.AVAILABLE) {
-              lockAllConnectors = true;
-              break;
-            }
-          }
-          // Lock?
-          if (lockAllConnectors) {
-            for (const connectorID of chargePoint.connectorIDs) {
-              const connector = Utils.getConnectorFromID(chargingStation, connectorID);
-              if (!connector) {
-                continue;
-              }
-              if (connector.status === ChargePointStatus.AVAILABLE) {
-                // Check OCPP Version
-                if (chargingStation.ocppVersion === OCPPVersion.VERSION_15) {
-                  // Set OCPP 1.5 Occupied
-                  connector.status = ChargePointStatus.OCCUPIED;
-                } else {
-                  // Set OCPP 1.6 Unavailable
-                  connector.status = ChargePointStatus.UNAVAILABLE;
-                }
-              }
-            }
-          }
-        }
-      }
-    }
-=======
   public static getChargingStationHeartbeatMaxIntervalSecs(): number {
     // Get Heartbeat Interval from conf
     const config = Configuration.getChargingStationConfig();
     return config.heartbeatIntervalSecs * 3;
->>>>>>> a27ba59c
   }
 
   /**
