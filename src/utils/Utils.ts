--- conflicted
+++ resolved
@@ -1824,14 +1824,8 @@
       throw new AppError({
         source: Constants.CENTRAL_SERVER,
         errorCode: HTTPError.GENERAL_ERROR,
-<<<<<<< HEAD
-        message: 'Car Catalog ID is mandatory',
-        module: MODULE_NAME,
-        method: 'checkIfCarValid',
-=======
         message: 'Car Catalog ID  is mandatory',
         module: MODULE_NAME, method: 'checkIfCarValid',
->>>>>>> c3ace9b9
         user: req.user.id
       });
     }
