<<<<<<< HEAD
import { AnalyticsSettingsType, AssetSettingsType, BillingSettingsType, OicpIdentifier, OicpSetting, PricingSettingsType, RefundSettingsType, RoamingSettingsType, SettingDB, SettingDBContent, SmartChargingContentType } from '../types/Setting';
import { Car, CarCatalog, CarType } from '../types/Car';
=======
import { AnalyticsSettingsType, AssetSettingsType, BillingSettingsType, PricingSettingsType, RefundSettingsType, RoamingSettingsType, SettingDBContent, SmartChargingContentType } from '../types/Setting';
import { Car, CarCatalog } from '../types/Car';
>>>>>>> 2f77545a
import { ChargePointStatus, OCPPProtocol, OCPPVersion } from '../types/ocpp/OCPPServer';
import ChargingStation, { ChargePoint, Connector, ConnectorCurrentLimitSource, CurrentType } from '../types/ChargingStation';
import Transaction, { CSPhasesUsed, InactivityStatus } from '../types/Transaction';
import User, { UserRole, UserStatus } from '../types/User';

import Address from '../types/Address';
import { AxiosError } from 'axios';
import BackendError from '../exception/BackendError';
import Configuration from './Configuration';
import ConnectorStats from '../types/ConnectorStats';
import Constants from './Constants';
import Cypher from './Cypher';
<<<<<<< HEAD
import { HTTPError } from '../types/HTTPError';
import { HttpEndUserReportErrorRequest } from '../types/requests/HttpNotificationRequest';
import Logging from './Logging';
import OCPIEndpoint from '../types/ocpi/OCPIEndpoint';
import { OCPIResult } from '../types/ocpi/OCPIResult';
import OICPEndpoint from '../types/oicp/OICPEndpoint';
import { ObjectID } from 'mongodb';
import { Request } from 'express';
import { ServerAction } from '../types/Server';
import SettingService from '../server/rest/v1/service/SettingService';
import SettingStorage from '../storage/mongodb/SettingStorage';
import Site from '../types/Site';
import SiteArea from '../types/SiteArea';
import SiteAreaStorage from '../storage/mongodb/SiteAreaStorage';
=======
import { ObjectID } from 'mongodb';
import { Request } from 'express';
import { ServerAction } from '../types/Server';
>>>>>>> 2f77545a
import Tag from '../types/Tag';
import Tenant from '../types/Tenant';
import TenantComponents from '../types/TenantComponents';
import UserToken from '../types/UserToken';
import _ from 'lodash';
import bcrypt from 'bcryptjs';
import crypto from 'crypto';
import fs from 'fs';
import http from 'http';
import moment from 'moment';
import passwordGenerator from 'password-generator';
import path from 'path';
import tzlookup from 'tz-lookup';
import { v4 as uuid } from 'uuid';
import validator from 'validator';

const MODULE_NAME = 'Utils';

export default class Utils {
  public static getConnectorsFromChargePoint(chargingStation: ChargingStation, chargePoint: ChargePoint): Connector[] {
    const connectors: Connector[] = [];
    if (!chargingStation || !chargePoint || Utils.isEmptyArray(chargePoint.connectorIDs)) {
      return connectors;
    }
    for (const connectorID of chargePoint.connectorIDs) {
      const connector = Utils.getConnectorFromID(chargingStation, connectorID);
      if (connector) {
        connectors.push(connector);
      }
    }
    return connectors;
  }

  public static handleAxiosError(axiosError: AxiosError, urlRequest: string, action: ServerAction, module: string, method: string): void {
    // Handle Error outside 2xx range
    if (axiosError.response) {
      throw new BackendError({
        action, module, method,
        message: `HTTP Error '${axiosError.response.status}' while processing the URL '${urlRequest}'`,
      });
    }
    throw new BackendError({
      action, module, method,
      message: `HTTP error while processing the URL '${urlRequest}'`,
    });
  }

  public static isTransactionInProgressOnThreePhases(chargingStation: ChargingStation, transaction: Transaction): boolean {
    const currentType = Utils.getChargingStationCurrentType(chargingStation, null, transaction.connectorId);
    if (currentType === CurrentType.AC &&
      (transaction.currentInstantAmpsL1 > 0 && (transaction.currentInstantAmpsL2 === 0 || transaction.currentInstantAmpsL3 === 0)) ||
      (transaction.currentInstantAmpsL2 > 0 && (transaction.currentInstantAmpsL1 === 0 || transaction.currentInstantAmpsL3 === 0)) ||
      (transaction.currentInstantAmpsL3 > 0 && (transaction.currentInstantAmpsL1 === 0 || transaction.currentInstantAmpsL2 === 0))) {
      return false;
    }
    return true;
  }

  public static getUsedPhasesInTransactionInProgress(chargingStation: ChargingStation, transaction: Transaction): CSPhasesUsed {
    const currentType = Utils.getChargingStationCurrentType(chargingStation, null, transaction.connectorId);
    // AC Chargers
    if (currentType === CurrentType.AC && Utils.checkIfPhasesProvidedInTransactionInProgress(transaction)) {
      const cSPhasesUsed: CSPhasesUsed = {
        csPhase1: false,
        csPhase2: false,
        csPhase3: false
      };
      // Check current consumption
      if (transaction.currentInstantAmpsL1 > 0) {
        cSPhasesUsed.csPhase1 = true;
      }
      if (transaction.currentInstantAmpsL2 > 0) {
        cSPhasesUsed.csPhase2 = true;
      }
      if (transaction.currentInstantAmpsL3 > 0) {
        cSPhasesUsed.csPhase3 = true;
      }
      return cSPhasesUsed;
    }
    // Standard on three phases
    return {
      csPhase1: true,
      csPhase2: true,
      csPhase3: true
    };
  }

  public static checkIfPhasesProvidedInTransactionInProgress(transaction: Transaction): boolean {
    return transaction.currentInstantAmps > 0 &&
      (transaction.currentInstantAmpsL1 > 0 ||
        transaction.currentInstantAmpsL2 > 0 ||
        transaction.currentInstantAmpsL3 > 0);
  }

  public static getNumberOfUsedPhasesInTransactionInProgress(chargingStation: ChargingStation, transaction: Transaction): number {
    const currentType = Utils.getChargingStationCurrentType(chargingStation, null, transaction.connectorId);
    let nbrOfPhases = -1;
    if (currentType === CurrentType.AC && transaction.phasesUsed) {
      nbrOfPhases = 0;
      if (transaction.phasesUsed.csPhase1) {
        nbrOfPhases++;
      }
      if (transaction.phasesUsed.csPhase2) {
        nbrOfPhases++;
      }
      if (transaction.phasesUsed.csPhase3) {
        nbrOfPhases++;
      }
    }
    return nbrOfPhases;
  }

  public static getEndOfChargeNotificationIntervalMins(chargingStation: ChargingStation, connectorId: number): number {
    let intervalMins = 0;
    if (!chargingStation || !chargingStation.connectors) {
      return 0;
    }
    const connector = Utils.getConnectorFromID(chargingStation, connectorId);
    if (connector) {
      if (connector.power <= 3680) {
        // Notify every 120 mins
        intervalMins = 120;
      } else if (connector.power <= 7360) {
        // Notify every 60 mins
        intervalMins = 60;
      } else if (connector.power < 50000) {
        // Notify every 30 mins
        intervalMins = 30;
      } else if (connector.power >= 50000) {
        // Notify every 15 mins
        intervalMins = 15;
      }
    }
    return intervalMins;
  }

  public static async executePromiseWithTimeout<T>(timeoutMs: number, promise: Promise<T>, failureMessage: string): Promise<T> {
    let timeoutHandle;
    const timeoutPromise = new Promise<never>((resolve, reject) => {
      timeoutHandle = setTimeout(() => reject(new Error(failureMessage)), timeoutMs);
    });
    return Promise.race([
      promise,
      timeoutPromise,
    ]).then((result) => {
      clearTimeout(timeoutHandle);
      return result;
    });
  }

  public static async sleep(ms): Promise<void> {
    return new Promise((resolve) => setTimeout(resolve, ms));
  }

  public static getInactivityStatusLevel(chargingStation: ChargingStation, connectorId: number, inactivitySecs: number): InactivityStatus {
    if (!inactivitySecs) {
      return InactivityStatus.INFO;
    }
    // Get Notification Interval
    const intervalMins = Utils.getEndOfChargeNotificationIntervalMins(chargingStation, connectorId);
    // Check
    if (inactivitySecs < (intervalMins * 60)) {
      return InactivityStatus.INFO;
    } else if (inactivitySecs < (intervalMins * 60 * 2)) {
      return InactivityStatus.WARNING;
    }
    return InactivityStatus.ERROR;
  }

  public static objectHasProperty(object: any, key: string): boolean {
    return _.has(object, key);
  }

  public static isBooleanValue(value: boolean): boolean {
    return _.isBoolean(value);
  }

  public static generateUUID(): string {
    return uuid();
  }

  static generateTagID(name: string, firstName: string): string {
    let tagID = '';
    if (name && name.length > 0) {
      tagID = name[0].toUpperCase();
    } else {
      tagID = 'S';
    }
    if (firstName && firstName.length > 0) {
      tagID += firstName[0].toUpperCase();
    } else {
      tagID += 'F';
    }
    tagID += Utils.getRandomIntSafe();
    return tagID;
  }

  public static isIterable(obj: any): boolean {
    if (obj) {
      return typeof obj[Symbol.iterator] === 'function';
    }
    return false;
  }

  public static isUndefined(obj: any): boolean {
    return typeof obj === 'undefined';
  }

  public static getConnectorStatusesFromChargingStations(chargingStations: ChargingStation[]): ConnectorStats {
    const connectorStats: ConnectorStats = {
      totalChargers: 0,
      availableChargers: 0,
      totalConnectors: 0,
      chargingConnectors: 0,
      suspendedConnectors: 0,
      availableConnectors: 0,
      unavailableConnectors: 0,
      preparingConnectors: 0,
      finishingConnectors: 0,
      faultedConnectors: 0
    };
    // Chargers
    for (const chargingStation of chargingStations) {
      // Check not deleted
      if (chargingStation.deleted) {
        continue;
      }
      // Check connectors
      connectorStats.totalChargers++;
      // Handle Connectors
      if (!chargingStation.connectors) {
        chargingStation.connectors = [];
      }
      for (const connector of chargingStation.connectors) {
        if (!connector) {
          continue;
        }
        connectorStats.totalConnectors++;
        // Not Available?
        if (chargingStation.inactive ||
          connector.status === ChargePointStatus.UNAVAILABLE) {
          connectorStats.unavailableConnectors++;
          // Available?
        } else if (connector.status === ChargePointStatus.AVAILABLE) {
          connectorStats.availableConnectors++;
          // Suspended?
        } else if (connector.status === ChargePointStatus.SUSPENDED_EV ||
          connector.status === ChargePointStatus.SUSPENDED_EVSE) {
          connectorStats.suspendedConnectors++;
          // Charging?
        } else if (connector.status === ChargePointStatus.CHARGING ||
          connector.status === ChargePointStatus.OCCUPIED) {
          connectorStats.chargingConnectors++;
          // Faulted?
        } else if (connector.status === ChargePointStatus.FAULTED) {
          connectorStats.faultedConnectors++;
          // Preparing?
        } else if (connector.status === ChargePointStatus.PREPARING) {
          connectorStats.preparingConnectors++;
          // Finishing?
        } else if (connector.status === ChargePointStatus.FINISHING) {
          connectorStats.finishingConnectors++;
        }
      }
      // Handle Chargers
      for (const connector of chargingStation.connectors) {
        if (!connector) {
          continue;
        }
        // Check if Available
        if (!chargingStation.inactive && connector.status === ChargePointStatus.AVAILABLE) {
          connectorStats.availableChargers++;
          break;
        }
      }
    }
    return connectorStats;
  }

  /**
   * Map user locale (en_US, fr_FR...) to language (en, fr...)
   * @param locale
   */
  public static getLanguageFromLocale(locale: string): string {
    let language = Constants.DEFAULT_LANGUAGE;
    // Get the language
    if (locale && locale.length >= 2) {
      language = locale.substring(0, 2);
    }
    return language;
  }

  /**
   * Map language (en, fr...) to user locale (en_US, fr_FR...)
   * @param language
   */
  static getLocaleFromLanguage(language: string): string {
    if (language === 'fr') {
      return 'fr_FR';
    } else if (language === 'es') {
      return 'es_MX';
    } else if (language === 'de') {
      return 'de_DE';
    } else if (language === 'pt') {
      return 'pt_PT';
    }
    return Constants.DEFAULT_LOCALE;
  }

  public static getConnectorLimitSourceString(limitSource: ConnectorCurrentLimitSource): string {
    switch (limitSource) {
      case ConnectorCurrentLimitSource.CHARGING_PROFILE:
        return 'Charging Profile';
      case ConnectorCurrentLimitSource.CONNECTOR:
        return 'Connector';
      case ConnectorCurrentLimitSource.STATIC_LIMITATION:
        return 'Static Limitation';
    }
  }

  public static convertToBoolean(value: any): boolean {
    let result = false;
    // Check boolean
    if (value) {
      // Check the type
      if (typeof value === 'boolean') {
        // Already a boolean
        result = value;
      } else {
        // Convert
        result = (value === 'true');
      }
    }
    return result;
  }

  public static convertToDate(value: any): Date {
    // Check
    if (!value) {
      return null;
    }
    // Check Type
    if (!(value instanceof Date)) {
      return new Date(value);
    }
    return value;
  }

  public static replaceSpecialCharsInCSVValueParam(value: string): string {
    return value ? value.replace(/\n/g, '') : '';
  }

  public static escapeSpecialCharsInRegex(value: string): string {
    return value ? value.replace(/[.*+?^${}()|[\]\\]/g, '\\$&') : '';
  }

  public static isEmptyJSon(document: any): boolean {
    // Empty?
    if (!document) {
      return true;
    }
    // Check type
    if (typeof document !== 'object') {
      return true;
    }
    // Check
    return Object.keys(document).length === 0;
  }

  public static removeExtraEmptyLines(tab: string[]): void {
    // Start from the end
    for (let i = tab.length - 1; i > 0; i--) {
      // Two consecutive empty lines?
      if (tab[i].length === 0 && tab[i - 1].length === 0) {
        // Remove the last one
        tab.splice(i, 1);
      }
      // Check last line
      if (i === 1 && tab[i - 1].length === 0) {
        // Remove the first one
        tab.splice(i - 1, 1);
      }
    }
  }

  public static isComponentActiveFromToken(userToken: UserToken, componentName: TenantComponents): boolean {
    return userToken.activeComponents.includes(componentName);
  }

  public static convertToObjectID(id: any): ObjectID {
    let changedID: ObjectID = id;
    // Check
    if (typeof id === 'string') {
      // Create Object
      changedID = new ObjectID(id);
    }
    return changedID;
  }

  public static convertToInt(value: any): number {
    let changedValue: number = value;
    if (!value) {
      return 0;
    }
    if (Number.isSafeInteger(value)) {
      return value;
    }
    // Check
    if (typeof value === 'string') {
      // Create Object
      changedValue = parseInt(value);
    }
    return changedValue;
  }

  public static convertToFloat(value: any): number {
    let changedValue: number = value;
    if (!value) {
      return 0;
    }
    // Check
    if (typeof value === 'string') {
      // Create Object
      changedValue = parseFloat(value);
    }
    return changedValue;
  }

  public static computeSimplePrice(pricePerkWh: number, consumptionWh: number): number {
    return Utils.truncTo(pricePerkWh * (consumptionWh / 1000), 6);
  }

  public static computeSimpleRoundedPrice(pricePerkWh: number, consumptionWh: number): number {
    return Utils.truncTo(pricePerkWh * (consumptionWh / 1000), 2);
  }

  public static convertUserToObjectID(user: User | UserToken | string): ObjectID | null {
    let userID: ObjectID | null = null;
    // Check Created By
    if (user) {
      // Check User Model
      if (typeof user === 'object' &&
        user.constructor.name !== 'ObjectID') {
        // This is the User Model
        userID = Utils.convertToObjectID(user.id);
      }
      // Check String
      if (typeof user === 'string') {
        // This is a String
        userID = Utils.convertToObjectID(user);
      }
    }
    return userID;
  }

  public static convertAmpToWatt(chargingStation: ChargingStation, chargePoint: ChargePoint, connectorID = 0, ampValue: number): number {
    const voltage = Utils.getChargingStationVoltage(chargingStation, chargePoint, connectorID);
    if (voltage) {
      return voltage * ampValue;
    }
    return 0;
  }

  public static convertWattToAmp(chargingStation: ChargingStation, chargePoint: ChargePoint, connectorID = 0, wattValue: number): number {
    const voltage = Utils.getChargingStationVoltage(chargingStation, chargePoint, connectorID);
    if (voltage) {
      return wattValue / voltage;
    }
    return 0;
  }

  public static convertWattHourToKiloWattHour(wattHours: number, decimalPlaces?: number): number {
    if (decimalPlaces) {
      return Utils.roundTo((wattHours / 1000), decimalPlaces);
    }
    return Utils.convertToFloat((wattHours / 1000));
  }

  public static convertWhValuesTokWhValues(WhValues: number[], decimalPlaces?: number): number[] {
    return WhValues.map((wattHour) => Utils.convertWattHourToKiloWattHour(wattHour, decimalPlaces));
  }

  public static getChargePointFromID(chargingStation: ChargingStation, chargePointID: number): ChargePoint {
    if (!chargingStation.chargePoints) {
      return null;
    }
    return chargingStation.chargePoints.find((chargePoint) => chargePoint && (chargePoint.chargePointID === chargePointID));
  }

  public static getConnectorFromID(chargingStation: ChargingStation, connectorID: number): Connector {
    if (!chargingStation.connectors) {
      return null;
    }
    return chargingStation.connectors.find((connector) => connector && (connector.connectorId === connectorID));
  }

  public static computeChargingStationTotalAmps(chargingStation: ChargingStation): number {
    let totalAmps = 0;
    if (chargingStation) {
      // Check at Charging Station
      if (chargingStation.maximumPower) {
        return Utils.convertWattToAmp(chargingStation, null, 0, chargingStation.maximumPower);
      }
      // Check at charge point level
      if (chargingStation.chargePoints) {
        for (const chargePoint of chargingStation.chargePoints) {
          totalAmps += chargePoint.amperage;
        }
      }
      // Check at connector level
      if (totalAmps === 0 && chargingStation.connectors) {
        for (const connector of chargingStation.connectors) {
          totalAmps += connector.amperage;
        }
      }
    }
    return totalAmps;
  }

  public static getChargingStationPower(chargingStation: ChargingStation, chargePoint: ChargePoint, connectorId = 0): number {
    let totalPower = 0;
    if (chargingStation) {
      // Check at charge point level
      if (chargingStation.chargePoints) {
        for (const chargePointOfCS of chargingStation.chargePoints) {
          if (!chargePoint || chargePoint.chargePointID === chargePointOfCS.chargePointID) {
            // Charging Station
            if (connectorId === 0 && chargePointOfCS.power) {
              totalPower += chargePointOfCS.power;
            // Connector
            } else if (chargePointOfCS.connectorIDs.includes(connectorId) && chargePointOfCS.power) {
              if (chargePointOfCS.cannotChargeInParallel || chargePointOfCS.sharePowerToAllConnectors) {
                // Check Connector ID
                const connector = Utils.getConnectorFromID(chargingStation, connectorId);
                if (connector?.power) {
                  return connector.power;
                }
                return chargePointOfCS.power;
              }
              // Power is shared evenly on connectors
              return chargePointOfCS.power / chargePointOfCS.connectorIDs.length;
            }
          }
        }
      }
      // Check at connector level
      if (totalPower === 0 && chargingStation.connectors) {
        for (const connector of chargingStation.connectors) {
          if (connectorId === 0 && connector.power) {
            totalPower += connector.power;
          }
          if (connector.connectorId === connectorId && connector.power) {
            return connector.power;
          }
        }
      }
    }
    if (!totalPower) {
      const amperage = Utils.getChargingStationAmperage(chargingStation, chargePoint, connectorId);
      const voltage = Utils.getChargingStationVoltage(chargingStation, chargePoint, connectorId);
      if (voltage && amperage) {
        return voltage * amperage;
      }
    }
    return totalPower;
  }

  public static getNumberOfConnectedPhases(chargingStation: ChargingStation, chargePoint?: ChargePoint, connectorId = 0): number {
    if (chargingStation) {
      // Check at charge point level
      if (chargingStation.chargePoints) {
        for (const chargePointOfCS of chargingStation.chargePoints) {
          if (!chargePoint || chargePoint.chargePointID === chargePointOfCS.chargePointID) {
            // Charging Station
            if (connectorId === 0 && chargePointOfCS.numberOfConnectedPhase) {
              return chargePointOfCS.numberOfConnectedPhase;
            }
            // Connector
            if (chargePointOfCS.connectorIDs.includes(connectorId) && chargePointOfCS.numberOfConnectedPhase) {
              // Check Connector ID
              const connector = Utils.getConnectorFromID(chargingStation, connectorId);
              if (connector?.numberOfConnectedPhase) {
                return connector.numberOfConnectedPhase;
              }
              return chargePointOfCS.numberOfConnectedPhase;
            }
          }
        }
      }
      // Check at connector level
      if (chargingStation.connectors) {
        for (const connector of chargingStation.connectors) {
          // Take the first
          if (connectorId === 0 && connector.numberOfConnectedPhase) {
            return connector.numberOfConnectedPhase;
          }
          if (connector.connectorId === connectorId && connector.numberOfConnectedPhase) {
            return connector.numberOfConnectedPhase;
          }
        }
      }
    }
    return 1;
  }

  public static getChargingStationVoltage(chargingStation: ChargingStation, chargePoint?: ChargePoint, connectorId = 0): number {
    if (chargingStation) {
      // Check at charging station level
      if (chargingStation.voltage) {
        return chargingStation.voltage;
      }
      // Check at charge point level
      if (chargingStation.chargePoints) {
        for (const chargePointOfCS of chargingStation.chargePoints) {
          if (!chargePoint || chargePoint.chargePointID === chargePointOfCS.chargePointID) {
            // Charging Station
            if (connectorId === 0 && chargePointOfCS.voltage) {
              return chargePointOfCS.voltage;
            }
            // Connector
            if (chargePointOfCS.connectorIDs.includes(connectorId) && chargePointOfCS.voltage) {
              // Check Connector ID
              const connector = Utils.getConnectorFromID(chargingStation, connectorId);
              if (connector?.voltage) {
                return connector.voltage;
              }
              return chargePointOfCS.voltage;
            }
          }
        }
      }
      // Check at connector level
      if (chargingStation.connectors) {
        for (const connector of chargingStation.connectors) {
          // Take the first
          if (connectorId === 0 && connector.voltage) {
            return connector.voltage;
          }
          if (connector.connectorId === connectorId && connector.voltage) {
            return connector.voltage;
          }
        }
      }
    }
    return 0;
  }

  public static getChargingStationCurrentType(chargingStation: ChargingStation, chargePoint: ChargePoint, connectorId = 0): CurrentType {
    if (chargingStation) {
      // Check at charge point level
      if (chargingStation.chargePoints) {
        for (const chargePointOfCS of chargingStation.chargePoints) {
          if (!chargePoint || chargePoint.chargePointID === chargePointOfCS.chargePointID) {
            // Charging Station
            if (connectorId === 0 && chargePointOfCS.currentType) {
              return chargePointOfCS.currentType;
            // Connector
            } else if (chargePointOfCS.connectorIDs.includes(connectorId) && chargePointOfCS.currentType) {
              // Check Connector ID
              const connector = Utils.getConnectorFromID(chargingStation, connectorId);
              if (connector?.currentType) {
                return connector.currentType;
              }
              return chargePointOfCS.currentType;
            }
          }
        }
      }
      // Check at connector level
      if (chargingStation.connectors) {
        for (const connector of chargingStation.connectors) {
          // Take the first
          if (connectorId === 0 && connector.currentType) {
            return connector.currentType;
          }
          if (connector.connectorId === connectorId && connector.currentType) {
            return connector.currentType;
          }
        }
      }
    }
    return null;
  }

  public static getChargingStationAmperage(chargingStation: ChargingStation, chargePoint?: ChargePoint, connectorId = 0): number {
    let totalAmps = 0;
    if (chargingStation) {
      // Check at charge point level
      if (chargingStation.chargePoints) {
        for (const chargePointOfCS of chargingStation.chargePoints) {
          if (!chargePoint || chargePoint.chargePointID === chargePointOfCS.chargePointID) {
            // Charging Station
            if (connectorId === 0 && chargePointOfCS.amperage) {
              totalAmps += chargePointOfCS.amperage;
            } else if (chargePointOfCS.connectorIDs.includes(connectorId) && chargePointOfCS.amperage) {
              if (chargePointOfCS.cannotChargeInParallel || chargePointOfCS.sharePowerToAllConnectors) {
                // Same power for all connectors
                // Check Connector ID first
                const connector = Utils.getConnectorFromID(chargingStation, connectorId);
                if (connector?.amperage) {
                  return connector.amperage;
                }
                return chargePointOfCS.amperage;
              }
              // Power is split evenly per connector
              return chargePointOfCS.amperage / chargePointOfCS.connectorIDs.length;
            }
          }
        }
      }
      // Check at connector level
      if (totalAmps === 0 && chargingStation.connectors) {
        for (const connector of chargingStation.connectors) {
          if (connectorId === 0 && connector.amperage) {
            totalAmps += connector.amperage;
          }
          if (connector.connectorId === connectorId && connector.amperage) {
            return connector.amperage;
          }
        }
      }
    }
    return totalAmps;
  }

  public static getChargingStationAmperagePerPhase(chargingStation: ChargingStation, chargePoint?: ChargePoint, connectorId = 0): number {
    const totalAmps = Utils.getChargingStationAmperage(chargingStation, chargePoint, connectorId);
    const numberOfConnectedPhases = Utils.getNumberOfConnectedPhases(chargingStation, chargePoint, connectorId);
    if (totalAmps % numberOfConnectedPhases === 0) {
      return totalAmps / numberOfConnectedPhases;
    }
    return Math.round(totalAmps / numberOfConnectedPhases);
  }

  public static getChargingStationAmperageLimit(chargingStation: ChargingStation, chargePoint: ChargePoint, connectorId = 0): number {
    let amperageLimit = 0;
    if (chargingStation) {
      if (connectorId > 0) {
        return Utils.getConnectorFromID(chargingStation, connectorId)?.amperageLimit;
      }
      // Check at charge point level
      if (chargingStation.chargePoints) {
        for (const chargePointOfCS of chargingStation.chargePoints) {
          if (!chargePoint || chargePoint.chargePointID === chargePointOfCS.chargePointID) {
            if (chargePointOfCS.excludeFromPowerLimitation) {
              continue;
            }
            if (chargePointOfCS.cannotChargeInParallel ||
              chargePointOfCS.sharePowerToAllConnectors) {
              // Add limit amp of one connector
              amperageLimit += Utils.getConnectorFromID(chargingStation, chargePointOfCS.connectorIDs[0])?.amperageLimit;
            } else {
              // Add limit amp of all connectors
              for (const connectorID of chargePointOfCS.connectorIDs) {
                amperageLimit += Utils.getConnectorFromID(chargingStation, connectorID)?.amperageLimit;
              }
            }
          }
        }
      }
      // Check at connector level
      if (amperageLimit === 0 && chargingStation.connectors) {
        for (const connector of chargingStation.connectors) {
          amperageLimit += connector.amperageLimit;
        }
      }
    }
    return amperageLimit;
  }

  public static isEmptyArray(array: any[]): boolean {
    if (!array) {
      return true;
    }
    if (Array.isArray(array) && array.length > 0) {
      return false;
    }
    return true;
  }

  static isEmptyObject(obj: any): boolean {
    return !Object.keys(obj).length;
  }

  public static findDuplicatesInArray(arr: any[]): any[] {
    const sorted_arr = arr.slice().sort();
    const results: any[] = [];
    for (let i = 0; i < sorted_arr.length - 1; i++) {
      if (_.isEqual(sorted_arr[i + 1], sorted_arr[i])) {
        results.push(sorted_arr[i]);
      }
    }
    return results;
  }

  public static buildUserFullName(user: User | UserToken, withID = true, withEmail = false): string {
    let fullName: string;
    if (!user || !user.name) {
      return '-';
    }
    if (user.firstName) {
      fullName = `${user.firstName} ${user.name}`;
    } else {
      fullName = user.name;
    }
    if (withID && user.id) {
      fullName += ` (${user.id})`;
    }
    if (withEmail && user.email) {
      fullName += ` ${user.email}`;
    }
    return fullName;
  }

  public static buildCarCatalogName(carCatalog: CarCatalog, withID = false): string {
    let carCatalogName: string;
    if (!carCatalog) {
      return '-';
    }
    carCatalogName = carCatalog.vehicleMake;
    if (carCatalog.vehicleModel) {
      carCatalogName += ` ${carCatalog.vehicleModel}`;
    }
    if (carCatalog.vehicleModelVersion) {
      carCatalogName += ` ${carCatalog.vehicleModelVersion}`;
    }
    if (withID && carCatalog.id) {
      carCatalogName += ` (${carCatalog.id})`;
    }
    return carCatalogName;
  }

  public static buildCarName(car: Car, withID = false): string {
    let carName: string;
    if (!car) {
      return '-';
    }
    if (car.carCatalog) {
      carName = Utils.buildCarCatalogName(car.carCatalog, withID);
    }
    if (!carName) {
      carName = `VIN '${car.vin}', License Plate '${car.licensePlate}'`;
    } else {
      carName += ` with VIN '${car.vin}' and License Plate '${car.licensePlate}'`;
    }
    if (withID && car.id) {
      carName += ` (${car.id})`;
    }
    return carName;
  }

  // Save the users in file
  public static saveFile(filename: string, content: string): void {
    // Save
    fs.writeFileSync(path.join(__dirname, filename), content, 'UTF-8');
  }

  public static getRandomInt(max: number, min = 0): number {
    if (min) {
      return Math.floor(Math.random() * (max - min + 1) + min);
    }
    return Math.floor(Math.random() * max + 1);
  }

  public static getRandomIntSafe(): number {
    return Utils.getRandomInt(2147483648); // INT32 (signed: issue in Schneider)
  }

  public static buildRestServerURL(): string {
    const centralSystemRestServer = Configuration.getCentralSystemRestServer();
    return `${centralSystemRestServer.protocol}://${centralSystemRestServer.host}:${centralSystemRestServer.port}`;
  }

  public static buildEvseURL(subdomain: string = null): string {
    const centralSystemFrontEndConfig = Configuration.getCentralSystemFrontEndConfig();
    if (subdomain) {
      return `${centralSystemFrontEndConfig.protocol}://${subdomain}.${centralSystemFrontEndConfig.host}:${centralSystemFrontEndConfig.port}`;
    }
    return `${centralSystemFrontEndConfig.protocol}://${centralSystemFrontEndConfig.host}:${centralSystemFrontEndConfig.port}`;
  }

  public static buildOCPPServerURL(tenantID: string, ocppVersion: OCPPVersion, ocppProtocol: OCPPProtocol, token?: string): string {
    let ocppUrl: string;
    const version = ocppVersion === OCPPVersion.VERSION_16 ? 'OCPP16' : 'OCPP15';
    switch (ocppProtocol) {
      case OCPPProtocol.JSON:
        ocppUrl = `${Configuration.getJsonEndpointConfig().baseUrl}/OCPP16/${tenantID}`;
        if (token) {
          ocppUrl += `/${token}`;
        }
        return ocppUrl;
      case OCPPProtocol.SOAP:
      default:
        ocppUrl = `${Configuration.getWSDLEndpointConfig().baseUrl}/${version}?TenantID=${tenantID}`;
        if (token) {
          ocppUrl += `%26Token=${token}`;
        }
        return ocppUrl;
    }
  }

  public static buildEvseTagURL(tenantSubdomain: string, tag: Tag): string {
    return `${Utils.buildEvseURL(tenantSubdomain)}/users#tag?TagID=${tag.id}`;
  }

  public static buildEvseChargingStationURL(tenantSubdomain: string, chargingStation: ChargingStation, hash = ''): string {
    return `${Utils.buildEvseURL(tenantSubdomain)}/charging-stations?ChargingStationID=${chargingStation.id}${hash}`;
  }

  public static buildEvseTransactionURL(tenantSubdomain: string, transactionId: number, hash = ''): string {
    return `${Utils.buildEvseURL(tenantSubdomain)}/transactions?TransactionID=${transactionId.toString()}${hash}`;
  }

  public static buildEvseBillingSettingsURL(tenantSubdomain: string): string {
    return `${Utils.buildEvseURL(tenantSubdomain)}/settings#billing`;
  }

  public static buildEvseBillingInvoicesURL(tenantSubdomain: string): string {
    return `${Utils.buildEvseURL(tenantSubdomain)}/invoices`;
  }

  public static buildEvseBillingDownloadInvoicesURL(tenantSubdomain: string, invoiceID: string): string {
    return `${Utils.buildEvseURL(tenantSubdomain)}/invoices?InvoiceID=${invoiceID}#all`;
  }

  public static hideShowMessage(message: string): string {
    // Check Prod
    if (Utils.isProductionEnv()) {
      return 'An unexpected server error occurred. Check the server\'s logs!';
    }
    return message;
  }

  public static getRequestIP(request: http.IncomingMessage | Partial<Request>): string | string[] {
    if (request['ip']) {
      return request['ip'];
    } else if (request.headers['x-forwarded-for']) {
      return request.headers['x-forwarded-for'];
    } else if (request.connection.remoteAddress) {
      return request.connection.remoteAddress;
    } else if (request.headers.host) {
      const host = request.headers.host.split(':', 2);
      const ip = host[0];
      return ip;
    }
  }

  public static checkRecordLimit(recordLimit: number | string): number {
    // String?
    if (typeof recordLimit === 'string') {
      recordLimit = Utils.convertToInt(recordLimit);
    }
    // Not provided?
    if (isNaN(recordLimit) || recordLimit < 0 || recordLimit === 0) {
      recordLimit = Constants.DB_RECORD_COUNT_DEFAULT;
    }
    // Check max
    if (recordLimit > Number.MAX_SAFE_INTEGER) {
      recordLimit = Number.MAX_SAFE_INTEGER;
    }
    return recordLimit;
  }

  public static roundTo(value: number, scale: number): number {
    const roundPower = Math.pow(10, scale);
    return Math.round(value * roundPower) / roundPower;
  }

  public static truncTo(value: number, scale: number): number {
    const truncPower = Math.pow(10, scale);
    return Math.trunc(value * truncPower) / truncPower;
  }

  public static firstLetterInUpperCase(value: string): string {
    return value[0].toUpperCase() + value.substring(1);
  }

  public static firstLetterInLowerCase(value: string): string {
    return value[0].toLowerCase() + value.substring(1);
  }

  public static cloneObject(object: any): any {
    return JSON.parse(JSON.stringify(object));
  }

  public static getConnectorLetterFromConnectorID(connectorID: number): string {
    return String.fromCharCode(65 + connectorID - 1);
  }

  public static getConnectorIDFromConnectorLetter(connectorLetter: string): number {
    return connectorLetter.charCodeAt(0) - 64;
  }

  public static checkRecordSkip(recordSkip: number | string): number {
    // String?
    if (typeof recordSkip === 'string') {
      recordSkip = Utils.convertToInt(recordSkip);
    }
    // Not provided?
    if (isNaN(recordSkip) || recordSkip < 0) {
      // Default
      recordSkip = 0;
    }
    return recordSkip;
  }

  public static generateToken(email: string): string {
    return Cypher.hash(`${crypto.randomBytes(256).toString('hex')}}~${new Date().toISOString()}~${email}`);
  }

  public static getRoleNameFromRoleID(roleID: string): string {
    switch (roleID) {
      case UserRole.BASIC:
        return 'Basic';
      case UserRole.DEMO:
        return 'Demo';
      case UserRole.ADMIN:
        return 'Admin';
      case UserRole.SUPER_ADMIN:
        return 'Super Admin';
      default:
        return 'Unknown';
    }
  }

  public static async hashPasswordBcrypt(password: string): Promise<string> {
    // eslint-disable-next-line no-undef
    return await new Promise((fulfill, reject) => {
      // Generate a salt with 15 rounds
      bcrypt.genSalt(10, (error, salt) => {
        // Hash
        bcrypt.hash(password, salt, (err, hash) => {
          // Error?
          if (err) {
            reject(err);
          } else {
            fulfill(hash);
          }
        });
      });
    });
  }

  public static async checkPasswordBCrypt(password: string, hash: string): Promise<boolean> {
    // eslint-disable-next-line no-undef
    return await new Promise((fulfill, reject) => {
      // Compare
      bcrypt.compare(password, hash, (err, match) => {
        // Error?
        if (err) {
          reject(err);
        } else {
          fulfill(match);
        }
      });
    });
  }

  public static isPasswordStrongEnough(password: string): boolean {
    const uc = password.match(Constants.PWD_UPPERCASE_RE);
    const lc = password.match(Constants.PWD_LOWERCASE_RE);
    const n = password.match(Constants.PWD_NUMBER_RE);
    const sc = password.match(Constants.PWD_SPECIAL_CHAR_RE);
    return password.length >= Constants.PWD_MIN_LENGTH &&
      uc && uc.length >= Constants.PWD_UPPERCASE_MIN_COUNT &&
      lc && lc.length >= Constants.PWD_LOWERCASE_MIN_COUNT &&
      n && n.length >= Constants.PWD_NUMBER_MIN_COUNT &&
      sc && sc.length >= Constants.PWD_SPECIAL_MIN_COUNT;
  }

  public static containsAddressGPSCoordinates(address: Address): boolean {
    // Check if GPS are available
    if (address && Utils.containsGPSCoordinates(address.coordinates)) {
      return true;
    }
    return false;
  }

  public static containsGPSCoordinates(coordinates: number[]): boolean {
    // Check if GPs are available
    if (coordinates && coordinates.length === 2 && coordinates[0] && coordinates[1]) {
      // Check Longitude & Latitude
      if (new RegExp(Constants.REGEX_VALIDATION_LONGITUDE).test(coordinates[0].toString()) &&
        new RegExp(Constants.REGEX_VALIDATION_LATITUDE).test(coordinates[1].toString())) {
        return true;
      }
    }
    return false;
  }

  public static generatePassword(): string {
    let password = '';
    const randomLength = Utils.getRandomInt(Constants.PWD_MAX_LENGTH, Constants.PWD_MIN_LENGTH);
    while (!Utils.isPasswordStrongEnough(password)) {
      // eslint-disable-next-line no-useless-escape
      password = passwordGenerator(randomLength, false, /[\w\d!#\$%\^&\*\.\?\-]/);
    }
    return password;
  }

  public static getStatusDescription(status: string): string {
    switch (status) {
      case UserStatus.PENDING:
        return 'Pending';
      case UserStatus.LOCKED:
        return 'Locked';
      case UserStatus.BLOCKED:
        return 'Blocked';
      case UserStatus.ACTIVE:
        return 'Active';
      case UserStatus.INACTIVE:
        return 'Inactive';
      default:
        return 'Unknown';
    }
  }

  public static hashPassword(password: string): string {
    return Cypher.hash(password);
  }

<<<<<<< HEAD
  public static checkIfOCPIEndpointValid(ocpiEndpoint: Partial<OCPIEndpoint>, req: Request): void {
    if (req.method !== 'POST' && !ocpiEndpoint.id) {
      throw new AppError({
        source: Constants.CENTRAL_SERVER,
        errorCode: HTTPError.GENERAL_ERROR,
        message: 'The OCPI Endpoint ID is mandatory',
        module: MODULE_NAME,
        method: 'checkIfOCPIEndpointValid'
      });
    }
    if (!ocpiEndpoint.name) {
      throw new AppError({
        source: Constants.CENTRAL_SERVER,
        errorCode: HTTPError.GENERAL_ERROR,
        message: 'The OCPI Endpoint name is mandatory',
        module: MODULE_NAME,
        method: 'checkIfOCPIEndpointValid',
        user: req.user.id
      });
    }
    if (!ocpiEndpoint.role) {
      throw new AppError({
        source: Constants.CENTRAL_SERVER,
        errorCode: HTTPError.GENERAL_ERROR,
        message: 'The OCPI Endpoint role is mandatory',
        module: MODULE_NAME,
        method: 'checkIfOCPIEndpointValid',
        user: req.user.id
      });
    }
    if (!ocpiEndpoint.baseUrl) {
      throw new AppError({
        source: Constants.CENTRAL_SERVER,
        errorCode: HTTPError.GENERAL_ERROR,
        message: 'The OCPI Endpoint base URL is mandatory',
        module: MODULE_NAME,
        method: 'checkIfOCPIEndpointValid',
        user: req.user.id
      });
    }
    if (ocpiEndpoint.countryCode && !countries.isValid(ocpiEndpoint.countryCode)) {
      throw new AppError({
        source: Constants.CENTRAL_SERVER,
        errorCode: HTTPError.GENERAL_ERROR,
        message: `The OCPI Endpoint ${ocpiEndpoint.countryCode} country code provided is not invalid`,
        module: MODULE_NAME,
        method: 'checkIfOCPIEndpointValid',
        user: req.user.id
      });
    }
    if (!ocpiEndpoint.localToken) {
      throw new AppError({
        source: Constants.CENTRAL_SERVER,
        errorCode: HTTPError.GENERAL_ERROR,
        message: 'The OCPI Endpoint local token is mandatory',
        module: MODULE_NAME,
        method: 'checkIfOCPIEndpointValid',
        user: req.user.id
      });
    }
    if (!ocpiEndpoint.token) {
      throw new AppError({
        source: Constants.CENTRAL_SERVER,
        errorCode: HTTPError.GENERAL_ERROR,
        message: 'The OCPI Endpoint token is mandatory',
        module: MODULE_NAME,
        method: 'checkIfOCPIEndpointValid',
        user: req.user.id
      });
    }
  }

  public static checkIfOICPEndpointValid(oicpEndpoint: Partial<OICPEndpoint>, req: Request): void {
    if (req.method !== 'POST' && !oicpEndpoint.id) {
      throw new AppError({
        source: Constants.CENTRAL_SERVER,
        errorCode: HTTPError.GENERAL_ERROR,
        message: 'The OICP Endpoint ID is mandatory',
        module: MODULE_NAME,
        method: 'checkIfOICPEndpointValid'
      });
    }
    if (!oicpEndpoint.name) {
      throw new AppError({
        source: Constants.CENTRAL_SERVER,
        errorCode: HTTPError.GENERAL_ERROR,
        message: 'The OICP Endpoint name is mandatory',
        module: MODULE_NAME,
        method: 'checkIfOICPEndpointValid',
        user: req.user.id
      });
    }
    if (!oicpEndpoint.role) {
      throw new AppError({
        source: Constants.CENTRAL_SERVER,
        errorCode: HTTPError.GENERAL_ERROR,
        message: 'The OICP Endpoint role is mandatory',
        module: MODULE_NAME,
        method: 'checkIfOICPEndpointValid',
        user: req.user.id
      });
    }
    if (!oicpEndpoint.baseUrl) {
      throw new AppError({
        source: Constants.CENTRAL_SERVER,
        errorCode: HTTPError.GENERAL_ERROR,
        message: 'The OICP Endpoint base URL is mandatory',
        module: MODULE_NAME,
        method: 'checkIfOICPEndpointValid',
        user: req.user.id
      });
    }
  }

  public static checkIfChargingProfileIsValid(chargingStation: ChargingStation, chargePoint: ChargePoint,
    filteredRequest: ChargingProfile, req: Request): void {
    if (!Utils.objectHasProperty(filteredRequest, 'chargingStationID')) {
      throw new AppError({
        source: Constants.CENTRAL_SERVER,
        action: ServerAction.CHARGING_PROFILE_UPDATE,
        errorCode: HTTPError.GENERAL_ERROR,
        message: 'Charging Station ID is mandatory',
        module: MODULE_NAME, method: 'checkIfChargingProfileIsValid',
        user: req.user.id
      });
    }
    if (!Utils.objectHasProperty(filteredRequest, 'connectorID')) {
      throw new AppError({
        source: Constants.CENTRAL_SERVER,
        action: ServerAction.CHARGING_PROFILE_UPDATE,
        errorCode: HTTPError.GENERAL_ERROR,
        message: 'Connector ID is mandatory',
        module: MODULE_NAME, method: 'checkIfChargingProfileIsValid',
        user: req.user.id
      });
    }
    if (!filteredRequest.profile) {
      throw new AppError({
        source: Constants.CENTRAL_SERVER,
        action: ServerAction.CHARGING_PROFILE_UPDATE,
        errorCode: HTTPError.GENERAL_ERROR,
        message: 'Charging Profile is mandatory',
        module: MODULE_NAME, method: 'checkIfChargingProfileIsValid',
        user: req.user.id
      });
    }
    if (!filteredRequest.profile.chargingProfileId || !filteredRequest.profile.stackLevel ||
      !filteredRequest.profile.chargingProfilePurpose || !filteredRequest.profile.chargingProfileKind ||
      !filteredRequest.profile.chargingSchedule) {
      throw new AppError({
        source: Constants.CENTRAL_SERVER,
        action: ServerAction.CHARGING_PROFILE_UPDATE,
        errorCode: HTTPError.GENERAL_ERROR,
        message: 'Invalid Charging Profile',
        module: MODULE_NAME, method: 'checkIfChargingProfileIsValid',
        user: req.user.id
      });
    }
    if (!filteredRequest.profile.chargingSchedule.chargingSchedulePeriod) {
      throw new AppError({
        source: Constants.CENTRAL_SERVER,
        action: ServerAction.CHARGING_PROFILE_UPDATE,
        errorCode: HTTPError.GENERAL_ERROR,
        message: 'Invalid Charging Profile\'s Schedule',
        module: MODULE_NAME, method: 'checkIfChargingProfileIsValid',
        user: req.user.id
      });
    }
    if (filteredRequest.profile.chargingSchedule.chargingSchedulePeriod.length === 0) {
      throw new AppError({
        source: Constants.CENTRAL_SERVER,
        action: ServerAction.CHARGING_PROFILE_UPDATE,
        errorCode: HTTPError.GENERAL_ERROR,
        message: 'Charging Profile\'s schedule must not be empty',
        module: MODULE_NAME, method: 'checkIfChargingProfileIsValid',
        user: req.user.id
      });
    }
    // Check End of Schedule <= 24h
    const endScheduleDate = new Date(new Date(filteredRequest.profile.chargingSchedule.startSchedule).getTime() +
      filteredRequest.profile.chargingSchedule.duration * 1000);
    if (!moment(endScheduleDate).isBefore(moment(filteredRequest.profile.chargingSchedule.startSchedule).add('1', 'd').add('1', 'm'))) {
      throw new AppError({
        source: Constants.CENTRAL_SERVER,
        action: ServerAction.CHARGING_PROFILE_UPDATE,
        errorCode: HTTPError.GENERAL_ERROR,
        message: 'Charging Profile\'s schedule should not exeed 24 hours',
        module: MODULE_NAME, method: 'checkIfChargingProfileIsValid',
        user: req.user.id
      });
    }
    // Check Max Limitation of each Schedule
    const numberOfPhases = Utils.getNumberOfConnectedPhases(chargingStation, null, filteredRequest.connectorID);
    const numberOfConnectors = filteredRequest.connectorID === 0 ?
      (chargePoint ? chargePoint.connectorIDs.length : chargingStation.connectors.length) : 1;
    const maxAmpLimit = Utils.getChargingStationAmperageLimit(
      chargingStation, chargePoint, filteredRequest.connectorID);
    for (const chargingSchedulePeriod of filteredRequest.profile.chargingSchedule.chargingSchedulePeriod) {
      // Check Min
      if (chargingSchedulePeriod.limit < 0) {
        throw new AppError({
          source: Constants.CENTRAL_SERVER,
          action: ServerAction.CHARGING_PROFILE_UPDATE,
          errorCode: HTTPError.GENERAL_ERROR,
          message: 'Charging Schedule is below the min limitation (0A)',
          module: MODULE_NAME, method: 'checkIfChargingProfileIsValid',
          user: req.user.id,
          detailedMessages: { chargingSchedulePeriod }
        });
      }
      // Check Max
      if (chargingSchedulePeriod.limit > maxAmpLimit) {
        throw new AppError({
          source: Constants.CENTRAL_SERVER,
          action: ServerAction.CHARGING_PROFILE_UPDATE,
          errorCode: HTTPError.GENERAL_ERROR,
          message: `Charging Schedule is above the max limitation (${maxAmpLimit}A)`,
          module: MODULE_NAME, method: 'checkIfChargingProfileIsValid',
          user: req.user.id,
          detailedMessages: { chargingSchedulePeriod }
        });
      }
    }
  }

  public static checkIfSiteValid(site: Partial<Site>, req: Request): void {
    if (req.method !== 'POST' && !site.id) {
      throw new AppError({
        source: Constants.CENTRAL_SERVER,
        errorCode: HTTPError.GENERAL_ERROR,
        message: 'Site ID is mandatory',
        module: MODULE_NAME, method: 'checkIfSiteValid',
        user: req.user.id
      });
    }
    if (!site.name) {
      throw new AppError({
        source: Constants.CENTRAL_SERVER,
        errorCode: HTTPError.GENERAL_ERROR,
        message: 'Site Name is mandatory',
        module: MODULE_NAME, method: 'checkIfSiteValid',
        user: req.user.id
      });
    }
    if (!site.companyID) {
      throw new AppError({
        source: Constants.CENTRAL_SERVER,
        errorCode: HTTPError.GENERAL_ERROR,
        message: 'Company ID is mandatory for the Site',
        module: MODULE_NAME, method: 'checkIfSiteValid',
        user: req.user.id
      });
    }
  }

  public static checkIfSiteAreaValid(siteArea: Partial<SiteArea>, req: Request): void {
    if (req.method !== 'POST' && !siteArea.id) {
      throw new AppError({
        source: Constants.CENTRAL_SERVER,
        errorCode: HTTPError.GENERAL_ERROR,
        message: 'Site Area ID is mandatory',
        module: MODULE_NAME, method: 'checkIfSiteAreaValid',
        user: req.user.id
      });
    }
    if (!siteArea.name) {
      throw new AppError({
        source: Constants.CENTRAL_SERVER,
        errorCode: HTTPError.GENERAL_ERROR,
        message: 'Site Area name is mandatory',
        module: MODULE_NAME, method: 'checkIfSiteAreaValid',
        user: req.user.id
      });
    }
    if (!siteArea.siteID) {
      throw new AppError({
        source: Constants.CENTRAL_SERVER,
        errorCode: HTTPError.GENERAL_ERROR,
        message: 'Site ID is mandatory',
        module: MODULE_NAME, method: 'checkIfSiteAreaValid',
        user: req.user.id
      });
    }
    // Power
    if (siteArea.maximumPower <= 0) {
      throw new AppError({
        source: Constants.CENTRAL_SERVER,
        errorCode: HTTPError.GENERAL_ERROR,
        message: `Site maximum power must be a positive number but got ${siteArea.maximumPower} kW`,
        module: MODULE_NAME, method: 'checkIfSiteAreaValid',
        user: req.user.id
      });
    }
    if (siteArea.voltage !== 230 && siteArea.voltage !== 110) {
      throw new AppError({
        source: Constants.CENTRAL_SERVER,
        errorCode: HTTPError.GENERAL_ERROR,
        message: `Site voltage must be either 110V or 230V but got ${siteArea.voltage} kW`,
        module: MODULE_NAME, method: 'checkIfSiteAreaValid',
        user: req.user.id
      });
    }
    if (siteArea.numberOfPhases !== 1 && siteArea.numberOfPhases !== 3) {
      throw new AppError({
        source: Constants.CENTRAL_SERVER,
        errorCode: HTTPError.GENERAL_ERROR,
        message: `Site area number of phases must be either 1 or 3 but got ${siteArea.numberOfPhases}`,
        module: MODULE_NAME, method: 'checkIfSiteAreaValid',
        user: req.user.id
      });
    }
  }

  public static checkIfCompanyValid(company: Partial<Company>, req: Request): void {
    if (req.method !== 'POST' && !company.id) {
      throw new AppError({
        source: Constants.CENTRAL_SERVER,
        errorCode: HTTPError.GENERAL_ERROR,
        message: 'Company ID is mandatory',
        module: MODULE_NAME, method: 'checkIfCompanyValid',
        user: req.user.id
      });
    }
    if (!company.name) {
      throw new AppError({
        source: Constants.CENTRAL_SERVER,
        errorCode: HTTPError.GENERAL_ERROR,
        message: 'Company Name is mandatory',
        module: MODULE_NAME, method: 'checkIfCompanyValid',
        user: req.user.id
      });
    }
  }

=======
>>>>>>> 2f77545a
  public static isValidDate(date: any): boolean {
    return moment(date).isValid();
  }

  public static isDevelopmentEnv(): boolean {
    return process.env.NODE_ENV === 'development';
  }

  public static isProductionEnv(): boolean {
    return process.env.NODE_ENV === 'production';
  }

  public static isTestEnv(): boolean {
    return process.env.NODE_ENV === 'test';
  }

  public static getTimezone(coordinates: number[]): string {
    if (coordinates && coordinates.length === 2) {
      return tzlookup(coordinates[1], coordinates[0]);
    }
    return null;
  }

  public static getTenantActiveComponents(tenant: Tenant): string[] {
    const components: string[] = [];
    for (const componentName in tenant.components) {
      if (tenant.components[componentName].active) {
        components.push(componentName);
      }
    }
    return components;
  }

  public static isTenantComponentActive(tenant: Tenant, component: TenantComponents): boolean {
    for (const componentName in tenant.components) {
      if (componentName === component) {
        return tenant.components[componentName].active;
      }
    }
    return false;
  }

  public static createDefaultSettingContent(activeComponent: any, currentSettingContent: SettingDBContent): SettingDBContent {
    switch (activeComponent.name) {
      // Pricing
      case TenantComponents.PRICING:
        if (!currentSettingContent || currentSettingContent.type !== activeComponent.type) {
          // Create default settings
          if (activeComponent.type === PricingSettingsType.SIMPLE) {
            // Simple Pricing
            return {
              'type': PricingSettingsType.SIMPLE,
              'simple': {}
            } as SettingDBContent;
          } else if (activeComponent.type === PricingSettingsType.CONVERGENT_CHARGING) {
            // SAP CC
            return {
              'type': PricingSettingsType.CONVERGENT_CHARGING,
              'convergentCharging': {}
            } as SettingDBContent;
          }
        }
        break;

      // Billing
      case TenantComponents.BILLING:
        if (!currentSettingContent || currentSettingContent.type !== activeComponent.type) {
          // Only Stripe
          return {
            'type': BillingSettingsType.STRIPE,
            'stripe': {}
          } as SettingDBContent;
        }
        break;

      // Refund
      case TenantComponents.REFUND:
        if (!currentSettingContent || currentSettingContent.type !== activeComponent.type) {
          // Only Concur
          return {
            'type': RefundSettingsType.CONCUR,
            'concur': {}
          } as SettingDBContent;
        }
        break;

      // OCPI
      case TenantComponents.OCPI:
        if (!currentSettingContent || currentSettingContent.type !== activeComponent.type) {
          // Only Gireve
          return {
            'type': RoamingSettingsType.GIREVE,
            'ocpi': {}
          } as SettingDBContent;
        }
        break;

      // OICP
      case TenantComponents.OICP:
        if (!currentSettingContent || currentSettingContent.type !== activeComponent.type) {
          // Only Hubject
          return {
            'type': RoamingSettingsType.HUBJECT,
            'oicp': {}
          } as SettingDBContent;
        }
        break;

      // SAC
      case TenantComponents.ANALYTICS:
        if (!currentSettingContent || currentSettingContent.type !== activeComponent.type) {
          // Only SAP Analytics
          return {
            'type': AnalyticsSettingsType.SAC,
            'sac': {}
          } as SettingDBContent;
        }
        break;

      // Smart Charging
      case TenantComponents.SMART_CHARGING:
        if (!currentSettingContent || currentSettingContent.type !== activeComponent.type) {
          // Only SAP sapSmartCharging
          return {
            'type': SmartChargingContentType.SAP_SMART_CHARGING,
            'sapSmartCharging': {}
          } as SettingDBContent;
        }
        break;

      // Asset
      case TenantComponents.ASSET:
        if (!currentSettingContent || currentSettingContent.type !== activeComponent.type) {
          // Only Asset
          return {
            'type': AssetSettingsType.ASSET,
            'asset': {
              connections: []
            }
          } as SettingDBContent;
        }
        break;
    }
  }

  public static isChargingStationIDValid(name: string): boolean {
    // eslint-disable-next-line no-useless-escape
    return /^[A-Za-z0-9_\.\-~]*$/.test(name);
  }

  public static isPasswordValid(password: string): boolean {
    // eslint-disable-next-line no-useless-escape
    return /(?=.*[a-z])(?=.*[A-Z])(?=.*[0-9])(?=.*[!#@:;,<>\/''\$%\^&\*\.\?\-_\+\=\(\)])(?=.{8,})/.test(password);
  }

  public static isPhoneValid(phone: string): boolean {
    return /^\+?([0-9] ?){9,14}[0-9]$/.test(phone);
  }

  public static isUserEmailValid(email: string): boolean {
    return validator.isEmail(email);
  }

  public static areTagsValid(tags: Tag[]): boolean {
    return tags.filter((tag) => /^[A-Za-z0-9,]*$/.test(tag.id)).length === tags.length;
  }

  public static isPlateIDValid(plateID): boolean {
    return /^[A-Z0-9- ]*$/.test(plateID);
  }
}<|MERGE_RESOLUTION|>--- conflicted
+++ resolved
@@ -1,10 +1,5 @@
-<<<<<<< HEAD
 import { AnalyticsSettingsType, AssetSettingsType, BillingSettingsType, OicpIdentifier, OicpSetting, PricingSettingsType, RefundSettingsType, RoamingSettingsType, SettingDB, SettingDBContent, SmartChargingContentType } from '../types/Setting';
 import { Car, CarCatalog, CarType } from '../types/Car';
-=======
-import { AnalyticsSettingsType, AssetSettingsType, BillingSettingsType, PricingSettingsType, RefundSettingsType, RoamingSettingsType, SettingDBContent, SmartChargingContentType } from '../types/Setting';
-import { Car, CarCatalog } from '../types/Car';
->>>>>>> 2f77545a
 import { ChargePointStatus, OCPPProtocol, OCPPVersion } from '../types/ocpp/OCPPServer';
 import ChargingStation, { ChargePoint, Connector, ConnectorCurrentLimitSource, CurrentType } from '../types/ChargingStation';
 import Transaction, { CSPhasesUsed, InactivityStatus } from '../types/Transaction';
@@ -17,26 +12,9 @@
 import ConnectorStats from '../types/ConnectorStats';
 import Constants from './Constants';
 import Cypher from './Cypher';
-<<<<<<< HEAD
-import { HTTPError } from '../types/HTTPError';
-import { HttpEndUserReportErrorRequest } from '../types/requests/HttpNotificationRequest';
-import Logging from './Logging';
-import OCPIEndpoint from '../types/ocpi/OCPIEndpoint';
-import { OCPIResult } from '../types/ocpi/OCPIResult';
-import OICPEndpoint from '../types/oicp/OICPEndpoint';
 import { ObjectID } from 'mongodb';
 import { Request } from 'express';
 import { ServerAction } from '../types/Server';
-import SettingService from '../server/rest/v1/service/SettingService';
-import SettingStorage from '../storage/mongodb/SettingStorage';
-import Site from '../types/Site';
-import SiteArea from '../types/SiteArea';
-import SiteAreaStorage from '../storage/mongodb/SiteAreaStorage';
-=======
-import { ObjectID } from 'mongodb';
-import { Request } from 'express';
-import { ServerAction } from '../types/Server';
->>>>>>> 2f77545a
 import Tag from '../types/Tag';
 import Tenant from '../types/Tenant';
 import TenantComponents from '../types/TenantComponents';
@@ -1158,343 +1136,6 @@
     return Cypher.hash(password);
   }
 
-<<<<<<< HEAD
-  public static checkIfOCPIEndpointValid(ocpiEndpoint: Partial<OCPIEndpoint>, req: Request): void {
-    if (req.method !== 'POST' && !ocpiEndpoint.id) {
-      throw new AppError({
-        source: Constants.CENTRAL_SERVER,
-        errorCode: HTTPError.GENERAL_ERROR,
-        message: 'The OCPI Endpoint ID is mandatory',
-        module: MODULE_NAME,
-        method: 'checkIfOCPIEndpointValid'
-      });
-    }
-    if (!ocpiEndpoint.name) {
-      throw new AppError({
-        source: Constants.CENTRAL_SERVER,
-        errorCode: HTTPError.GENERAL_ERROR,
-        message: 'The OCPI Endpoint name is mandatory',
-        module: MODULE_NAME,
-        method: 'checkIfOCPIEndpointValid',
-        user: req.user.id
-      });
-    }
-    if (!ocpiEndpoint.role) {
-      throw new AppError({
-        source: Constants.CENTRAL_SERVER,
-        errorCode: HTTPError.GENERAL_ERROR,
-        message: 'The OCPI Endpoint role is mandatory',
-        module: MODULE_NAME,
-        method: 'checkIfOCPIEndpointValid',
-        user: req.user.id
-      });
-    }
-    if (!ocpiEndpoint.baseUrl) {
-      throw new AppError({
-        source: Constants.CENTRAL_SERVER,
-        errorCode: HTTPError.GENERAL_ERROR,
-        message: 'The OCPI Endpoint base URL is mandatory',
-        module: MODULE_NAME,
-        method: 'checkIfOCPIEndpointValid',
-        user: req.user.id
-      });
-    }
-    if (ocpiEndpoint.countryCode && !countries.isValid(ocpiEndpoint.countryCode)) {
-      throw new AppError({
-        source: Constants.CENTRAL_SERVER,
-        errorCode: HTTPError.GENERAL_ERROR,
-        message: `The OCPI Endpoint ${ocpiEndpoint.countryCode} country code provided is not invalid`,
-        module: MODULE_NAME,
-        method: 'checkIfOCPIEndpointValid',
-        user: req.user.id
-      });
-    }
-    if (!ocpiEndpoint.localToken) {
-      throw new AppError({
-        source: Constants.CENTRAL_SERVER,
-        errorCode: HTTPError.GENERAL_ERROR,
-        message: 'The OCPI Endpoint local token is mandatory',
-        module: MODULE_NAME,
-        method: 'checkIfOCPIEndpointValid',
-        user: req.user.id
-      });
-    }
-    if (!ocpiEndpoint.token) {
-      throw new AppError({
-        source: Constants.CENTRAL_SERVER,
-        errorCode: HTTPError.GENERAL_ERROR,
-        message: 'The OCPI Endpoint token is mandatory',
-        module: MODULE_NAME,
-        method: 'checkIfOCPIEndpointValid',
-        user: req.user.id
-      });
-    }
-  }
-
-  public static checkIfOICPEndpointValid(oicpEndpoint: Partial<OICPEndpoint>, req: Request): void {
-    if (req.method !== 'POST' && !oicpEndpoint.id) {
-      throw new AppError({
-        source: Constants.CENTRAL_SERVER,
-        errorCode: HTTPError.GENERAL_ERROR,
-        message: 'The OICP Endpoint ID is mandatory',
-        module: MODULE_NAME,
-        method: 'checkIfOICPEndpointValid'
-      });
-    }
-    if (!oicpEndpoint.name) {
-      throw new AppError({
-        source: Constants.CENTRAL_SERVER,
-        errorCode: HTTPError.GENERAL_ERROR,
-        message: 'The OICP Endpoint name is mandatory',
-        module: MODULE_NAME,
-        method: 'checkIfOICPEndpointValid',
-        user: req.user.id
-      });
-    }
-    if (!oicpEndpoint.role) {
-      throw new AppError({
-        source: Constants.CENTRAL_SERVER,
-        errorCode: HTTPError.GENERAL_ERROR,
-        message: 'The OICP Endpoint role is mandatory',
-        module: MODULE_NAME,
-        method: 'checkIfOICPEndpointValid',
-        user: req.user.id
-      });
-    }
-    if (!oicpEndpoint.baseUrl) {
-      throw new AppError({
-        source: Constants.CENTRAL_SERVER,
-        errorCode: HTTPError.GENERAL_ERROR,
-        message: 'The OICP Endpoint base URL is mandatory',
-        module: MODULE_NAME,
-        method: 'checkIfOICPEndpointValid',
-        user: req.user.id
-      });
-    }
-  }
-
-  public static checkIfChargingProfileIsValid(chargingStation: ChargingStation, chargePoint: ChargePoint,
-    filteredRequest: ChargingProfile, req: Request): void {
-    if (!Utils.objectHasProperty(filteredRequest, 'chargingStationID')) {
-      throw new AppError({
-        source: Constants.CENTRAL_SERVER,
-        action: ServerAction.CHARGING_PROFILE_UPDATE,
-        errorCode: HTTPError.GENERAL_ERROR,
-        message: 'Charging Station ID is mandatory',
-        module: MODULE_NAME, method: 'checkIfChargingProfileIsValid',
-        user: req.user.id
-      });
-    }
-    if (!Utils.objectHasProperty(filteredRequest, 'connectorID')) {
-      throw new AppError({
-        source: Constants.CENTRAL_SERVER,
-        action: ServerAction.CHARGING_PROFILE_UPDATE,
-        errorCode: HTTPError.GENERAL_ERROR,
-        message: 'Connector ID is mandatory',
-        module: MODULE_NAME, method: 'checkIfChargingProfileIsValid',
-        user: req.user.id
-      });
-    }
-    if (!filteredRequest.profile) {
-      throw new AppError({
-        source: Constants.CENTRAL_SERVER,
-        action: ServerAction.CHARGING_PROFILE_UPDATE,
-        errorCode: HTTPError.GENERAL_ERROR,
-        message: 'Charging Profile is mandatory',
-        module: MODULE_NAME, method: 'checkIfChargingProfileIsValid',
-        user: req.user.id
-      });
-    }
-    if (!filteredRequest.profile.chargingProfileId || !filteredRequest.profile.stackLevel ||
-      !filteredRequest.profile.chargingProfilePurpose || !filteredRequest.profile.chargingProfileKind ||
-      !filteredRequest.profile.chargingSchedule) {
-      throw new AppError({
-        source: Constants.CENTRAL_SERVER,
-        action: ServerAction.CHARGING_PROFILE_UPDATE,
-        errorCode: HTTPError.GENERAL_ERROR,
-        message: 'Invalid Charging Profile',
-        module: MODULE_NAME, method: 'checkIfChargingProfileIsValid',
-        user: req.user.id
-      });
-    }
-    if (!filteredRequest.profile.chargingSchedule.chargingSchedulePeriod) {
-      throw new AppError({
-        source: Constants.CENTRAL_SERVER,
-        action: ServerAction.CHARGING_PROFILE_UPDATE,
-        errorCode: HTTPError.GENERAL_ERROR,
-        message: 'Invalid Charging Profile\'s Schedule',
-        module: MODULE_NAME, method: 'checkIfChargingProfileIsValid',
-        user: req.user.id
-      });
-    }
-    if (filteredRequest.profile.chargingSchedule.chargingSchedulePeriod.length === 0) {
-      throw new AppError({
-        source: Constants.CENTRAL_SERVER,
-        action: ServerAction.CHARGING_PROFILE_UPDATE,
-        errorCode: HTTPError.GENERAL_ERROR,
-        message: 'Charging Profile\'s schedule must not be empty',
-        module: MODULE_NAME, method: 'checkIfChargingProfileIsValid',
-        user: req.user.id
-      });
-    }
-    // Check End of Schedule <= 24h
-    const endScheduleDate = new Date(new Date(filteredRequest.profile.chargingSchedule.startSchedule).getTime() +
-      filteredRequest.profile.chargingSchedule.duration * 1000);
-    if (!moment(endScheduleDate).isBefore(moment(filteredRequest.profile.chargingSchedule.startSchedule).add('1', 'd').add('1', 'm'))) {
-      throw new AppError({
-        source: Constants.CENTRAL_SERVER,
-        action: ServerAction.CHARGING_PROFILE_UPDATE,
-        errorCode: HTTPError.GENERAL_ERROR,
-        message: 'Charging Profile\'s schedule should not exeed 24 hours',
-        module: MODULE_NAME, method: 'checkIfChargingProfileIsValid',
-        user: req.user.id
-      });
-    }
-    // Check Max Limitation of each Schedule
-    const numberOfPhases = Utils.getNumberOfConnectedPhases(chargingStation, null, filteredRequest.connectorID);
-    const numberOfConnectors = filteredRequest.connectorID === 0 ?
-      (chargePoint ? chargePoint.connectorIDs.length : chargingStation.connectors.length) : 1;
-    const maxAmpLimit = Utils.getChargingStationAmperageLimit(
-      chargingStation, chargePoint, filteredRequest.connectorID);
-    for (const chargingSchedulePeriod of filteredRequest.profile.chargingSchedule.chargingSchedulePeriod) {
-      // Check Min
-      if (chargingSchedulePeriod.limit < 0) {
-        throw new AppError({
-          source: Constants.CENTRAL_SERVER,
-          action: ServerAction.CHARGING_PROFILE_UPDATE,
-          errorCode: HTTPError.GENERAL_ERROR,
-          message: 'Charging Schedule is below the min limitation (0A)',
-          module: MODULE_NAME, method: 'checkIfChargingProfileIsValid',
-          user: req.user.id,
-          detailedMessages: { chargingSchedulePeriod }
-        });
-      }
-      // Check Max
-      if (chargingSchedulePeriod.limit > maxAmpLimit) {
-        throw new AppError({
-          source: Constants.CENTRAL_SERVER,
-          action: ServerAction.CHARGING_PROFILE_UPDATE,
-          errorCode: HTTPError.GENERAL_ERROR,
-          message: `Charging Schedule is above the max limitation (${maxAmpLimit}A)`,
-          module: MODULE_NAME, method: 'checkIfChargingProfileIsValid',
-          user: req.user.id,
-          detailedMessages: { chargingSchedulePeriod }
-        });
-      }
-    }
-  }
-
-  public static checkIfSiteValid(site: Partial<Site>, req: Request): void {
-    if (req.method !== 'POST' && !site.id) {
-      throw new AppError({
-        source: Constants.CENTRAL_SERVER,
-        errorCode: HTTPError.GENERAL_ERROR,
-        message: 'Site ID is mandatory',
-        module: MODULE_NAME, method: 'checkIfSiteValid',
-        user: req.user.id
-      });
-    }
-    if (!site.name) {
-      throw new AppError({
-        source: Constants.CENTRAL_SERVER,
-        errorCode: HTTPError.GENERAL_ERROR,
-        message: 'Site Name is mandatory',
-        module: MODULE_NAME, method: 'checkIfSiteValid',
-        user: req.user.id
-      });
-    }
-    if (!site.companyID) {
-      throw new AppError({
-        source: Constants.CENTRAL_SERVER,
-        errorCode: HTTPError.GENERAL_ERROR,
-        message: 'Company ID is mandatory for the Site',
-        module: MODULE_NAME, method: 'checkIfSiteValid',
-        user: req.user.id
-      });
-    }
-  }
-
-  public static checkIfSiteAreaValid(siteArea: Partial<SiteArea>, req: Request): void {
-    if (req.method !== 'POST' && !siteArea.id) {
-      throw new AppError({
-        source: Constants.CENTRAL_SERVER,
-        errorCode: HTTPError.GENERAL_ERROR,
-        message: 'Site Area ID is mandatory',
-        module: MODULE_NAME, method: 'checkIfSiteAreaValid',
-        user: req.user.id
-      });
-    }
-    if (!siteArea.name) {
-      throw new AppError({
-        source: Constants.CENTRAL_SERVER,
-        errorCode: HTTPError.GENERAL_ERROR,
-        message: 'Site Area name is mandatory',
-        module: MODULE_NAME, method: 'checkIfSiteAreaValid',
-        user: req.user.id
-      });
-    }
-    if (!siteArea.siteID) {
-      throw new AppError({
-        source: Constants.CENTRAL_SERVER,
-        errorCode: HTTPError.GENERAL_ERROR,
-        message: 'Site ID is mandatory',
-        module: MODULE_NAME, method: 'checkIfSiteAreaValid',
-        user: req.user.id
-      });
-    }
-    // Power
-    if (siteArea.maximumPower <= 0) {
-      throw new AppError({
-        source: Constants.CENTRAL_SERVER,
-        errorCode: HTTPError.GENERAL_ERROR,
-        message: `Site maximum power must be a positive number but got ${siteArea.maximumPower} kW`,
-        module: MODULE_NAME, method: 'checkIfSiteAreaValid',
-        user: req.user.id
-      });
-    }
-    if (siteArea.voltage !== 230 && siteArea.voltage !== 110) {
-      throw new AppError({
-        source: Constants.CENTRAL_SERVER,
-        errorCode: HTTPError.GENERAL_ERROR,
-        message: `Site voltage must be either 110V or 230V but got ${siteArea.voltage} kW`,
-        module: MODULE_NAME, method: 'checkIfSiteAreaValid',
-        user: req.user.id
-      });
-    }
-    if (siteArea.numberOfPhases !== 1 && siteArea.numberOfPhases !== 3) {
-      throw new AppError({
-        source: Constants.CENTRAL_SERVER,
-        errorCode: HTTPError.GENERAL_ERROR,
-        message: `Site area number of phases must be either 1 or 3 but got ${siteArea.numberOfPhases}`,
-        module: MODULE_NAME, method: 'checkIfSiteAreaValid',
-        user: req.user.id
-      });
-    }
-  }
-
-  public static checkIfCompanyValid(company: Partial<Company>, req: Request): void {
-    if (req.method !== 'POST' && !company.id) {
-      throw new AppError({
-        source: Constants.CENTRAL_SERVER,
-        errorCode: HTTPError.GENERAL_ERROR,
-        message: 'Company ID is mandatory',
-        module: MODULE_NAME, method: 'checkIfCompanyValid',
-        user: req.user.id
-      });
-    }
-    if (!company.name) {
-      throw new AppError({
-        source: Constants.CENTRAL_SERVER,
-        errorCode: HTTPError.GENERAL_ERROR,
-        message: 'Company Name is mandatory',
-        module: MODULE_NAME, method: 'checkIfCompanyValid',
-        user: req.user.id
-      });
-    }
-  }
-
-=======
->>>>>>> 2f77545a
   public static isValidDate(date: any): boolean {
     return moment(date).isValid();
   }
