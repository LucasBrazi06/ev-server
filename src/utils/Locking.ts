--- conflicted
+++ resolved
@@ -33,11 +33,7 @@
     }
     this._onMultipleHosts = onMultipleHosts;
     this._runLock = {
-<<<<<<< HEAD
-      lockHashKey: Cypher.hash(name.toLowerCase() + '~runLock'),
-=======
       keyHash: Cypher.hash(name.toLowerCase() + '~runLock'),
->>>>>>> f7c9698a
       name: name.toLowerCase(),
       type: 'runLock',
       timestamp: new Date(),
@@ -76,10 +72,6 @@
       console.log(logMsg);
       return;
     }
-<<<<<<< HEAD
-    await LockingStorage.deleteRunLock(this._runLock.lockHashKey);
-=======
     await LockingStorage.deleteRunLock(this._runLock.keyHash);
->>>>>>> f7c9698a
   }
 }