import BackendError from '../exception/BackendError';
import Configuration from './Configuration';
import Constants from './Constants';
import CryptoConfiguration from '../types/configuration/CryptoConfiguration';
import _ from 'lodash';
import crypto from 'crypto';

const IV_LENGTH = 16;
const MODULE_NAME = 'Cypher';

export default class Cypher {
<<<<<<< HEAD
  private static configuration = Configuration.getCryptoConfig();

  public static getConfiguration(): CryptoConfiguration {
    if (!this.configuration) {
      throw new BackendError({
        source: Constants.CENTRAL_SERVER,
        module: MODULE_NAME,
        method: 'getConfiguration',
        message: 'Crypto configuration is missing'
      });
=======
  private static configuration: CryptoConfiguration;

  public static getConfiguration(): CryptoConfiguration {
    if (!this.configuration) {
      this.configuration = Configuration.getCryptoConfig();
      if (!this.configuration) {
        throw new BackendError({
          source: Constants.CENTRAL_SERVER,
          module: MODULE_NAME,
          method: 'getConfiguration',
          message: 'Crypto configuration is missing'
        });
      }
>>>>>>> 9ed2cd89
    }
    return this.configuration;
  }

  public static encrypt(data: string): string {
    const iv = crypto.randomBytes(IV_LENGTH);
    const cipher = crypto.createCipheriv(Cypher.getConfiguration().algorithm, Buffer.from(Cypher.getConfiguration().key), iv);
    let encryptedData = cipher.update(data);
    encryptedData = Buffer.concat([encryptedData, cipher.final()]);
    return iv.toString('hex') + ':' + encryptedData.toString('hex');
  }

  public static decrypt(data: string): string {
    const dataParts = data.split(':');
    const iv = Buffer.from(dataParts.shift(), 'hex');
    const encryptedData = Buffer.from(dataParts.join(':'), 'hex');
    const decipher = crypto.createDecipheriv(Cypher.getConfiguration().algorithm, Buffer.from(Cypher.getConfiguration().key), iv);
    let decrypted = decipher.update(encryptedData);
    decrypted = Buffer.concat([decrypted, decipher.final()]);
    return decrypted.toString();
  }

  public static hash(data: string): string {
    return crypto.createHash('sha256').update(data).digest('hex');
  }

  public static encryptSensitiveDataInJSON(obj: Record<string, any>): void {
    if (typeof obj !== 'object') {
      throw new BackendError({
        source: Constants.CENTRAL_SERVER,
        module: MODULE_NAME,
        method: 'encryptSensitiveDataInJSON',
        message: `The parameter ${obj} is not an object`
      });
    }
    if ('sensitiveData' in obj) {
      // Check that sensitive data is an array
      if (!Array.isArray(obj.sensitiveData)) {
        throw new BackendError({
          source: Constants.CENTRAL_SERVER,
          module: MODULE_NAME,
          method: 'encryptSensitiveDataInJSON',
          message: 'The property \'sensitiveData\' is not an array'
        });
      }
      obj.sensitiveData.forEach((property: string) => {
        // Check that the property does exist otherwise skip to the next property
        if (_.has(obj, property)) {
          const value = _.get(obj, property);
          // If the value is undefined, null or empty then do nothing and skip to the next property
          if (value && value.length > 0) {
            _.set(obj, property, Cypher.encrypt(value));
          }
        }
      });
    } else {
      obj.sensitiveData = [];
    }
  }

  public static decryptSensitiveDataInJSON(obj: Record<string, any>): void {
    if (typeof obj !== 'object') {
      throw new BackendError({
        source: Constants.CENTRAL_SERVER,
        module: MODULE_NAME,
        method: 'decryptSensitiveDataInJSON',
        message: `The parameter ${obj} is not an object`
      });
    }
    if ('sensitiveData' in obj) {
      // Check that sensitive data is an array
      if (!Array.isArray(obj.sensitiveData)) {
        throw new BackendError({
          source: Constants.CENTRAL_SERVER,
          module: MODULE_NAME,
          method: 'decryptSensitiveDataInJSON',
          message: 'The property \'sensitiveData\' is not an array'
        });
      }
      obj.sensitiveData.forEach((property: string) => {
        // Check that the property does exist otherwise skip to the next property
        if (_.has(obj, property)) {
          const value = _.get(obj, property);
          // If the value is undefined, null or empty then do nothing and skip to the next property
          if (value && value.length > 0) {
            _.set(obj, property, Cypher.decrypt(value));
          }
        }
      });
    }
  }

  public static hashSensitiveDataInJSON(obj: Record<string, any>): void {
    if (typeof obj !== 'object') {
      throw new BackendError({
        source: Constants.CENTRAL_SERVER,
        module: MODULE_NAME,
        method: 'hashSensitiveDataInJSON',
        message: `The parameter ${obj} is not an object`
      });
    }
    if (obj.sensitiveData) {
      // Check that sensitive data is an array
      if (!Array.isArray(obj.sensitiveData)) {
        throw new BackendError({
          source: Constants.CENTRAL_SERVER,
          module: MODULE_NAME,
          method: 'hashSensitiveDataInJSON',
          message: 'The property \'sensitiveData\' is not an array'
        });
      }
      obj.sensitiveData.forEach((property: string) => {
        // Check that the property does exist otherwise skip to the next property
        if (_.has(obj, property)) {
          const value = _.get(obj, property);
          // If the value is undefined, null or empty then do nothing and skip to the next property
          if (value && value.length > 0) {
            _.set(obj, property, Cypher.hash(value));
          }
        }
      });
    }
  }
}<|MERGE_RESOLUTION|>--- conflicted
+++ resolved
@@ -9,18 +9,6 @@
 const MODULE_NAME = 'Cypher';
 
 export default class Cypher {
-<<<<<<< HEAD
-  private static configuration = Configuration.getCryptoConfig();
-
-  public static getConfiguration(): CryptoConfiguration {
-    if (!this.configuration) {
-      throw new BackendError({
-        source: Constants.CENTRAL_SERVER,
-        module: MODULE_NAME,
-        method: 'getConfiguration',
-        message: 'Crypto configuration is missing'
-      });
-=======
   private static configuration: CryptoConfiguration;
 
   public static getConfiguration(): CryptoConfiguration {
@@ -34,7 +22,6 @@
           message: 'Crypto configuration is missing'
         });
       }
->>>>>>> 9ed2cd89
     }
     return this.configuration;
   }
