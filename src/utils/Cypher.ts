--- conflicted
+++ resolved
@@ -1,16 +1,9 @@
-<<<<<<< HEAD
-import { CryptoSetting, SettingDB } from '../types/Setting';
+import { CryptoKeySetting, CryptoSetting, SettingDB } from '../types/Setting';
 
 import BackendError from '../exception/BackendError';
 import Constants from './Constants';
 import { LockEntity } from '../types/Locking';
 import LockingManager from '../locking/LockingManager';
-=======
-import { CryptoKeySetting, CryptoSetting, SettingDB } from '../types/Setting';
-
-import BackendError from '../exception/BackendError';
-import Constants from './Constants';
->>>>>>> 3b77f7f2
 import SettingStorage from '../storage/mongodb/SettingStorage';
 import Utils from './Utils';
 import _ from 'lodash';
@@ -21,40 +14,25 @@
 
 export default class Cypher {
 
-<<<<<<< HEAD
-  public static async encrypt(data: string, tenantID: string, former = false): Promise<string> {
+  public static async encrypt(tenantID: string, data: string, former = false): Promise<string> {
     const iv = crypto.randomBytes(IV_LENGTH);
     const cryptoSetting = await Cypher.getCryptoSetting(tenantID);
     const algo = former ? Utils.buildAlgorithm(cryptoSetting.formerKeyProperties) : Utils.buildAlgorithm(cryptoSetting.keyProperties);
     const key = former ? Buffer.from(cryptoSetting.formerKey) : Buffer.from(cryptoSetting.key);
     const cipher = crypto.createCipheriv(algo, key, iv);
-=======
-  public static async encrypt(tenantID: string, data: string): Promise<string> {
-    const iv = crypto.randomBytes(IV_LENGTH);
-    const cryptoSetting = await Cypher.getCryptoSetting(tenantID);
-    const cipher = crypto.createCipheriv(Utils.buildAlgorithm(cryptoSetting.keyProperties), Buffer.from(cryptoSetting.key), iv);
->>>>>>> 3b77f7f2
     let encryptedData = cipher.update(data);
     encryptedData = Buffer.concat([encryptedData, cipher.final()]);
     return iv.toString('hex') + ':' + encryptedData.toString('hex');
   }
 
-<<<<<<< HEAD
-  public static async decrypt(data: string, tenantID: string, former = false): Promise<string> {
-=======
-  public static async decrypt(tenantID: string, data: string): Promise<string> {
->>>>>>> 3b77f7f2
+  public static async decrypt(tenantID: string, data: string, former = false): Promise<string> {
     const dataParts = data.split(':');
     const iv = Buffer.from(dataParts.shift(), 'hex');
     const encryptedData = Buffer.from(dataParts.join(':'), 'hex');
     const cryptoSetting = await Cypher.getCryptoSetting(tenantID);
-<<<<<<< HEAD
     const algo = former ? Utils.buildAlgorithm(cryptoSetting.formerKeyProperties) : Utils.buildAlgorithm(cryptoSetting.keyProperties);
     const key = former ? Buffer.from(cryptoSetting.formerKey) : Buffer.from(cryptoSetting.key);
     const decipher = crypto.createDecipheriv(algo, key , iv);
-=======
-    const decipher = crypto.createDecipheriv(Utils.buildAlgorithm(cryptoSetting.keyProperties), Buffer.from(cryptoSetting.key), iv);
->>>>>>> 3b77f7f2
     let decrypted = decipher.update(encryptedData);
     decrypted = Buffer.concat([decrypted, decipher.final()]);
     return decrypted.toString();
@@ -64,11 +42,7 @@
     return crypto.createHash('sha256').update(data).digest('hex');
   }
 
-<<<<<<< HEAD
-  public static async encryptSensitiveDataInJSON(obj: Record<string, any>, tenantID: string, former = false): Promise<void> {
-=======
-  public static async encryptSensitiveDataInJSON(tenantID: string, obj: Record<string, any>): Promise<void> {
->>>>>>> 3b77f7f2
+  public static async encryptSensitiveDataInJSON(tenantID: string, obj: Record<string, any>, former = false): Promise<void> {
     if (typeof obj !== 'object') {
       throw new BackendError({
         source: Constants.CENTRAL_SERVER,
@@ -93,11 +67,7 @@
           const value = _.get(obj, property);
           // If the value is undefined, null or empty then do nothing and skip to the next property
           if (value && value.length > 0) {
-<<<<<<< HEAD
-            _.set(obj, property, await Cypher.encrypt(value, tenantID, former));
-=======
-            _.set(obj, property, await Cypher.encrypt(tenantID, value));
->>>>>>> 3b77f7f2
+            _.set(obj, property, await Cypher.encrypt(tenantID, value, former));
           }
         }
       }
@@ -106,9 +76,6 @@
     }
   }
 
-<<<<<<< HEAD
-  public static async decryptSensitiveDataInJSON(obj: Record<string, any>, tenantID: string, former = false): Promise<void> {
-=======
   // Not used!!!
   // public static async decryptSensitiveDataInJSON(tenantID: string, obj: Record<string, any>): Promise<void> {
   //   if (typeof obj !== 'object') {
@@ -143,7 +110,6 @@
   // }
 
   public static hashSensitiveDataInJSON(obj: Record<string, any>): void {
->>>>>>> 3b77f7f2
     if (typeof obj !== 'object') {
       throw new BackendError({
         source: Constants.CENTRAL_SERVER,
@@ -168,42 +134,11 @@
           const value = _.get(obj, property);
           // If the value is undefined, null or empty then do nothing and skip to the next property
           if (value && value.length > 0) {
-<<<<<<< HEAD
-            _.set(obj, property, await Cypher.decrypt(value, tenantID, former));
-=======
             _.set(obj, property, Cypher.hash(value));
->>>>>>> 3b77f7f2
           }
         }
       }
     }
-  }
-
-  private static async getCryptoSetting(tenantID: string): Promise<CryptoSetting> {
-    const cryptoSettings = await SettingStorage.getCryptoSettings(tenantID);
-    if (!cryptoSettings || !cryptoSettings.crypto) {
-      throw new BackendError({
-        source: Constants.CENTRAL_SERVER,
-        module: MODULE_NAME,
-        method: 'getCryptoSetting',
-        message: `Tenant ID '${tenantID}' does not have crypto settings.`
-      });
-    }
-    return cryptoSettings.crypto;
-  }
-
-  public static async saveCryptoSetting(tenantID: string, cryptoSettingToSave: CryptoKeySetting): Promise<void> {
-    // Build internal structure
-    const settingsToSave = {
-      id: cryptoSettingToSave.id,
-      identifier: 'crypto',
-      lastChangedOn: new Date(),
-      content: {
-        crypto: cryptoSettingToSave.crypto
-      },
-    } as SettingDB;
-    // Save
-    await SettingStorage.saveSettings(tenantID, settingsToSave);
   }
 
   // This method will be reused in a Scheduler task that resumes migation
@@ -285,16 +220,30 @@
   }
 
   private static async getCryptoSetting(tenantID: string): Promise<CryptoSetting> {
-    const cryptoSettings = (await SettingStorage.getCryptoSettings(tenantID)).crypto;
-    if (!cryptoSettings) {
+    const cryptoSettings = await SettingStorage.getCryptoSettings(tenantID);
+    if (!cryptoSettings || !cryptoSettings.crypto) {
       throw new BackendError({
         source: Constants.CENTRAL_SERVER,
         module: MODULE_NAME,
         method: 'getCryptoSetting',
-        message: `Tenant with ID: ${tenantID}) does not have crypto settings.`
+        message: `Tenant ID '${tenantID}' does not have crypto settings.`
       });
     }
-    return cryptoSettings;
+    return cryptoSettings.crypto;
+  }
+
+  public static async saveCryptoSetting(tenantID: string, cryptoSettingToSave: CryptoKeySetting): Promise<void> {
+    // Build internal structure
+    const settingsToSave = {
+      id: cryptoSettingToSave.id,
+      identifier: 'crypto',
+      lastChangedOn: new Date(),
+      content: {
+        crypto: cryptoSettingToSave.crypto
+      },
+    } as SettingDB;
+    // Save
+    await SettingStorage.saveSettings(tenantID, settingsToSave);
   }
 
   private static prepareFormerSenitiveData(setting: SettingDB): string[] {
