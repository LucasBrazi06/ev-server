--- conflicted
+++ resolved
@@ -1,18 +1,10 @@
-<<<<<<< HEAD
-import { CryptoSetting, SettingDB } from '../types/Setting';
-=======
 import { CryptoKeySetting, CryptoSetting, SettingDB } from '../types/Setting';
->>>>>>> 4ac3845d
 
 import BackendError from '../exception/BackendError';
 import Constants from './Constants';
 import { LockEntity } from '../types/Locking';
 import LockingManager from '../locking/LockingManager';
 import SettingStorage from '../storage/mongodb/SettingStorage';
-<<<<<<< HEAD
-import TenantStorage from '../storage/mongodb/TenantStorage';
-=======
->>>>>>> 4ac3845d
 import Utils from './Utils';
 import _ from 'lodash';
 import crypto from 'crypto';
@@ -22,41 +14,24 @@
 
 export default class Cypher {
 
-<<<<<<< HEAD
-  public static async encrypt(data: string, tenantID: string, former = false): Promise<string> {
-    const iv = crypto.randomBytes(IV_LENGTH);
-    const cryptoSetting = await Cypher.getCryptoSetting(tenantID);
-    const algo = former ? Utils.buildAlgorithm(cryptoSetting.formerKeyProperties) : Utils.buildAlgorithm(cryptoSetting.keyProperties);
-    const key = former ? Buffer.from(cryptoSetting.formerKey) : Buffer.from(cryptoSetting.key);
-=======
   public static async encrypt(tenantID: string, data: string, useFormerKey = false): Promise<string> {
     const iv = crypto.randomBytes(IV_LENGTH);
     const cryptoSetting = await Cypher.getCryptoSetting(tenantID);
     const algo = useFormerKey ? Utils.buildAlgorithm(cryptoSetting.formerKeyProperties) : Utils.buildAlgorithm(cryptoSetting.keyProperties);
     const key = useFormerKey ? Buffer.from(cryptoSetting.formerKey) : Buffer.from(cryptoSetting.key);
->>>>>>> 4ac3845d
     const cipher = crypto.createCipheriv(algo, key, iv);
     let encryptedData = cipher.update(data);
     encryptedData = Buffer.concat([encryptedData, cipher.final()]);
     return iv.toString('hex') + ':' + encryptedData.toString('hex');
   }
 
-<<<<<<< HEAD
-  public static async decrypt(data: string, tenantID: string, former = false): Promise<string> {
-=======
   public static async decrypt(tenantID: string, data: string, useFormerKey = false): Promise<string> {
->>>>>>> 4ac3845d
     const dataParts = data.split(':');
     const iv = Buffer.from(dataParts.shift(), 'hex');
     const encryptedData = Buffer.from(dataParts.join(':'), 'hex');
     const cryptoSetting = await Cypher.getCryptoSetting(tenantID);
-<<<<<<< HEAD
-    const algo = former ? Utils.buildAlgorithm(cryptoSetting.formerKeyProperties) : Utils.buildAlgorithm(cryptoSetting.keyProperties);
-    const key = former ? Buffer.from(cryptoSetting.formerKey) : Buffer.from(cryptoSetting.key);
-=======
     const algo = useFormerKey ? Utils.buildAlgorithm(cryptoSetting.formerKeyProperties) : Utils.buildAlgorithm(cryptoSetting.keyProperties);
     const key = useFormerKey ? Buffer.from(cryptoSetting.formerKey) : Buffer.from(cryptoSetting.key);
->>>>>>> 4ac3845d
     const decipher = crypto.createDecipheriv(algo, key , iv);
     let decrypted = decipher.update(encryptedData);
     decrypted = Buffer.concat([decrypted, decipher.final()]);
@@ -67,11 +42,7 @@
     return crypto.createHash('sha256').update(data).digest('hex');
   }
 
-<<<<<<< HEAD
-  public static async encryptSensitiveDataInJSON(obj: Record<string, any>, tenantID: string, former = false): Promise<void> {
-=======
   public static async encryptSensitiveDataInJSON(tenantID: string, obj: Record<string, any>, useFormerKey = false): Promise<void> {
->>>>>>> 4ac3845d
     if (typeof obj !== 'object') {
       throw new BackendError({
         source: Constants.CENTRAL_SERVER,
@@ -96,11 +67,7 @@
           const value = _.get(obj, property);
           // If the value is undefined, null or empty then do nothing and skip to the next property
           if (value && value.length > 0) {
-<<<<<<< HEAD
-            _.set(obj, property, await Cypher.encrypt(value, tenantID, former));
-=======
             _.set(obj, property, await Cypher.encrypt(tenantID, value, useFormerKey));
->>>>>>> 4ac3845d
           }
         }
       }
@@ -109,11 +76,7 @@
     }
   }
 
-<<<<<<< HEAD
-  public static async decryptSensitiveDataInJSON(obj: Record<string, any>, tenantID: string, former = false): Promise<void> {
-=======
   public static async decryptSensitiveDataInJSON(tenantID: string, obj: Record<string, any>, useFormerKey = false): Promise<void> {
->>>>>>> 4ac3845d
     if (typeof obj !== 'object') {
       throw new BackendError({
         source: Constants.CENTRAL_SERVER,
@@ -138,11 +101,7 @@
           const value = _.get(obj, property);
           // If the value is undefined, null or empty then do nothing and skip to the next property
           if (value && value.length > 0) {
-<<<<<<< HEAD
-            _.set(obj, property, await Cypher.decrypt(value, tenantID, former));
-=======
             _.set(obj, property, await Cypher.decrypt(tenantID, value, useFormerKey));
->>>>>>> 4ac3845d
           }
         }
       }
@@ -190,11 +149,7 @@
         await Cypher.cleanupFormerSensitiveData(tenantID);
         const keySettings = await SettingStorage.getCryptoSettings(tenantID);
         keySettings.crypto.migrationToBeDone = false;
-<<<<<<< HEAD
-        await SettingStorage.saveCryptoSettings(tenantID, keySettings);
-=======
         await Cypher.saveCryptoSetting(tenantID, keySettings);
->>>>>>> 4ac3845d
       } catch (err) {
         throw new BackendError({
           source: Constants.CENTRAL_SERVER,
@@ -236,21 +191,12 @@
         if (!setting.formerSensitiveData && Utils.isEmptyArray(setting.formerSensitiveData)) {
           // Save former senitive data in setting
           const formerSensitiveData = Cypher.prepareFormerSenitiveData(setting);
-<<<<<<< HEAD
-          formerSensitiveData['formerKeyHash'] = Cypher.hash(cryptoSetting.formerKey);
-          setting.formerSensitiveData = formerSensitiveData;
-          // Decrypt sensitive data with former key and key properties
-          await Cypher.decryptSensitiveDataInJSON(setting, tenantID, true);
-          // Encrypt sensitive data with new key and key properties
-          await Cypher.encryptSensitiveDataInJSON(setting, tenantID);
-=======
           formerSensitiveData.push(Cypher.hash(cryptoSetting.formerKey));
           setting.formerSensitiveData = formerSensitiveData;
           // Decrypt sensitive data with former key and key properties
           await Cypher.decryptSensitiveDataInJSON(tenantID,setting, true);
           // Encrypt sensitive data with new key and key properties
           await Cypher.encryptSensitiveDataInJSON(tenantID, setting);
->>>>>>> 4ac3845d
           // Save setting with sensitive data encrypted with new key
           await SettingStorage.saveSettings(tenantID, setting);
         }
@@ -272,11 +218,6 @@
     }
   }
 
-<<<<<<< HEAD
-  private static async getCryptoSetting(tenantID: string): Promise<CryptoSetting> {
-    const cryptoSettings = (await SettingStorage.getCryptoSettings(tenantID)).crypto;
-    if (!cryptoSettings) {
-=======
   public static async saveCryptoSetting(tenantID: string, cryptoSettingToSave: CryptoKeySetting): Promise<void> {
     // Build internal structure
     const settingsToSave = {
@@ -294,22 +235,14 @@
   private static async getCryptoSetting(tenantID: string): Promise<CryptoSetting> {
     const cryptoSettings = await SettingStorage.getCryptoSettings(tenantID);
     if (!cryptoSettings || !cryptoSettings.crypto) {
->>>>>>> 4ac3845d
       throw new BackendError({
         source: Constants.CENTRAL_SERVER,
         module: MODULE_NAME,
         method: 'getCryptoSetting',
-<<<<<<< HEAD
-        message: `Tenant with ID: ${tenantID}) does not have crypto settings.`
-      });
-    }
-    return cryptoSettings;
-=======
         message: `Tenant ID '${tenantID}' does not have crypto settings.`
       });
     }
     return cryptoSettings.crypto;
->>>>>>> 4ac3845d
   }
 
   private static prepareFormerSenitiveData(setting: SettingDB): string[] {
@@ -320,11 +253,7 @@
         const value: string = _.get(setting, property);
         // If the value is undefined, null or empty then do nothing and skip to the next property
         if (value && value.length > 0) {
-<<<<<<< HEAD
-          formerSensitiveData[`${property}`] = value;
-=======
           formerSensitiveData.push(value);
->>>>>>> 4ac3845d
         }
       }
     }
