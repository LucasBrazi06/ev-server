--- conflicted
+++ resolved
@@ -56,19 +56,6 @@
 
   public static readonly ANONYMIZED_VALUE = '####';
 
-<<<<<<< HEAD
-  public static readonly SETTING_PRICING_CONTENT_TYPE_SIMPLE = 'simple';
-  public static readonly SETTING_PRICING_CONTENT_TYPE_CONVERGENT_CHARGING = 'convergentCharging';
-  public static readonly SETTING_REFUND_CONTENT_TYPE_CONCUR = 'concur';
-  public static readonly SETTING_REFUND_CONTENT_TYPE_GIREVE = 'gireve';
-  public static readonly SETTING_REFUND_CONTENT_TYPE_OCPI = 'ocpi';
-  public static readonly SETTING_REFUND_CONTENT_TYPE_SAC = 'sac';
-  public static readonly SETTING_BILLING_CONTENT_TYPE_STRIPE = 'stripe';
-  public static readonly SETTING_SMART_CHARGING_CONTENT_TYPE_SAP_SMART_CHARGING = 'sapSmartCharging';
-  public static readonly SETTING_ASSET_CONTENT_TYPE_ASSET = 'asset'
-
-=======
->>>>>>> a78354c6
   public static readonly WS_DEFAULT_KEEPALIVE = 30; // Seconds
   public static readonly WS_RECONNECT_DISABLED = 0;
   public static readonly WS_RECONNECT_UNLIMITED = -1;
