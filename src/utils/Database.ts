--- conflicted
+++ resolved
@@ -3,10 +3,7 @@
 import Configuration from './Configuration';
 import cfenv from 'cfenv';
 import os from 'os';
-<<<<<<< HEAD
 import cluster from 'cluster';
-=======
->>>>>>> 8482d58e
 import SourceMap from 'source-map-support';
 SourceMap.install();
 
