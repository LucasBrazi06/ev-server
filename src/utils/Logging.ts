import { AxiosError, AxiosRequestConfig, AxiosResponse } from 'axios';
import { Log, LogLevel, LogType } from '../types/Log';
import { NextFunction, Request, Response } from 'express';

import AppAuthError from '../exception/AppAuthError';
import AppError from '../exception/AppError';
import BackendError from '../exception/BackendError';
import CFLog from 'cf-nodejs-logging-support';
import Configuration from '../utils/Configuration';
import Constants from './Constants';
import { HTTPError } from '../types/HTTPError';
import LoggingConfiguration from '../types/configuration/LoggingConfiguration';
import LoggingStorage from '../storage/mongodb/LoggingStorage';
import { ServerAction } from '../types/Server';
import TenantStorage from '../storage/mongodb/TenantStorage';
import User from '../types/User';
import UserToken from '../types/UserToken';
import Utils from './Utils';
import cfenv from 'cfenv';
import cluster from 'cluster';
import jwtDecode from 'jwt-decode';
import os from 'os';

const MODULE_NAME = 'Logging';

export default class Logging {
  private static traceOCPPCalls: { [key: string]: number } = {};
  private static loggingConfig: LoggingConfiguration;

  public static getConfiguration(): LoggingConfiguration {
    if (!this.loggingConfig) {
      this.loggingConfig = Configuration.getLoggingConfig();
    }
    return this.loggingConfig;
  }

  // Debug DB
  public static traceStart(module: string, method: string): string {
    return '';
  }

  // Debug DB
  public static traceEnd(module: string, method: string, uniqueID: string, params = {}): void {
  }

  // Log Debug
  public static logDebug(log: Log): void {
    log.level = LogLevel.DEBUG;
    // eslint-disable-next-line @typescript-eslint/no-floating-promises
    Logging._log(log);
  }

  // Log Security Debug
  public static logSecurityDebug(log: Log): void {
    log.type = LogType.SECURITY;
    Logging.logDebug(log);
  }

  // Log Info
  public static logInfo(log: Log): void {
    log.level = LogLevel.INFO;
    // eslint-disable-next-line @typescript-eslint/no-floating-promises
    Logging._log(log);
  }

  // Log Security Info
  public static logSecurityInfo(log: Log): void {
    log.type = LogType.SECURITY;
    Logging.logInfo(log);
  }

  // Log Warning
  public static logWarning(log: Log): void {
    log.level = LogLevel.WARNING;
    // eslint-disable-next-line @typescript-eslint/no-floating-promises
    Logging._log(log);
  }

  // Log Security Warning
  public static logSecurityWarning(log: Log): void {
    log.type = LogType.SECURITY;
    Logging.logWarning(log);
  }

  // Log Error
  public static logError(log: Log): void {
    log.level = LogLevel.ERROR;
    // eslint-disable-next-line @typescript-eslint/no-floating-promises
    Logging._log(log);
  }

  // Log Security Error
  public static logSecurityError(log: Log): void {
    log.type = LogType.SECURITY;
    Logging.logError(log);
  }

  public static logReceivedAction(module: string, tenantID: string, chargeBoxID: string, action: ServerAction, payload: any): void {
    // Keep duration
    Logging.traceOCPPCalls[`${chargeBoxID}~action`] = new Date().getTime();
    // Log
    Logging.logDebug({
      tenantID: tenantID,
      source: chargeBoxID,
      module: module, method: action,
      message: `>> OCPP Request '${action}' Received`,
      action: action,
      detailedMessages: { payload }
    });
  }

  public static async logExpressRequest(req: Request, res: Response, next: NextFunction): Promise<void> {
    try {
      const tenantID = await Logging.retrieveTenantFromHttpRequest(req);
      // Check perfs
      req['timestamp'] = new Date();
      // Log
      Logging.logSecurityDebug({
        tenantID,
        action: ServerAction.HTTP_REQUEST,
        user: Logging.getUserTokenFromHttpRequest(req),
        message: `Express HTTP Request << ${req.method} '${req.url}'`,
        module: MODULE_NAME, method: 'logExpressRequest',
        detailedMessages: {
          url: req.url,
          method: req.method,
          query: Utils.cloneJSonDocument(req.query),
          body: Utils.cloneJSonDocument(req.body),
          locale: req.locale,
          xhr: req.xhr,
          ip: req.ip,
          ips: req.ips,
          httpVersion: req.httpVersion,
          headers: req.headers,
        }
      });
    } finally {
      next();
    }
  }

  public static logExpressResponse(req: Request, res: Response, next: NextFunction): void {
    res.on('finish', () => {
      try {
        // Retrieve Tenant ID if available
        let tenantID: string;
        if (req.user) {
          tenantID = req.user.tenantID;
        }
        // Compute duration
        let durationSecs = 0;
        if (req['timestamp']) {
          durationSecs = (new Date().getTime() - req['timestamp'].getTime()) / 1000;
        }
        // Compute Length
        let contentLengthKB = 0;
        if (res.getHeader('content-length')) {
          contentLengthKB = Utils.roundTo(res.getHeader('content-length') as number / 1024, 2);
        }
        Logging.logSecurityDebug({
          tenantID: tenantID,
          user: req.user,
          action: ServerAction.HTTP_RESPONSE,
          message: `Express HTTP Response - ${(durationSecs > 0) ? durationSecs : '?'}s - ${(contentLengthKB > 0) ? contentLengthKB : '?'}kB >> ${req.method}/${res.statusCode} '${req.url}'`,
          module: MODULE_NAME, method: 'logExpressResponse',
          detailedMessages: {
            request: req.url,
            status: res.statusCode,
            statusMessage: res.statusMessage,
            headers: res.getHeaders(),
          }
        });
      } finally {
        next();
      }
    });
  }

  public static logExpressError(error: Error, req: Request, res: Response, next: NextFunction): void {
    // Log
    Logging.logActionExceptionMessageAndSendResponse(ServerAction.HTTP_ERROR, error, req, res, next);
  }

  public static logAxiosRequest(tenantID: string, request: AxiosRequestConfig): void {
    request['timestamp'] = new Date();
    Logging.logSecurityDebug({
      tenantID: tenantID,
      action: ServerAction.HTTP_REQUEST,
      message: `Axios HTTP Request >> ${request.method.toLocaleUpperCase()} '${request.url}'`,
      module: MODULE_NAME, method: 'interceptor',
      detailedMessages: {
        request: Utils.cloneJSonDocument(request),
      }
    });
  }

  public static logAxiosResponse(tenantID: string, response: AxiosResponse): void {
    // Compute duration
    let durationSecs = 0;
    if (response.config['timestamp']) {
      durationSecs = (new Date().getTime() - response.config['timestamp'].getTime()) / 1000;
    }
    // Compute Length
    let contentLengthKB = 0;
    if (response.config.headers['Content-Length']) {
<<<<<<< HEAD
      contentLengthKB = response.config.headers['Content-Length'] / 1024;
=======
      contentLengthKB = Utils.roundTo(response.config.headers['Content-Length'] / 1024, 2);
>>>>>>> 4a9112df
    }
    Logging.logSecurityDebug({
      tenantID: tenantID,
      action: ServerAction.HTTP_RESPONSE,
      message: `Axios HTTP Response - ${(durationSecs > 0) ? durationSecs : '?'}s - ${(contentLengthKB > 0) ? contentLengthKB : '?'}kB << ${response.config.method.toLocaleUpperCase()}/${response.status} '${response.config.url}'`,
      module: MODULE_NAME, method: 'interceptor',
      detailedMessages: {
        status: response.status,
        statusText: response.statusText,
        request: Utils.cloneJSonDocument(response.config),
        response: Utils.cloneJSonDocument(response.data)
      }
    });
  }

  public static logAxiosError(tenantID: string, error: AxiosError): void {
    // Error handling is done outside to get the proper module information
    Logging.logSecurityError({
      tenantID: tenantID,
      action: ServerAction.HTTP_ERROR,
      message: `Axios HTTP Error >> ${error.config.method.toLocaleUpperCase()}/${error.response?.status} '${error.config.url}' - ${error.message}`,
      module: MODULE_NAME, method: 'interceptor',
      detailedMessages: {
        url: error.config.url,
        status: error.response?.status,
        statusText: error.response?.statusText,
        message: error.message,
        response: error.response?.data,
        axiosError: error.toJSON(),
      }
    });
  }

  public static logSendAction(module: string, tenantID: string, chargeBoxID: string, action: ServerAction, args: any): void {
    // Log
    Logging.logDebug({
      tenantID: tenantID,
      source: chargeBoxID,
      module: module, method: action,
      message: `<< OCPP Request '${action}' Sent`,
      action: action,
      detailedMessages: { args }
    });
  }

  public static logReturnedAction(module: string, tenantID: string, chargeBoxID: string, action: ServerAction, detailedMessages: any): void {
    // Compute duration if provided
    let executionDurationSecs: number;
    if (Logging.traceOCPPCalls[`${chargeBoxID}~action`]) {
      executionDurationSecs = (new Date().getTime() - Logging.traceOCPPCalls[`${chargeBoxID}~action`]) / 1000;
      delete Logging.traceOCPPCalls[`${chargeBoxID}~action`];
    }
    if (detailedMessages && detailedMessages['status'] && detailedMessages['status'] === 'Rejected') {
      Logging.logError({
        tenantID: tenantID,
        source: chargeBoxID,
        module: module, method: action,
        message: `<< OCPP Request processed ${executionDurationSecs ? 'in ' + executionDurationSecs.toString() + ' secs' : ''}`,
        action: action,
        detailedMessages
      });
    } else {
      Logging.logDebug({
        tenantID: tenantID,
        source: chargeBoxID,
        module: module, method: action,
        message: `<< OCPP Request processed ${executionDurationSecs ? 'in ' + executionDurationSecs.toString() + ' secs' : ''}`,
        action: action,
        detailedMessages
      });
    }
  }

  // Used to log exception in catch(...) only
  public static logException(error: Error, action: ServerAction, source: string, module: string, method: string, tenantID: string, user?: UserToken|User|string): void {
    const log: Log = Logging._buildLog(error, action, source, module, method, tenantID, user);
    if (error instanceof AppAuthError) {
      Logging.logSecurityError(log);
    } else if (error instanceof AppError) {
      Logging.logError(log);
    } else if (error instanceof BackendError) {
      Logging.logError(log);
    } else {
      Logging.logError(log);
    }
  }

  // Used to log exception in catch(...) only
  public static logActionExceptionMessage(tenantID: string, action: ServerAction, exception: Error): void {
    // Log App Error
    if (exception instanceof AppError) {
      Logging._logActionAppExceptionMessage(tenantID, action, exception);
    // Log Backend Error
    } else if (exception instanceof BackendError) {
      Logging._logActionBackendExceptionMessage(tenantID, action, exception);
    // Log Auth Error
    } else if (exception instanceof AppAuthError) {
      Logging._logActionAppAuthExceptionMessage(tenantID, action, exception);
    } else {
      Logging._logActionExceptionMessage(tenantID, action, exception);
    }
  }

  // Used to log exception in catch(...) only
  public static logActionExceptionMessageAndSendResponse(action: ServerAction, exception: Error, req: Request, res: Response, next: NextFunction, tenantID = Constants.DEFAULT_TENANT): void {
    // Clear password
    if (action === ServerAction.LOGIN && req.body.password) {
      req.body.password = '####';
    }
    if (req.user && req.user.tenantID) {
      tenantID = req.user.tenantID;
    }
    let statusCode;
    // Log App Error
    if (exception instanceof AppError) {
      Logging._logActionAppExceptionMessage(tenantID, action, exception);
      statusCode = exception.params.errorCode;
    // Log Backend Error
    } else if (exception instanceof BackendError) {
      Logging._logActionBackendExceptionMessage(tenantID, action, exception);
      statusCode = HTTPError.GENERAL_ERROR;
    // Log Auth Error
    } else if (exception instanceof AppAuthError) {
      Logging._logActionAppAuthExceptionMessage(tenantID, action, exception);
      statusCode = exception.params.errorCode;
    } else {
      Logging._logActionExceptionMessage(tenantID, action, exception);
    }
    // Send error
    res.status(statusCode ? statusCode : HTTPError.GENERAL_ERROR).send({
      'message': Utils.hideShowMessage(exception.message)
    });
    next();
  }

  private static _logActionExceptionMessage(tenantID: string, action: ServerAction, exception: any): void {
    // Log
    Logging.logError({
      tenantID: tenantID,
      type: LogType.SECURITY,
      user: exception.user,
      source: exception.source,
      module: exception.module,
      method: exception.method,
      action: action,
      message: exception.message,
      detailedMessages: { stack: exception.stack }
    });
  }

  private static _logActionAppExceptionMessage(tenantID: string, action: ServerAction, exception: AppError): void {
    // Add Exception stack
    if (exception.params.detailedMessages) {
      exception.params.detailedMessages = {
        'stack': exception.stack,
        'previous' : exception.params.detailedMessages
      };
    } else {
      exception.params.detailedMessages = {
        'stack': exception.stack,
      };
    }
    // Log
    Logging.logError({
      tenantID: tenantID,
      type: LogType.SECURITY,
      source: exception.params.source,
      user: exception.params.user,
      actionOnUser: exception.params.actionOnUser,
      module: exception.params.module,
      method: exception.params.method,
      action: action,
      message: exception.message,
      detailedMessages: exception.params.detailedMessages
    });
  }

  private static _logActionBackendExceptionMessage(tenantID: string, action: ServerAction, exception: BackendError): void {
    // Add Exception stack
    if (exception.params.detailedMessages) {
      exception.params.detailedMessages = {
        'stack': exception.stack,
        'previous' : exception.params.detailedMessages
      };
    } else {
      exception.params.detailedMessages = {
        'stack': exception.stack,
      };
    }
    // Log
    Logging.logError({
      tenantID: tenantID,
      type: LogType.SECURITY,
      source: exception.params.source,
      module: exception.params.module,
      method: exception.params.method,
      action: action,
      message: exception.message,
      user: exception.params.user,
      actionOnUser: exception.params.actionOnUser,
      detailedMessages: exception.params.detailedMessages
    });
  }

  // Used to check URL params (not in catch)
  private static _logActionAppAuthExceptionMessage(tenantID: string, action: ServerAction, exception: AppAuthError): void {
    // Log
    Logging.logSecurityError({
      tenantID: tenantID,
      type: LogType.SECURITY,
      user: exception.params.user,
      actionOnUser: exception.params.actionOnUser,
      module: exception.params.module,
      method: exception.params.method,
      action: action,
      message: exception.message,
      detailedMessages: [{
        'stack': exception.stack
      }]
    });
  }

  private static _buildLog(error, action: ServerAction, source: string, module: string,
    method: string, tenantID: string, user: UserToken|User|string): Log {
    const tenant = tenantID ? tenantID : Constants.DEFAULT_TENANT;
    if (error.params) {
      return {
        source: source,
        user: user,
        tenantID: tenant,
        actionOnUser: error.params.actionOnUser,
        module: module,
        method: method,
        action: action,
        message: error.message,
        detailedMessages: [{
          'details': error.params.detailedMessages,
          'stack': error.stack
        }]
      };
    }
    return {
      source: source,
      user: user,
      tenantID: tenant,
      actionOnUser: error.actionOnUser,
      module: module,
      method: method,
      action: action,
      message: error.message,
      detailedMessages: [{
        'details': error.detailedMessages,
        'stack': error.stack
      }]
    };
  }

  // Used to check URL params (not in catch)
  private static _format(detailedMessage: any): string {
    // JSON?
    if (typeof detailedMessage === 'object') {
      try {
        // Check that every detailedMessages is parsed
        return JSON.stringify(detailedMessage, null, ' ');
      } catch (err) {
        return detailedMessage;
      }
    }
  }

  // Log
  private static async _log(log: Log): Promise<void> {
    let moduleConfig = null;
    const loggingConfig = Logging.getConfiguration();
    // Default Log Level
    let logLevel = loggingConfig.logLevel ? loggingConfig.logLevel : LogLevel.DEBUG;
    // Default Console Level
    let consoleLogLevel = loggingConfig.consoleLogLevel ? loggingConfig.consoleLogLevel : LogLevel.NONE;
    // Module Provided?
    if (log.module && loggingConfig.moduleDetails) {
      // Yes: Check the Module
      if (loggingConfig.moduleDetails[log.module]) {
        // Get Modules Config
        moduleConfig = loggingConfig.moduleDetails[log.module];
        // Check Module Log Level
        if (moduleConfig.logLevel) {
          if (moduleConfig.logLevel !== LogLevel.DEFAULT) {
            logLevel = moduleConfig.logLevel;
          }
        }
        // Check Console Log Level
        if (moduleConfig.consoleLogLevel) {
          // Default?
          if (moduleConfig.consoleLogLevel !== LogLevel.DEFAULT) {
            // No
            consoleLogLevel = moduleConfig.consoleLogLevel;
          }
        }
      }
    }
    // Log Level takes precedence over console log
    switch (LogLevel[consoleLogLevel]) {
      case LogLevel.NONE:
        break;
      // Keep up to error filter out debug
      case LogLevel.ERROR:
        if (log.level === LogLevel.INFO || log.level === LogLevel.WARNING || log.level === LogLevel.DEBUG) {
          break;
        }
      // Keep up to warning filter out debug
      case LogLevel.WARNING: // eslint-disable-line no-fallthrough
        if (log.level === LogLevel.INFO || log.level === LogLevel.DEBUG) {
          break;
        }
      // Keep all log messages just filter out DEBUG
      case LogLevel.INFO: // eslint-disable-line no-fallthrough
        if (log.level === LogLevel.DEBUG) {
          break;
        }
      // Keep all messages
      case LogLevel.DEBUG: // eslint-disable-line no-fallthrough
      default: // If we did not break then it means we have to console log it
        Logging._consoleLog(log);
        break;
    }
    // Do not log to DB simple string messages
    if (log['simpleMessage']) {
      return;
    }
    // Log Level
    switch (LogLevel[logLevel]) {
      // No logging at all
      case LogLevel.NONE:
        return;
      // Keep all log messages just filter out DEBUG
      case LogLevel.INFO:
        if (log.level === LogLevel.DEBUG) {
          return;
        }
        break;
      // Keep up to warning filter out debug
      case LogLevel.WARNING:
        if (log.level === LogLevel.INFO || log.level === LogLevel.DEBUG) {
          return;
        }
        break;
      // Keep up to error filter out debug
      case LogLevel.ERROR:
        if (log.level === LogLevel.INFO || log.level === LogLevel.WARNING || log.level === LogLevel.DEBUG) {
          return;
        }
        break;
      // Keep ALL
      case LogLevel.DEBUG:
      default:
        break;
    }
    // Timestamp
    log.timestamp = new Date();
    // Source
    if (!log.source) {
      log.source = `${Constants.CENTRAL_SERVER}`;
    }
    // Host
    log.host = Configuration.isCloudFoundry() ? cfenv.getAppEnv().name : os.hostname();
    // Process
    log.process = cluster.isWorker ? 'worker ' + cluster.worker.id : 'master';
    // Anonymize message
    Logging.anonymizeSensitiveData(log.detailedMessages);
    // Check
    if (log.detailedMessages) {
      // Array?
      if (!Array.isArray(log.detailedMessages)) {
        log.detailedMessages = [log.detailedMessages];
      }
      // Format
      log.detailedMessages = Logging._format(log.detailedMessages);
    }
    // Check Type
    if (!log.type) {
      log.type = LogType.REGULAR;
    }
    // First char always in Uppercase
    if (typeof log.message === 'string' && log.message && log.message.length > 0) {
      log.message = log.message[0].toUpperCase() + log.message.substring(1);
    }
    if (!log.tenantID || log.tenantID === '') {
      log.tenantID = Constants.DEFAULT_TENANT;
    }
    // Log
    await LoggingStorage.saveLog(log.tenantID, log);
    // Log in Cloud Foundry
    if (Configuration.isCloudFoundry()) {
      // Bind to express app
      CFLog.logMessage(Logging.getCFLogLevel(log.level), log.message);
    }
  }

  private static anonymizeSensitiveData(message: any) {
    if (!message || typeof message === 'number' || typeof message === 'boolean' || typeof message === 'function') {
      // eslint-disable-next-line no-useless-return
      return;
<<<<<<< HEAD
=======
    // FIXME: Commented out until an agreement is found on the implementation
    // } else if (typeof message === 'string') {
    //   // Anonymize
    //   message.replace(/((repeat|)[pP]assword|captcha|email)(\s|)(=|:)(\s|)(.*)/g, '$1$3$4$5' + Constants.ANONYMIZED_VALUE);
>>>>>>> 4a9112df
    } else if (Array.isArray(message)) {
      for (const item of message) {
        Logging.anonymizeSensitiveData(item);
      }
    } else if (typeof message === 'object') {
      for (const key of Object.keys(message)) {
        // String?
        if (typeof message[key] === 'string') {
          for (const sensitiveData of Constants.SENSITIVE_DATA) {
            if (key.toLocaleLowerCase() === sensitiveData.toLocaleLowerCase()) {
              // Anonymize
              message[key] = Constants.ANONYMIZED_VALUE;
            }
          }
          // Check query string
          const dataParts: string[] = message[key].split('&');
          if (dataParts.length > 1) {
            for (let i = 0; i < dataParts.length; i++) {
              const dataPart = dataParts[i];
              for (const sensitiveData of Constants.SENSITIVE_DATA) {
                if (dataPart.toLowerCase().startsWith(sensitiveData.toLocaleLowerCase())) {
                  // Anonymize
                  dataParts[i] = dataPart.substring(0, sensitiveData.length + 1) + Constants.ANONYMIZED_VALUE;
                }
              }
            }
            message[key] = dataParts.join('&');
          }
        } else {
          Logging.anonymizeSensitiveData(message[key]);
        }
      }
    } else {
      // Log
      Logging.logError({
        tenantID: Constants.DEFAULT_TENANT,
        type: LogType.SECURITY,
        module: MODULE_NAME,
        method: 'anonymizeSensitiveData',
        action: ServerAction.LOGGING,
        message: 'No matching object type for log message anonymisation',
        detailedMessages: { message: message }
      });
    }
  }

  // Console Log
  private static _consoleLog(log): void {
    let logFn;
    // Set the function to log
    switch (log.level) {
      case LogLevel.DEBUG:
        // eslint-disable-next-line no-console
        logFn = console.debug;
        break;
      case LogLevel.ERROR:
        // eslint-disable-next-line no-console
        logFn = console.error;
        break;
      case LogLevel.WARNING:
        // eslint-disable-next-line no-console
        logFn = console.warn;
        break;
      case LogLevel.INFO:
        // eslint-disable-next-line no-console
        logFn = console.info;
        break;
      default:
        // eslint-disable-next-line no-console
        logFn = console.log;
        break;
    }

    // Log
    log.timestamp = new Date();
    if (log.simpleMessage) {
      logFn(log.timestamp.toISOString() + ' ' + log.simpleMessage);
    } else {
      logFn(log);
    }
  }

  // Log
  private static getCFLogLevel(logLevel): string {
    // Log level
    switch (logLevel) {
      case LogLevel.DEBUG:
        return 'debug';
      case LogLevel.INFO:
        return 'info';
      case LogLevel.WARNING:
        return 'warning';
      case LogLevel.ERROR:
        return 'error';
    }
  }

  private static getUserTokenFromHttpRequest(req: Request): UserToken {
    // Retrieve Tenant ID from JWT token if available
    try {
      // Decode the token
      if (req.headers.authorization && req.headers.authorization.startsWith('Bearer')) {
        return jwtDecode(req.headers.authorization.slice(7));
      }
    } catch (error) {
      // Do nothing
    }
  }

  private static async retrieveTenantFromHttpRequest(req: Request): Promise<string> {
    // Try from Token
    const userToken = Logging.getUserTokenFromHttpRequest(req);
    if (userToken) {
      return userToken.tenantID;
    }
    // Try from body
    if (req.body?.tenant && req.body.tenant !== '') {
      const tenant = await TenantStorage.getTenantBySubdomain(req.body.tenant);
      if (tenant) {
        return tenant.id;
      }
    }
    // Try from host header
    if (req.headers?.host) {
      const hostParts = req.headers.host.split('.');
      if (hostParts.length > 1) {
        // Try with the first param
        const tenant = await TenantStorage.getTenantBySubdomain(hostParts[0]);
        if (tenant) {
          return tenant.id;
        }
      }
    }
    return Constants.DEFAULT_TENANT;
  }
}<|MERGE_RESOLUTION|>--- conflicted
+++ resolved
@@ -203,11 +203,7 @@
     // Compute Length
     let contentLengthKB = 0;
     if (response.config.headers['Content-Length']) {
-<<<<<<< HEAD
-      contentLengthKB = response.config.headers['Content-Length'] / 1024;
-=======
       contentLengthKB = Utils.roundTo(response.config.headers['Content-Length'] / 1024, 2);
->>>>>>> 4a9112df
     }
     Logging.logSecurityDebug({
       tenantID: tenantID,
@@ -610,13 +606,10 @@
     if (!message || typeof message === 'number' || typeof message === 'boolean' || typeof message === 'function') {
       // eslint-disable-next-line no-useless-return
       return;
-<<<<<<< HEAD
-=======
     // FIXME: Commented out until an agreement is found on the implementation
     // } else if (typeof message === 'string') {
     //   // Anonymize
     //   message.replace(/((repeat|)[pP]assword|captcha|email)(\s|)(=|:)(\s|)(.*)/g, '$1$3$4$5' + Constants.ANONYMIZED_VALUE);
->>>>>>> 4a9112df
     } else if (Array.isArray(message)) {
       for (const item of message) {
         Logging.anonymizeSensitiveData(item);
