--- conflicted
+++ resolved
@@ -504,11 +504,7 @@
     }
 
     // Host
-<<<<<<< HEAD
-    log.host = Configuration.isCloudFoundry() ? cfenv.getAppEnv().name : require('os').hostname();
-=======
     log.host = Configuration.isCloudFoundry() ? cfenv.getAppEnv().name : os.hostname();
->>>>>>> 543e8f8d
 
     // Process
     log.process = cluster.isWorker ? 'worker ' + cluster.worker.id : 'master';
