--- conflicted
+++ resolved
@@ -19,15 +19,7 @@
 export default class AssetGetConsumptionTask extends SchedulerTask {
   async processTenant(tenant: Tenant, config: TaskConfig): Promise<void> {
     // Check if Asset component is active
-<<<<<<< HEAD
     if (!Utils.isTenantComponentActive(tenant, TenantComponents.ASSET)) {
-      // Skip execution
-      Logging.logDebug({
-        tenantID: tenant.id,
-        module: MODULE_NAME, method: 'processTenant',
-        action: ServerAction.RETRIEVE_ASSET_CONSUMPTION,
-        message: 'Asset Inactive for this tenant. The task \'AssetGetConsumptionTask\' is skipped.'
-      });
       return;
     }
     const assetLock = await LockingHelper.createAssetRetrieveConsumptionsLock(tenant.id);
@@ -66,44 +58,6 @@
             await Utils.addSiteLimitationToConsumption(tenant.id, asset.siteArea, consumption);
             // Save Consumption
             await ConsumptionStorage.saveConsumption(tenant.id, consumption);
-=======
-    if (Utils.isTenantComponentActive(tenant, TenantComponents.ASSET)) {
-      const assetLock = await LockingHelper.createAssetRetrieveConsumptionsLock(tenant.id);
-      if (assetLock) {
-        try {
-          // Get dynamic assets only
-          const dynamicAssets = await AssetStorage.getAssets(tenant.id,
-            {
-              dynamicOnly: true,
-              withSiteArea: true
-            },
-            Constants.DB_PARAMS_MAX_LIMIT
-          );
-          // Process them
-          for (const asset of dynamicAssets.result) {
-            // Get asset factory
-            const assetImpl = await AssetFactory.getAssetImpl(tenant.id, asset.connectionID);
-            if (assetImpl) {
-              // Retrieve Consumption
-              const assetConsumption = await assetImpl.retrieveConsumption(asset);
-              // Set Consumption to Asset
-              this.assignAssetConsumption(asset, assetConsumption);
-              // Save Asset
-              await AssetStorage.saveAsset(tenant.id, asset);
-              // Create Consumption
-              const consumption: Consumption = {
-                startedAt: asset.lastConsumption.timestamp,
-                endedAt: new Date(),
-                assetID: asset.id,
-                cumulatedConsumptionWh: asset.currentConsumptionWh,
-                cumulatedConsumptionAmps: Math.floor(asset.currentConsumptionWh / 230),
-              };
-              // Add limits
-              await Utils.addSiteLimitationToConsumption(tenant.id, asset.siteArea, consumption);
-              // Save Consumption
-              await ConsumptionStorage.saveConsumption(tenant.id, consumption);
-            }
->>>>>>> 3b9fbc0e
           }
         } catch (error) {
           // Log error
