import AssetGetConsumptionTask from './tasks/AssetGetConsumptionTask';
import CheckAndComputeSmartChargingTask from './tasks/CheckAndComputeSmartChargingTask';
import CheckChargingStationTemplateTask from './tasks/CheckChargingStationTemplateTask';
import CheckOfflineChargingStationsTask from './tasks/CheckOfflineChargingStationsTask';
import CheckPreparingSessionNotStartedTask from './tasks/CheckPreparingSessionNotStartedTask';
import CheckSessionNotStartedAfterAuthorizeTask from './tasks/CheckSessionNotStartedAfterAuthorizeTask';
import CheckUserAccountInactivityTask from './tasks/CheckUserAccountInactivityTask';
import Configuration from '../utils/Configuration';
import Constants from '../utils/Constants';
import Logging from '../utils/Logging';
import LoggingDatabaseTableCleanupTask from './tasks/LoggingDatabaseTableCleanupTask';
import MigrateSensitiveDataTask from './tasks/MigrateSensitiveDataTask';
import OCPICheckCdrsTask from './tasks/ocpi/OCPICheckCdrsTask';
import OCPICheckLocationsTask from './tasks/ocpi/OCPICheckLocationsTask';
import OCPICheckSessionsTask from './tasks/ocpi/OCPICheckSessionsTask';
import OCPIGetCdrsTask from './tasks/ocpi/OCPIGetCdrsTask';
import OCPIGetLocationsTask from './tasks/ocpi/OCPIGetLocationsTask';
import OCPIGetSessionsTask from './tasks/ocpi/OCPIGetSessionsTask';
import OCPIGetTokensTask from './tasks/ocpi/OCPIGetTokensTask';
import OCPIPushCdrsTask from './tasks/ocpi/OCPIPushCdrsTask';
import OCPIPushEVSEStatusesTask from './tasks/ocpi/OCPIPushEVSEStatusesTask';
import SchedulerTask from './SchedulerTask';
import { ServerAction } from '../types/Server';
import SynchronizeBillingInvoicesTask from './tasks/SynchronizeBillingInvoicesTask';
import SynchronizeBillingUsersTask from './tasks/SynchronizeBillingUsersTask';
import SynchronizeCarsTask from './tasks/SynchronizeCarsTask';
import SynchronizeRefundTransactionsTask from './tasks/SynchronizeRefundTransactionsTask';
import SynchronizeUsersImportTask from './tasks/SynchronizeUsersImportTask';
import Utils from '../utils/Utils';
import cron from 'node-cron';

const MODULE_NAME = 'SchedulerManager';

export default class SchedulerManager {
  private static schedulerConfig = Configuration.getSchedulerConfig();

  public static init(): void {
    // Active?
    if (SchedulerManager.schedulerConfig.active) {
      // Log
      Logging.logInfo({
        tenantID: Constants.DEFAULT_TENANT,
        action: ServerAction.SCHEDULER,
        module: MODULE_NAME, method: 'init',
        message: 'The Scheduler is active'
      });
      // Yes: init
      for (const task of SchedulerManager.schedulerConfig.tasks) {
        // Active?
        if (!task.active) {
          Logging.logWarning({
            tenantID: Constants.DEFAULT_TENANT,
            action: ServerAction.SCHEDULER,
            module: MODULE_NAME, method: 'init',
            message: `The task '${task.name}' is inactive`
          });
          continue;
        }
        let schedulerTask: SchedulerTask;
        // Tasks
        switch (task.name) {
          case 'LoggingDatabaseTableCleanupTask':
            schedulerTask = new LoggingDatabaseTableCleanupTask();
            break;
          case 'CheckUserAccountInactivityTask':
            schedulerTask = new CheckUserAccountInactivityTask();
            break;
          case 'CheckOfflineChargingStationsTask':
            // The task runs every five minutes
            schedulerTask = new CheckOfflineChargingStationsTask();
            break;
          case 'CheckPreparingSessionNotStartedTask':
            // The task runs every five minutes
            schedulerTask = new CheckPreparingSessionNotStartedTask();
            break;
          case 'OCPIPushEVSEStatusesTask':
            schedulerTask = new OCPIPushEVSEStatusesTask();
            break;
          case 'OCPIGetCdrsTask':
            schedulerTask = new OCPIGetCdrsTask();
            break;
          case 'OCPIGetLocationsTask':
            schedulerTask = new OCPIGetLocationsTask();
            break;
          case 'OCPIGetSessionsTask':
            schedulerTask = new OCPIGetSessionsTask();
            break;
          case 'OCPICheckLocationsTask':
            schedulerTask = new OCPICheckLocationsTask();
            break;
          case 'OCPICheckSessionsTask':
            schedulerTask = new OCPICheckSessionsTask();
            break;
          case 'OCPICheckCdrsTask':
            schedulerTask = new OCPICheckCdrsTask();
            break;
          case 'OCPIGetTokensTask':
            schedulerTask = new OCPIGetTokensTask();
            break;
          case 'OCPIPushCdrsTask':
            schedulerTask = new OCPIPushCdrsTask();
            break;
          case 'SynchronizeRefundTransactionsTask':
            schedulerTask = new SynchronizeRefundTransactionsTask();
            break;
          case 'SynchronizeBillingUsersTask':
            schedulerTask = new SynchronizeBillingUsersTask();
            break;
          case 'SynchronizeBillingInvoicesTask':
            schedulerTask = new SynchronizeBillingInvoicesTask();
            break;
          case 'SynchronizeCarsTask':
            schedulerTask = new SynchronizeCarsTask();
            break;
          case 'CheckSessionNotStartedAfterAuthorizeTask':
            schedulerTask = new CheckSessionNotStartedAfterAuthorizeTask();
            break;
          case 'CheckAndComputeSmartChargingTask':
            schedulerTask = new CheckAndComputeSmartChargingTask();
            break;
          case 'AssetGetConsumptionTask':
            schedulerTask = new AssetGetConsumptionTask();
            break;
          case 'CheckChargingStationTemplateTask':
            schedulerTask = new CheckChargingStationTemplateTask();
            break;
<<<<<<< HEAD
          case 'SynchronizeUsersImportTask':
            schedulerTask = new SynchronizeUsersImportTask();
=======
          case 'MigrateSensitiveDataTask':
            schedulerTask = new MigrateSensitiveDataTask();
>>>>>>> b130f493
            break;
          default:
            Logging.logError({
              tenantID: Constants.DEFAULT_TENANT,
              action: ServerAction.SCHEDULER,
              module: MODULE_NAME, method: 'init',
              message: `The task '${task.name}' is unknown`
            });
        }
        if (schedulerTask) {
          // Handle number of instances
          let numberOfInstance = 1;
          if (Utils.objectHasProperty(task, 'numberOfInstance')) {
            numberOfInstance = task.numberOfInstance;
          }
          // Register
          for (let i = 0; i < numberOfInstance; i++) {
            cron.schedule(task.periodicity, async (): Promise<void> => await schedulerTask.run(task.name, task.config));
          }
          Logging.logInfo({
            tenantID: Constants.DEFAULT_TENANT,
            action: ServerAction.SCHEDULER,
            module: MODULE_NAME, method: 'init',
            message: `The task '${task.name}' has been scheduled with periodicity ''${task.periodicity}'`
          });
        }
      }
    } else {
      // Log
      Logging.logWarning({
        tenantID: Constants.DEFAULT_TENANT,
        action: ServerAction.SCHEDULER,
        module: MODULE_NAME, method: 'init',
        message: 'The Scheduler is inactive'
      });
    }
  }
}<|MERGE_RESOLUTION|>--- conflicted
+++ resolved
@@ -124,13 +124,11 @@
           case 'CheckChargingStationTemplateTask':
             schedulerTask = new CheckChargingStationTemplateTask();
             break;
-<<<<<<< HEAD
           case 'SynchronizeUsersImportTask':
             schedulerTask = new SynchronizeUsersImportTask();
-=======
+            break;
           case 'MigrateSensitiveDataTask':
             schedulerTask = new MigrateSensitiveDataTask();
->>>>>>> b130f493
             break;
           default:
             Logging.logError({
