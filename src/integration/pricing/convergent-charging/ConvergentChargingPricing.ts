--- conflicted
+++ resolved
@@ -8,12 +8,7 @@
 import Pricing, { PricedConsumption, PricingSettings } from '../Pricing';
 import SiteAreaStorage from '../../../storage/mongodb/SiteAreaStorage';
 import StatefulChargingService from './StatefulChargingService';
-<<<<<<< HEAD
 import Transaction from '../../../types/Transaction';
-=======
-import ChargingStation from '../../../types/ChargingStation';
-import Transaction from '../../../entity/Transaction';
-import OCPPUtils from '../../../server/ocpp/utils/OCPPUtils';
 import {
   ChargeableItemProperty,
   ConfirmationItem,
@@ -22,7 +17,6 @@
 } from './model/ChargeableItem';
 import { StartRateRequest, StopRateRequest, UpdateRateRequest } from './model/RateRequest';
 import { RateResult } from './model/RateResult';
->>>>>>> 9eaa6ca4
 
 export class ConvergentChargingPricingSettings extends PricingSettings {
   readonly url: string;
@@ -166,7 +160,7 @@
 
   async handleError(action: string, consumptionData, result) {
     const chargingResult = result.data.chargingResult;
-    const chargingStation: ChargingStation = await this.transaction.getChargingStation();
+    const chargingStation: ChargingStation = await this.transaction.chargeBox;
     Logging.logError({
       tenantID: this.tenantId,
       source: chargingStation, module: 'ConvergentCharging',
@@ -178,29 +172,10 @@
       }
     });
     if (chargingResult.status === 'error') {
-<<<<<<< HEAD
-
-      if (chargingResult.error.category === 'invalid' && chargingResult.error.message.startsWith('Not authorized')) {
-        const chargingStation: ChargingStation = await ChargingStationStorage.getChargingStation(this.tenantId, this.transaction.chargeBoxID);
-        if (chargingStation) {
-          await OCPPUtils.requestExecuteChargingStationCommand(this.tenantId, chargingStation, 'remoteStopTransaction', {
-            tagID: consumptionData.tagID,
-            connectorID: consumptionData.connectorId
-          });
-        }
-      } else {
-        Logging.logError({
-          tenantID: this.tenantId,
-          source: consumptionData.transactionId, module: 'ConvergentCharging',
-          method: 'handleError', action: 'handleError',
-          message: chargingResult.message,
-          detailedMessages: chargingResult
-=======
       if (chargingStation) {
         await OCPPUtils.requestExecuteChargingStationCommand(this.tenantId, chargingStation, 'remoteStopTransaction', {
           tagID: consumptionData.tagID,
           connectorID: consumptionData.connectorId
->>>>>>> 9eaa6ca4
         });
       }
     }
@@ -234,423 +209,4 @@
       }
     }
   }
-<<<<<<< HEAD
-
-}
-
-export class ChargingRequest {
-  public chargeableItem: any;
-  public transactionSelection: any;
-  public filterTransaction: any;
-
-  /**
-   *
-   * @param chargeableItem {ChargeableItem}
-   * @param transactionSelection {string}
-   * @param filterTransaction {string}
-   */
-  constructor(chargeableItem, transactionSelection, filterTransaction) {
-    this.chargeableItem = chargeableItem;
-    this.transactionSelection = transactionSelection;
-    this.filterTransaction = filterTransaction;
-  }
-}
-
-export class StartRateRequest {
-  public reservationItem: any;
-  public sessionID: any;
-  public consumptionDate: any;
-  public serviceId: any;
-  public userTechnicalId: any;
-  public defaultResolution: any;
-  public timeToLive: any;
-  public resultType: any;
-  public filterTransaction: any;
-  public cleanupResultType: any;
-  public propertyToInverse: any;
-
-  /**
-   *
-   * @param reservationItem {ReservationItem}
-   * @param sessionID
-   * @param consumptionDate
-   * @param serviceId
-   * @param userTechnicalId
-   * @param defaultResolution
-   * @param timeToLive
-   * @param resultType
-   * @param filterTransaction
-   * @param cleanupResultType
-   * @param propertyToInverse
-   */
-  constructor(reservationItem, sessionID, consumptionDate, serviceId, userTechnicalId, defaultResolution, timeToLive, resultType, filterTransaction, cleanupResultType, propertyToInverse) {
-    this.reservationItem = reservationItem;
-    this.sessionID = sessionID;
-    this.consumptionDate = consumptionDate;
-    this.serviceId = serviceId;
-    this.userTechnicalId = userTechnicalId;
-    this.defaultResolution = defaultResolution;
-    this.timeToLive = timeToLive;
-    this.resultType = resultType;
-    this.filterTransaction = filterTransaction;
-    this.cleanupResultType = cleanupResultType;
-    this.propertyToInverse = propertyToInverse;
-  }
-
-  getName() {
-    return 'statefulStartRate';
-  }
-}
-
-export class RateResult {
-  public amountToConfirm: any;
-  public amountToReserve: any;
-  public amountToCancel: any;
-  public accumulatedAmount: any;
-  public transactionSetID: any;
-  public transactionsToReserve: any;
-  public transactionsToConfirm: any;
-  public transactionsToCleanup: any;
-
-  constructor(model) {
-    if (model.$attributes.amountToConfirm) {
-      this.amountToConfirm = this.parseAmount(model.$attributes.amountToConfirm).value;
-    }
-    if (model.$attributes.amountToReserve) {
-      this.amountToReserve = this.parseAmount(model.$attributes.amountToReserve).value;
-    }
-    if (model.$attributes.amountToCancel) {
-      this.amountToCancel = this.parseAmount(model.$attributes.amountToCancel).value;
-    }
-    if (model.$attributes.accumulatedAmount) {
-      this.accumulatedAmount = this.parseAmount(model.$attributes.accumulatedAmount).value;
-    }
-    if (model.$attributes.transactionSetID) {
-      this.transactionSetID = model.$attributes.transactionSetID;
-    }
-
-    if (model.transacSetToReserve) {
-      this.transactionsToReserve = new TransactionSet(model.transacSetToReserve);
-    }
-    if (model.transacSetToConfirm) {
-      this.transactionsToConfirm = new TransactionSet(model.transacSetToConfirm);
-    }
-    if (model.transacSetToCleanup) {
-      this.transactionsToCleanup = new TransactionSet(model.transacSetToCleanup);
-    }
-  }
-
-  /**
-   *
-   * @param amount {string}
-   */
-  parseAmount(amount) {
-    if (amount) {
-      return {
-        value: parseFloat(amount.substr(4)),
-        currency: amount.substr(0, 3)
-      };
-    }
-    return null;
-  }
-}
-
-export class UpdateRateRequest {
-  public confirmationItem: any;
-  public reservationItem: any;
-  public sessionID: any;
-  public consumptionDate: any;
-  public serviceId: any;
-  public userTechnicalId: any;
-  public resultType: any;
-  public filterTransaction: any;
-  public cleanupResultType: any;
-
-  /**
-   *
-   * @param confirmationItem {ConfirmationItem}
-   * @param reservationItem
-   * @param sessionID
-   * @param consumptionDate
-   * @param serviceId
-   * @param userTechnicalId
-   * @param resultType
-   * @param filterTransaction
-   * @param cleanupResultType
-   */
-  constructor(confirmationItem, reservationItem, sessionID, consumptionDate, serviceId, userTechnicalId, resultType, filterTransaction, cleanupResultType) {
-    this.confirmationItem = confirmationItem;
-    this.reservationItem = reservationItem;
-    this.sessionID = sessionID;
-    this.consumptionDate = consumptionDate;
-    this.serviceId = serviceId;
-    this.userTechnicalId = userTechnicalId;
-    this.resultType = resultType;
-    this.filterTransaction = filterTransaction;
-    this.cleanupResultType = cleanupResultType;
-  }
-
-  getName() {
-    return 'statefulUpdateRate';
-  }
-}
-
-export class StopRateRequest {
-  public confirmationItem: any;
-  public sessionID: any;
-  public serviceId: any;
-  public userTechnicalId: any;
-  public resolution: any;
-  public resultType: any;
-  public filterTransaction: any;
-  public cleanupResultType: any;
-
-  /**
-   *
-   * @param confirmationItem {ConfirmationItem}
-   * @param sessionID
-   * @param serviceId
-   * @param userTechnicalId
-   * @param resolution
-   * @param resultType
-   * @param filterTransaction
-   * @param cleanupResultType
-   */
-  constructor(confirmationItem, sessionID, serviceId, userTechnicalId, resolution, resultType, filterTransaction, cleanupResultType) {
-    this.confirmationItem = confirmationItem;
-    this.sessionID = sessionID;
-    this.serviceId = serviceId;
-    this.userTechnicalId = userTechnicalId;
-    this.resolution = resolution;
-    this.resultType = resultType;
-    this.filterTransaction = filterTransaction;
-    this.cleanupResultType = cleanupResultType;
-  }
-
-  getName() {
-    return 'statefulStopRate';
-  }
-}
-
-export class ReservationItem {
-  public name: any;
-  public property: any;
-
-  /**
-   *
-   * @param name
-   * @param properties {ChargeableItemProperty[]}
-   */
-  constructor(name, properties = []) {
-    this.name = name;
-    this.property = properties;
-  }
-}
-
-export class ConfirmationItem {
-  public name: any;
-  public property: any;
-
-  /**
-   *
-   * @param name
-   * @param properties {ChargeableItemProperty[]}
-   */
-  constructor(name, properties = []) {
-    this.name = name;
-    this.property = properties;
-  }
-}
-
-export class ChargeableItem {
-  public name: any;
-  public userTechnicalId: any;
-  public serviceId: any;
-  public consumptionDate: any;
-  public property: any;
-
-  /**
-   *
-   * @param name
-   * @param userTechnicalId
-   * @param serviceId
-   * @param consumptionDate
-   * @param properties {ChargeableItemProperty[]}
-   */
-  constructor(name, userTechnicalId, serviceId, consumptionDate, properties = []) {
-    this.name = name;
-    this.userTechnicalId = userTechnicalId;
-    this.serviceId = serviceId;
-    this.consumptionDate = consumptionDate;
-    this.property = properties;
-  }
-}
-
-export class ChargeableItemProperty {
-  public name: any;
-
-  /**
-   *
-   * @param name
-   * @param type {Type}
-   * @param value
-   */
-  constructor(name, type, value) {
-    this.name = name;
-    this[type + 'Value'] = value;
-  }
-}
-
-const Type = {
-  number: 'number',
-  string: 'string',
-  date: 'date',
-};
-
-export class TransactionSet {
-  public ccTransactions: any;
-
-  constructor(model) {
-    if (Array.isArray(model)) {
-      this.ccTransactions = model.map((cctrModel) => new CCTransaction(cctrModel.master));
-    } else {
-      this.ccTransactions = [new CCTransaction(model.master)];
-    }
-  }
-
-  getTotalUnroundedAmount() {
-    return this.ccTransactions.map((t) => parseFloat(t.details['default.unrounded_amount']))
-      .reduce((previousValue, currentValue) => previousValue + currentValue, 0);
-  }
-
-  getCurrencyCode() {
-    return this.ccTransactions[0].details['default.iso_currency_code'];
-  }
-}
-
-export class Notification {
-  public instanceId: any;
-  public timestamp: any;
-  public descUid: any;
-  public name: any;
-  public prettyName: any;
-  public severityLevel: any;
-  public properties: any;
-
-  constructor(model) {
-    this.instanceId = model['$attributes'].instanceId;
-    this.timestamp = model['$attributes'].timestamp;
-    this.descUid = model['$attributes'].descUid;
-    this.name = model['$attributes'].name;
-    this.prettyName = model['$attributes'].prettyName;
-    this.severityLevel = model['$attributes'].severityLevel;
-
-    model.arg.map((detail) => detail['$attributes']).forEach((detail) => this[detail.name] = detail.value);
-    if (this.properties) {
-      const props: any = {};
-      this.properties.split('\n').filter((s) => s.length > 0)
-        .forEach((propString) => {
-          const array = propString.split(' = ');
-          props[array[0]] = array[1];
-        });
-      this.properties = props;
-    }
-  }
-}
-
-export class CCTransaction {
-  public details: any;
-  public notifications: any;
-  public amount: any;
-  public chargePlanId: any;
-  public chargingContractId: any;
-  public chargeCode: any;
-  public origin: any;
-  public date: any;
-  public label: any;
-  public relationshipType: any;
-  public operationType: any;
-  public sessionID: any;
-
-  constructor(model) {
-    for (const key of Object.keys(model['$attributes'])) {
-      this[key] = model['$attributes'][key];
-    }
-    this.details = {};
-    model.detail.map((detail) => detail['$attributes']).forEach(
-      (detail) => {
-        let value;
-        switch (detail.type) {
-          case 'decimal':
-            value = Number.parseFloat(detail.value);
-            break;
-          case 'date':
-            value = new Date(detail.value);
-            break;
-          case 'string':
-          default:
-            value = detail.value;
-        }
-        this.details[detail.name] = value;
-      });
-    if (model.notification) {
-      if (Array.isArray(model.notification)) {
-        this.notifications = model.notification.map((n) => new Notification(n));
-      } else {
-        this.notifications = [new Notification(model.notification)];
-      }
-    }
-
-  }
-
-  getAmount() {
-    return this.amount;
-  }
-
-  getAmountValue() {
-    return Number.parseFloat(this.getAmount().substr(4));
-  }
-
-  getChargePlanId() {
-    return this.chargePlanId;
-  }
-
-  getChargingContractId() {
-    return this.chargingContractId;
-  }
-
-  getChargeCode() {
-    return this.chargeCode;
-  }
-
-  getOrigin() {
-    return this.origin;
-  }
-
-  getDate() {
-    return this.date;
-  }
-
-  getLabel() {
-    return this.label;
-  }
-
-  getRelationshipType() {
-    return this.relationshipType;
-  }
-
-  getOperationType() {
-    return this.operationType;
-  }
-
-  getSessionID() {
-    return this.sessionID;
-  }
-
-  getDetails() {
-    return this.details;
-  }
-}
-=======
-}
->>>>>>> 9eaa6ca4
+}