import { soap } from 'strong-soap';
import AbstractSoapClient from './AbstractSoapClient';
<<<<<<< HEAD
import TSGlobal from '../../../types/GlobalType';

declare const global: TSGlobal;
=======
import global from '../../../types/GlobalType';
>>>>>>> c5a1d7cf

export default class RatingService extends AbstractSoapClient {

  public constructor(serverUrl: string, user: string, password: string) {
    super(
      `${serverUrl}/ARTIX/rating`,
      `${global.appRoot}/assets/convergent-charging/wsdl/rating_1.wsdl`,
      'rating',
      'RatingServicesPort',
      user,
      password,
      new soap.ClientSSLSecurity(
        `${global.appRoot}/assets/convergent-charging/ssl/hybris-access.key`,
        `${global.appRoot}/assets/convergent-charging/ssl/hybris-access.crt`,
        { rejectUnauthorized: false, strictSSL: false }
      )
    );
  }

  public async loadChargedItemsToInvoicing(): Promise<number> {
    await this.execute(new ChargedItemLoadRequest());
    return this.timeout(3000);
  }

  public timeout(delayms: number): Promise<number> {
    return new Promise((resolve) => {
      return setTimeout(resolve, delayms);
    });
  }
}

export class ChargedItemLoadRequest {
  public getName(): string {
    return 'chargedItemLoad';
  }
}<|MERGE_RESOLUTION|>--- conflicted
+++ resolved
@@ -1,12 +1,6 @@
 import { soap } from 'strong-soap';
 import AbstractSoapClient from './AbstractSoapClient';
-<<<<<<< HEAD
-import TSGlobal from '../../../types/GlobalType';
-
-declare const global: TSGlobal;
-=======
 import global from '../../../types/GlobalType';
->>>>>>> c5a1d7cf
 
 export default class RatingService extends AbstractSoapClient {
 
