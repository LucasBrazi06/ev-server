import ChargingStationClientFactory from '../../client/ocpp/ChargingStationClientFactory';
import BackendError from '../../exception/BackendError';
import OCPPUtils from '../../server/ocpp/utils/OCPPUtils';
import ChargingStationStorage from '../../storage/mongodb/ChargingStationStorage';
import { Action } from '../../types/Authorization';
import { ChargingProfile } from '../../types/ChargingProfile';
import ChargingStation, { ConnectorCurrentLimit, StaticLimitAmps } from '../../types/ChargingStation';
import { OCPPChangeConfigurationCommandResult, OCPPChargingProfileStatus, OCPPClearChargingProfileCommandResult, OCPPClearChargingProfileStatus, OCPPConfigurationStatus, OCPPGetCompositeScheduleCommandResult, OCPPGetCompositeScheduleStatus, OCPPSetChargingProfileCommandResult } from '../../types/ocpp/OCPPClient';
import Logging from '../../utils/Logging';
import Utils from '../../utils/Utils';

export default abstract class ChargingStationVendor {
  protected chargingStation: ChargingStation;

  constructor(chargingStation: ChargingStation) {
    this.chargingStation = chargingStation;
  }

  public async setPowerLimitation(tenantID: string, chargingStation: ChargingStation,
<<<<<<< HEAD
      connectorID?: number, maxAmps?: number): Promise<OCPPChangeConfigurationCommandResult> {
=======
    connectorID?: number, maxAmps?: number): Promise<OCPPChangeConfigurationCommandResult> {
>>>>>>> 8c8affb3
    Logging.logDebug({
      tenantID: tenantID,
      source: chargingStation.id,
      action: Action.POWER_LIMITATION,
      message: 'Set Power limitation is being called',
      module: 'ChargingStationVendor', method: 'setPowerLimitation',
      detailedMessages: { connectorID, maxAmps }
    });
    // Check if feature is supported
    if (!chargingStation.capabilities || !chargingStation.capabilities.supportStaticLimitationForChargingStation) {
      throw new BackendError({
        source: chargingStation.id,
        action: Action.POWER_LIMITATION,
        module: 'ChargingStationVendor', method: 'setPowerLimitation',
        message: 'Charging Station does not support static power limitation'
      });
    }
    if (connectorID > 0) {
      throw new BackendError({
        source: chargingStation.id,
        action: Action.POWER_LIMITATION,
        module: 'ChargingStationVendor', method: 'setPowerLimitation',
        message: `Not allowed to limit the power on Connector ID '${connectorID}' but only on the whole Charging Station (Connector ID '0')`,
      });
    }
    if (maxAmps < StaticLimitAmps.MIN_LIMIT) {
      throw new BackendError({
        source: chargingStation.id,
        action: Action.POWER_LIMITATION,
        module: 'ChargingStationVendor', method: 'setPowerLimitation',
        message: `Cannot set the minimum power limit to ${maxAmps}A, minimum expected ${StaticLimitAmps.MIN_LIMIT}A`,
      });
    }
    if (Utils.isEmptyArray(chargingStation.connectors)) {
      throw new BackendError({
        source: chargingStation.id,
        action: Action.POWER_LIMITATION,
        module: 'ChargingStationVendor', method: 'setPowerLimitation',
        message: 'The Charging Station has no connector',
        detailedMessages: { maxAmps }
      });
    }
    // Fixed the max amp per connector
    const maxAmpsPerConnector = maxAmps / chargingStation.connectors.length;
    // Get the OCPP Client
    const chargingStationClient = await ChargingStationClientFactory.getChargingStationClient(tenantID, chargingStation);
    if (!chargingStationClient) {
      throw new BackendError({
        source: chargingStation.id,
        action: Action.POWER_LIMITATION,
        module: 'ChargingStationVendor', method: 'setPowerLimitation',
        message: 'Charging Station is not connected to the backend',
      });
    }
    let result: OCPPChangeConfigurationCommandResult;
    try {
      // Change the config
      result = await chargingStationClient.changeConfiguration({
        key: this.getOCPPParamNameForChargingLimitation(),
        value: maxAmpsPerConnector + ''
      });
    } catch (error) {
      if (!error.status) {
        throw error;
      }
      result = {
        status: error.status
      };
    }
    // Update the DB OCPP configuration
    if (result.status === OCPPConfigurationStatus.ACCEPTED) {
      // Refresh Configuration
      await OCPPUtils.requestAndSaveChargingStationOcppConfiguration(tenantID, chargingStation);
      // Update the charger's connectors
      for (const connector of chargingStation.connectors) {
        connector.amperageLimit = maxAmpsPerConnector;
      }
      // Save it
      await ChargingStationStorage.saveChargingStation(Action.POWER_LIMITATION, tenantID, chargingStation);
    }
    Logging.logDebug({
      tenantID: tenantID,
      source: chargingStation.id,
      action: Action.POWER_LIMITATION,
      message: 'Set Power limitation has been called',
      module: 'ChargingStationVendor', method: 'setPowerLimitation',
      detailedMessages: { result }
    });
    return result;
  }

  public async checkUpdateOfOCPPParams(tenantID: string, chargingStation: ChargingStation,
      ocppParamName: string, ocppParamValue: string) {
    Logging.logDebug({
      tenantID: tenantID,
      source: chargingStation.id,
      action: Action.OCPP_PARAM_UPDATE,
      message: 'Check update of OCPP Params is being called',
      module: 'ChargingStationVendor', method: 'checkUpdateOfOCPPParams',
      detailedMessages: { ocppParamName, ocppParamValue }
    });
    if (ocppParamName === this.getOCPPParamNameForChargingLimitation()) {
      // Update the charger
      for (const connector of chargingStation.connectors) {
        connector.amperageLimit = Utils.convertToInt(ocppParamValue);
      }
      // Save it
      await ChargingStationStorage.saveChargingStation(Action.POWER_LIMITATION, tenantID, chargingStation);
      Logging.logInfo({
        tenantID: tenantID,
        source: chargingStation.id,
        action: Action.OCPP_PARAM_UPDATE,
        message: 'Charging Station power limit has been updated following an OCPP parameter update',
        module: 'ChargingStationVendor', method: 'checkUpdateOfOCPPParams',
        detailedMessages: { ocppParamName, ocppParamValue, chargingStation }
      });
    }
    Logging.logDebug({
      tenantID: tenantID,
      source: chargingStation.id,
      action: Action.OCPP_PARAM_UPDATE,
      message: 'Check update of OCPP Params has been called',
      module: 'ChargingStationVendor', method: 'checkUpdateOfOCPPParams'
    });
  }

  public async setChargingProfile(tenantID: string, chargingStation: ChargingStation,
      chargingProfile: ChargingProfile): Promise<OCPPSetChargingProfileCommandResult | OCPPSetChargingProfileCommandResult[]> {
    Logging.logDebug({
      tenantID: tenantID,
      source: chargingStation.id,
      action: Action.CHARGING_PROFILE_UPDATE,
      message: 'Set Charging Profile is being called',
      module: 'ChargingStationVendor', method: 'setChargingProfile',
      detailedMessages: { chargingProfile }
    });
    // Check if feature is supported
    if (!chargingStation.capabilities || !chargingStation.capabilities.supportChargingProfiles) {
      throw new BackendError({
        source: chargingStation.id,
        action: Action.CHARGING_PROFILE_UPDATE,
        module: 'ChargingStationVendor', method: 'setChargingProfile',
        message: 'Charging Station does not support charging profiles'
      });
    }
    // Get the OCPP Client
    const chargingStationClient = await ChargingStationClientFactory.getChargingStationClient(tenantID, chargingStation);
    if (!chargingStationClient) {
      throw new BackendError({
        source: chargingStation.id,
        action: Action.CHARGING_PROFILE_UPDATE,
        module: 'ChargingStationVendor', method: 'setChargingProfile',
        message: 'Charging Station is not connected to the backend',
      });
    }
    // Clone
    const schneiderChargingProfile = JSON.parse(JSON.stringify(chargingProfile));
    // Check connector
    if (schneiderChargingProfile.connectorID === 0 && schneiderChargingProfile.profile && schneiderChargingProfile.profile.chargingSchedule && chargingStation.connectors) {
      // Divide the power by the number of connectors
      for (const schedulePeriod of schneiderChargingProfile.profile.chargingSchedule.chargingSchedulePeriod) {
        schedulePeriod.limit /= chargingStation.connectors.length;
      }
    }
    try {
      // Check if we have to load all connectors in case connector 0 fails
      if (chargingProfile.connectorID === 0) {
        // Set the Profile
        const result = await chargingStationClient.setChargingProfile({
          connectorId: schneiderChargingProfile.connectorID,
          csChargingProfiles: schneiderChargingProfile.profile
        });
        // Call each connector?
        if (result.status !== OCPPChargingProfileStatus.ACCEPTED) {
          Logging.logWarning({
            tenantID: tenantID,
            source: chargingStation.id,
            action: Action.CHARGING_PROFILE_UPDATE,
            message: 'Set Charging Profile on Connector ID 0 has been rejected, will try connector per connector',
            module: 'ChargingStationVendor', method: 'clearChargingProfile',
            detailedMessages: { result }
          });
          const results = [] as OCPPSetChargingProfileCommandResult[];
          for (const connector of chargingStation.connectors) {
            const result = await chargingStationClient.setChargingProfile({
              connectorId: connector.connectorId,
              csChargingProfiles: schneiderChargingProfile.profile
            });
            results.push(result);
          }
          Logging.logDebug({
            tenantID: tenantID,
            source: chargingStation.id,
            action: Action.CHARGING_PROFILE_UPDATE,
            message: 'Set Charging Profile has been called',
            module: 'ChargingStationVendor', method: 'setChargingProfile',
            detailedMessages: { results }
          });
          return results;
        }
        Logging.logDebug({
          tenantID: tenantID,
          source: chargingStation.id,
          action: Action.CHARGING_PROFILE_UPDATE,
          message: 'Set Charging Profile has been called',
          module: 'ChargingStationVendor', method: 'setChargingProfile',
          detailedMessages: { result }
        });
        return result;
      }
      // Connector ID > 0
      const result = await chargingStationClient.setChargingProfile({
        connectorId: schneiderChargingProfile.connectorID,
        csChargingProfiles: schneiderChargingProfile.profile
      });
      Logging.logDebug({
        tenantID: tenantID,
        source: chargingStation.id,
        action: Action.CHARGING_PROFILE_UPDATE,
        message: 'Set Charging Profile has been called',
        module: 'ChargingStationVendor', method: 'setChargingProfile',
        detailedMessages: { result }
      });
      return result;
    } catch (error) {
      Logging.logError({
        tenantID: tenantID,
        source: chargingStation.id,
        action: Action.CHARGING_PROFILE_UPDATE,
        message: 'Error occurred while setting the Charging Profile',
        module: 'ChargingStationVendor', method: 'setChargingProfile',
        detailedMessages: { error }
      });
      if (!error.status) {
        throw error;
      }
      return {
        status: error.status
      };
    }
  }

  public async clearChargingProfile(tenantID: string, chargingStation: ChargingStation,
      chargingProfile: ChargingProfile): Promise<OCPPClearChargingProfileCommandResult | OCPPClearChargingProfileCommandResult[]> {
    Logging.logDebug({
      tenantID: tenantID,
      source: chargingStation.id,
      action: Action.CHARGING_PROFILE_DELETE,
      message: 'Clear Charging Profile is being called',
      module: 'ChargingStationVendor', method: 'clearChargingProfile',
      detailedMessages: { chargingProfile }
    });
    // Check if feature is supported
    if (!chargingStation.capabilities || !chargingStation.capabilities.supportChargingProfiles) {
      throw new BackendError({
        source: chargingStation.id,
        action: Action.CHARGING_PROFILE_DELETE,
        module: 'ChargingStationVendor', method: 'clearChargingProfile',
        message: 'Charging Station does not support charging profiles'
      });
    }
    // Get the OCPP Client
    const chargingStationClient = await ChargingStationClientFactory.getChargingStationClient(tenantID, chargingStation);
    if (!chargingStationClient) {
      throw new BackendError({
        source: chargingStation.id,
        action: Action.CHARGING_PROFILE_DELETE,
        module: 'ChargingStationVendor', method: 'clearChargingProfile',
        message: 'Charging Station is not connected to the backend',
      });
    }
    try {
      // Check if we have to load all connectors in case connector 0 fails
      if (chargingProfile.connectorID === 0) {
        // Clear the Profile
        const result = await chargingStationClient.clearChargingProfile({
          connectorId: chargingProfile.connectorID
        });
        // Call each connector?
        if (result.status !== OCPPClearChargingProfileStatus.ACCEPTED) {
          Logging.logWarning({
            tenantID: tenantID,
            source: chargingStation.id,
            action: Action.CHARGING_PROFILE_DELETE,
            module: 'ChargingStationVendor', method: 'clearChargingProfile',
            message: 'Clear Charging Profile on Connector ID 0 has been rejected, will try connector per connector',
            detailedMessages: { result }
          });
          const results = [] as OCPPClearChargingProfileCommandResult[];
          for (const connector of chargingStation.connectors) {
            // Clear the Profile
            const result = await chargingStationClient.clearChargingProfile({
              connectorId: connector.connectorId
            });
            results.push(result);
          }
          // Reapply the current limitation
          await this.setPowerLimitation(tenantID, chargingStation, 0,
            Utils.getTotalAmpsOfChargingStation(chargingStation));
          Logging.logDebug({
            tenantID: tenantID,
            source: chargingStation.id,
            action: Action.CHARGING_PROFILE_DELETE,
            message: 'Clear Charging Profile has been called',
            module: 'ChargingStationVendor', method: 'clearChargingProfile',
            detailedMessages: { results }
          });
          return results;
        }
        // Reapply the current limitation
        if (result.status === OCPPClearChargingProfileStatus.ACCEPTED) {
          await this.setPowerLimitation(tenantID, chargingStation, 0,
            Utils.getTotalAmpsOfChargingStation(chargingStation));
        }
        Logging.logDebug({
          tenantID: tenantID,
          source: chargingStation.id,
          action: Action.CHARGING_PROFILE_DELETE,
          message: 'Clear Charging Profile has been called',
          module: 'ChargingStationVendor', method: 'clearChargingProfile',
          detailedMessages: { result }
        });
        return result;
      }
      // Connector ID > 0
      // Clear the Profile
      const result = await chargingStationClient.clearChargingProfile({
        connectorId: chargingProfile.connectorID
      });
      if (result.status === OCPPClearChargingProfileStatus.ACCEPTED) {
        // Reapply the current limitation
        await this.setPowerLimitation(tenantID, chargingStation, 0,
          Utils.getTotalAmpsOfChargingStation(chargingStation));
      }
      Logging.logDebug({
        tenantID: tenantID,
        source: chargingStation.id,
        action: Action.CHARGING_PROFILE_DELETE,
        message: 'Clear Charging Profile has been called',
        module: 'ChargingStationVendor', method: 'clearChargingProfile',
        detailedMessages: { result }
      });
      return result;
    } catch (error) {
      Logging.logError({
        tenantID: tenantID,
        source: chargingStation.id,
        action: Action.CHARGING_PROFILE_DELETE,
        message: 'Error occurred while clearing the Charging Profile',
        module: 'ChargingStationVendor', method: 'clearChargingProfile',
        detailedMessages: { error }
      });
      if (!error.status) {
        throw error;
      }
      return {
        status: error.status
      };
    }
  }

  public async getCompositeSchedule(tenantID: string, chargingStation: ChargingStation,
      connectorID: number, durationSecs: number): Promise<OCPPGetCompositeScheduleCommandResult | OCPPGetCompositeScheduleCommandResult[]> {
    Logging.logDebug({
      tenantID: tenantID,
      source: chargingStation.id,
      action: Action.GET_COMPOSITE_SCHEDULE,
      message: 'Get Composite Schedule is being called',
      module: 'ChargingStationVendor', method: 'getCompositeSchedule',
      detailedMessages: { connectorID, durationSecs }
    });
    // Check if feature is supported
    if (!chargingStation.capabilities || !chargingStation.capabilities.supportChargingProfiles) {
      throw new BackendError({
        source: chargingStation.id,
        action: Action.GET_COMPOSITE_SCHEDULE,
        module: 'ChargingStationVendor', method: 'getCompositeSchedule',
        message: 'Charging Station does not support charging profiles'
      });
    }
    // Get the OCPP Client
    const chargingStationClient = await ChargingStationClientFactory.getChargingStationClient(tenantID, chargingStation);
    if (!chargingStationClient) {
      throw new BackendError({
        source: chargingStation.id,
        action: Action.GET_COMPOSITE_SCHEDULE,
        module: 'ChargingStationVendor', method: 'getCompositeSchedule',
        message: 'Charging Station is not connected to the backend',
      });
    }
    try {
      // Check if we have to load all connectors in case connector 0 fails
      if (connectorID === 0) {
        // Get the Composite Schedule
        const result = await chargingStationClient.getCompositeSchedule({
          connectorId: connectorID,
          duration: durationSecs,
          chargingRateUnit: chargingStation.powerLimitUnit
        });
        // Call each connector?
        if (result.status !== OCPPGetCompositeScheduleStatus.ACCEPTED) {
          Logging.logWarning({
            tenantID: tenantID,
            source: chargingStation.id,
            action: Action.GET_COMPOSITE_SCHEDULE,
            message: 'Get Composite Schedule on Connector ID 0 has been rejected, will try connector per connector',
            module: 'ChargingStationVendor', method: 'getCompositeSchedule',
            detailedMessages: { result }
          });
          const results = [] as OCPPGetCompositeScheduleCommandResult[];
          for (const connector of chargingStation.connectors) {
            // Get the Composite Schedule
            const result = await chargingStationClient.getCompositeSchedule({
              connectorId: connector.connectorId,
              duration: durationSecs,
              chargingRateUnit: chargingStation.powerLimitUnit
            });
            results.push(result);
          }
          Logging.logDebug({
            tenantID: tenantID,
            source: chargingStation.id,
            action: Action.GET_COMPOSITE_SCHEDULE,
            message: 'Get Composite Schedule has been called',
            module: 'ChargingStationVendor', method: 'getCompositeSchedule',
            detailedMessages: { results }
          });
          return results;
        }
        Logging.logDebug({
          tenantID: tenantID,
          source: chargingStation.id,
          action: Action.GET_COMPOSITE_SCHEDULE,
          message: 'Get Composite Schedule has been called',
          module: 'ChargingStationVendor', method: 'getCompositeSchedule',
          detailedMessages: { result }
        });
        return result;
      }
      // Connector ID > 0
      // Get the Composite Schedule
      const result = await chargingStationClient.getCompositeSchedule({
        connectorId: connectorID,
        duration: durationSecs,
        chargingRateUnit: chargingStation.powerLimitUnit
      });
      Logging.logDebug({
        tenantID: tenantID,
        source: chargingStation.id,
        action: Action.GET_COMPOSITE_SCHEDULE,
        message: 'Get Composite Schedule has been called',
        module: 'ChargingStationVendor', method: 'getCompositeSchedule',
        detailedMessages: { result }
      });
      return result;
    } catch (error) {
      Logging.logError({
        tenantID: tenantID,
        source: chargingStation.id,
        action: Action.GET_COMPOSITE_SCHEDULE,
        message: 'Error occurred while getting the Composite Schedule',
        module: 'ChargingStationVendor', method: 'getCompositeSchedule',
        detailedMessages: { error }
      });
      if (!error.status) {
        throw error;
      }
      return {
        status: error.status
      };
    }
  }

  public async getCurrentConnectorLimit(tenantID: string,
    chargingStation: ChargingStation, connectorID: number): Promise<ConnectorCurrentLimit> {
    Logging.logDebug({
      tenantID: tenantID,
      source: chargingStation.id,
      action: Action.GET_CONNECTOR_CURRENT_LIMIT,
      message: 'Get Current Connector Limit is being called',
      module: 'ChargingStationVendor', method: 'getCurrentConnectorLimit',
      detailedMessages: { connectorID }
    });
    // Default
    const limitDefaultMaxAmps = chargingStation.connectors[connectorID - 1].amperageLimit;
    const limitDefaultMaxPower = chargingStation.connectors[connectorID - 1].power;
    // Should fail safe!
    try {
      if (connectorID === 0) {
        throw new BackendError({
          source: chargingStation.id,
          action: Action.GET_CONNECTOR_CURRENT_LIMIT,
          module: 'ChargingStationVendor', method: 'getCurrentConnectorLimit',
          message: 'Cannot get the current connector limit on Connector ID 0',
        });
      }
      // Check First the Charging Profile
      if (chargingStation.capabilities && chargingStation.capabilities.supportChargingProfiles) {
        // Get the current Charging Plan
        const compositeSchedule = await this.getCompositeSchedule(
          tenantID, chargingStation, connectorID, 60) as OCPPGetCompositeScheduleCommandResult;
        // Get the current connector limitation from the charging plan
        // When startPeriod of first schedule is 0 meaning that the charging plan is in progress
        if (compositeSchedule && compositeSchedule.chargingSchedule && compositeSchedule.chargingSchedule.chargingSchedulePeriod &&
          compositeSchedule.chargingSchedule.chargingSchedulePeriod.length > 0 &&
          compositeSchedule.chargingSchedule.chargingSchedulePeriod[0].startPeriod === 0) {
          let connectorLimitAmps = Utils.convertToInt(compositeSchedule.chargingSchedule.chargingSchedulePeriod[0].limit);
          // Check
          if (connectorLimitAmps > limitDefaultMaxAmps) {
            connectorLimitAmps = limitDefaultMaxAmps;
          }
          const result = {
            limitAmps: connectorLimitAmps,
            limitWatts: Utils.convertAmpToPowerWatts(chargingStation, connectorID, connectorLimitAmps)
          };
          Logging.logDebug({
            tenantID: tenantID,
            source: chargingStation.id,
            action: Action.GET_CONNECTOR_CURRENT_LIMIT,
            message: 'Get Current Connector Limit has been called',
            module: 'ChargingStationVendor', method: 'getCurrentConnectorLimit',
            detailedMessages: { result }
          });
          return result;
        }
      }
      // Check next the static power limitation
      if (chargingStation.capabilities && chargingStation.capabilities.supportStaticLimitationForChargingStation) {
        // Read the OCPP Parameter
        const ocppConfiguration = await OCPPUtils.requestChargingStationConfiguration(
          tenantID, chargingStation, { key: [this.getOCPPParamNameForChargingLimitation()] });
        if (ocppConfiguration && ocppConfiguration.configurationKey && ocppConfiguration.configurationKey.length > 0 &&
          ocppConfiguration.configurationKey[0].value) {
          let connectorLimitAmps = Utils.convertToInt(ocppConfiguration.configurationKey[0].value);
          // Check
          if (connectorLimitAmps > limitDefaultMaxAmps) {
            connectorLimitAmps = limitDefaultMaxAmps;
          }
          const result = {
            limitAmps: connectorLimitAmps,
            limitWatts: Utils.convertAmpToPowerWatts(chargingStation, connectorID, connectorLimitAmps)
          };
          Logging.logDebug({
            tenantID: tenantID,
            source: chargingStation.id,
            action: Action.GET_CONNECTOR_CURRENT_LIMIT,
            message: 'Get Current Connector Limit has been called',
            module: 'ChargingStationVendor', method: 'getCurrentConnectorLimit',
            detailedMessages: { result }
          });
          return result;
        }
      }
    } catch (error) {
      Logging.logError({
        tenantID: tenantID,
        source: chargingStation.id,
        action: Action.GET_CONNECTOR_CURRENT_LIMIT,
        message: `Cannot retrieve the current limitation on Connector ID '${connectorID}'`,
        module: 'ChargingStationVendor', method: 'getCurrentConnectorLimit',
        detailedMessages: { error }
      });
    }
    // Default on current connector
    const result = {
      limitAmps: limitDefaultMaxAmps,
      limitWatts: limitDefaultMaxPower
    };
    Logging.logDebug({
      tenantID: tenantID,
      source: chargingStation.id,
      action: Action.GET_CONNECTOR_CURRENT_LIMIT,
      message: 'Get Current Connector Limit has been called',
      module: 'ChargingStationVendor', method: 'getCurrentConnectorLimit',
      detailedMessages: { result }
    });
    return result;
  }

  public abstract getOCPPParamNameForChargingLimitation(): string;
}<|MERGE_RESOLUTION|>--- conflicted
+++ resolved
@@ -17,11 +17,7 @@
   }
 
   public async setPowerLimitation(tenantID: string, chargingStation: ChargingStation,
-<<<<<<< HEAD
-      connectorID?: number, maxAmps?: number): Promise<OCPPChangeConfigurationCommandResult> {
-=======
     connectorID?: number, maxAmps?: number): Promise<OCPPChangeConfigurationCommandResult> {
->>>>>>> 8c8affb3
     Logging.logDebug({
       tenantID: tenantID,
       source: chargingStation.id,
