--- conflicted
+++ resolved
@@ -98,11 +98,7 @@
   }
 
   public async setChargingProfile(tenantID: string, chargingStation: ChargingStation,
-<<<<<<< HEAD
-    chargingProfile: ChargingProfile): Promise<OCPPSetChargingProfileCommandResult|OCPPSetChargingProfileCommandResult[]> {
-=======
     chargingProfile: ChargingProfile): Promise<OCPPSetChargingProfileCommandResult | OCPPSetChargingProfileCommandResult[]> {
->>>>>>> 02be2af1
     // Get the OCPP Client
     const chargingStationClient = await ChargingStationClientFactory.getChargingStationClient(tenantID, chargingStation);
     if (!chargingStationClient) {
@@ -151,17 +147,8 @@
           return results;
         }
         return result;
-<<<<<<< HEAD
+      }
       // Connector ID > 0
-=======
-        // Connector ID > 0
-      } else {
-        return chargingStationClient.setChargingProfile({
-          connectorId: schneiderChargingProfile.connectorID,
-          csChargingProfiles: schneiderChargingProfile.profile
-        });
->>>>>>> 02be2af1
-      }
       return chargingStationClient.setChargingProfile({
         connectorId: schneiderChargingProfile.connectorID,
         csChargingProfiles: schneiderChargingProfile.profile
@@ -178,11 +165,7 @@
   }
 
   public async clearChargingProfile(tenantID: string, chargingStation: ChargingStation,
-<<<<<<< HEAD
-    chargingProfile: ChargingProfile): Promise<OCPPClearChargingProfileCommandResult|OCPPClearChargingProfileCommandResult[]> {
-=======
     chargingProfile: ChargingProfile): Promise<OCPPClearChargingProfileCommandResult | OCPPClearChargingProfileCommandResult[]> {
->>>>>>> 02be2af1
     // Get the OCPP Client
     const chargingStationClient = await ChargingStationClientFactory.getChargingStationClient(tenantID, chargingStation);
     if (!chargingStationClient) {
@@ -221,17 +204,8 @@
           return results;
         }
         return result;
-<<<<<<< HEAD
+      }
       // Connector ID > 0
-=======
-        // Connector ID > 0
-      } else {
-        // Clear the Profile
-        return chargingStationClient.clearChargingProfile({
-          connectorId: chargingProfile.connectorID
-        });
->>>>>>> 02be2af1
-      }
       // Clear the Profile
       return chargingStationClient.clearChargingProfile({
         connectorId: chargingProfile.connectorID
@@ -248,11 +222,7 @@
   }
 
   public async getCompositeSchedule(tenantID: string, chargingStation: ChargingStation,
-<<<<<<< HEAD
-    connectorID: number, durationSecs: number): Promise<OCPPGetCompositeScheduleCommandResult|OCPPGetCompositeScheduleCommandResult[]> {
-=======
     connectorID: number, durationSecs: number): Promise<OCPPGetCompositeScheduleCommandResult | OCPPGetCompositeScheduleCommandResult[]> {
->>>>>>> 02be2af1
     // Get the OCPP Client
     const chargingStationClient = await ChargingStationClientFactory.getChargingStationClient(tenantID, chargingStation);
     if (!chargingStationClient) {
@@ -295,19 +265,8 @@
           return results;
         }
         return result;
-<<<<<<< HEAD
+      }
       // Connector ID > 0
-=======
-        // Connector ID > 0
-      } else {
-        // Get the Composite Schedule
-        return chargingStationClient.getCompositeSchedule({
-          connectorId: connectorID,
-          duration: durationSecs,
-          chargingRateUnit: chargingStation.powerLimitUnit
-        });
->>>>>>> 02be2af1
-      }
       // Get the Composite Schedule
       return chargingStationClient.getCompositeSchedule({
         connectorId: connectorID,
@@ -326,10 +285,7 @@
   }
 
   public async getCurrentConnectorLimit(tenantID: string, chargingStation: ChargingStation,
-<<<<<<< HEAD
     connectorID: number): Promise<ConnectorCurrentLimit> {
-=======
-      connectorID: number): Promise<ConnectorCurrentLimit> {
     // Should fail safe!
     try {
       if (connectorID === 0) {
@@ -374,7 +330,6 @@
       });
     }
     // Default on current connector
->>>>>>> 02be2af1
     return {
       limitAmps: chargingStation.connectors[connectorID - 1].amperageLimit,
       limitWatts: Utils.convertAmpToPowerWatts(chargingStation, chargingStation.connectors[connectorID - 1].amperageLimit)
