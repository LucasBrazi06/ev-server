import ConnectionStorage from '../storage/mongodb/ConnectionStorage';
import SettingStorage from '../storage/mongodb/SettingStorage';
import TenantHolder from '../entity/TenantHolder';
<<<<<<< HEAD
import User from '../types/User';
=======
import User from '../entity/User';

>>>>>>> fb19c957
export default class AbstractConnector extends TenantHolder {
  public getID: any;
  public getTenantID: any;
  private setting: any;
  private connectorId: any;

  constructor(tenantID, connectorId, setting) {
    super(tenantID);
    this.setting = setting;
    this.connectorId = connectorId;
  }

  static getConnectorSetting(tenantId, settingId) {
    return SettingStorage.getSetting(tenantId, settingId);
  }

  static getConnectionsByUserId(tenantId, userId) {
    return ConnectionStorage.getConnectionsByUserId(tenantId, userId);
  }

  static getConnectionByUserIdAndConnectorId(tenantId, connectorId, userId) {
    return ConnectionStorage.getConnectionByUserId(tenantId, connectorId, userId);
  }

  static getConnection(tenantId, id) {
    return ConnectionStorage.getConnection(tenantId, id); // TODO: Changed from getConnectionById cuz non existent. Check if correct
  }

  static deleteConnectionById(tenantId, id) {
    return ConnectionStorage.deleteConnectionById(tenantId, id);
  }

  getSetting() {
    return this.setting;
  }

  getCreatedBy() {
    if (this.setting.createdBy) {
      return this.setting.createdBy;
    }
    return null;
  }

  setCreatedBy(user: User) {
    this.setting.createdBy = user;
  }

  getCreatedOn() {
    return this.setting.createdOn;
  }

  setCreatedOn(createdOn) {
    this.setting.createdOn = createdOn;
  }

  getLastChangedBy() {
    if (this.setting.lastChangedBy) {
      return this.setting.lastChangedBy;
    }
    return null;
  }

  setLastChangedBy(user: User) {
    this.setting.lastChangedBy = user;
  }

  getLastChangedOn() {
    return this.setting.lastChangedOn;
  }

  setLastChangedOn(lastChangedOn) {
    this.setting.lastChangedOn = lastChangedOn;
  }

  getConnectionByUserId(userId) {
    return ConnectionStorage.getConnectionByUserId(this.getTenantID(), this.connectorId, userId);
  }

  //
  // getConnections() {
  //   return ConnectorStorage.getConnections(this.getConnectorId());
  // }
  //
  // saveConnection(connection) {
  //   return ConnectorStorage.saveConnection(this.getTenant(), connection);
  // }

  createConnection(userId, data) {
    throw new Error('not implemented');
  }
}
<|MERGE_RESOLUTION|>--- conflicted
+++ resolved
@@ -1,12 +1,8 @@
 import ConnectionStorage from '../storage/mongodb/ConnectionStorage';
 import SettingStorage from '../storage/mongodb/SettingStorage';
 import TenantHolder from '../entity/TenantHolder';
-<<<<<<< HEAD
 import User from '../types/User';
-=======
-import User from '../entity/User';
 
->>>>>>> fb19c957
 export default class AbstractConnector extends TenantHolder {
   public getID: any;
   public getTenantID: any;
