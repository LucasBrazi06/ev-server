--- conflicted
+++ resolved
@@ -9,9 +9,6 @@
 const MODULE_NAME = 'CarDatabase';
 
 export default abstract class CarDatabase {
-<<<<<<< HEAD
-  public async synchronizeCars(): Promise<ActionsResponse> {
-=======
   public abstract async getCarCatalogs(): Promise<CarCatalog[]>;
 
   public abstract async getCarCatalogThumb(carCatalog: CarCatalog): Promise<string>;
@@ -20,7 +17,6 @@
 
   public async synchronizeCarCatalogs(): Promise<ActionsResponse> {
     /* eslint-disable */
->>>>>>> 5aa2ac85
     const actionsDone: ActionsResponse = {
       inSuccess: 0,
       inError: 0
