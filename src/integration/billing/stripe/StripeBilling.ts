import i18n from 'i18n-js';
import moment from 'moment';
import Stripe from 'stripe';
import BackendError from '../../../exception/BackendError';
import ChargingStationStorage from '../../../storage/mongodb/ChargingStationStorage';
import UserStorage from '../../../storage/mongodb/UserStorage';
import { BillingDataStart, BillingDataStop, BillingDataUpdate, BillingPartialUser, BillingUserData } from '../../../types/Billing';
import { StripeBillingSettings } from '../../../types/Setting';
import Transaction from '../../../types/Transaction';
import User from '../../../types/User';
import Constants from '../../../utils/Constants';
import Cypher from '../../../utils/Cypher';
import I18nManager from '../../../utils/I18nManager';
import Logging from '../../../utils/Logging';
import Utils from '../../../utils/Utils';
<<<<<<< HEAD
import i18n from 'i18n-js';
import moment from 'moment';
import sanitize from 'mongo-sanitize';
import {
  BillingDataStart,
  BillingDataStop,
  BillingDataUpdate,
  BillingResponse,
  BillingUserData,
  PartialBillingTax
} from '../../../types/Billing';
import { Request } from 'express';
import { StripeBillingSettings } from '../../../types/Setting';
import I18nManager from '../../../utils/I18nManager';
import ItaxRateSearchOptions = Stripe.taxRates.ItaxRateSearchOptions;
=======
import Billing from '../Billing';
import ICustomerListOptions = Stripe.customers.ICustomerListOptions;
>>>>>>> 1023d253

export interface TransactionIdemPotencyKey {
  transactionID: number;
  keyNewInvoiceItem: string;
  keyNewInvoice: string;
  timestamp: number;
}

export default class StripeBilling extends Billing<StripeBillingSettings> {
  private static transactionIdemPotencyKeys: TransactionIdemPotencyKey[];
  private static readonly STRIPE_MAX_LIST = 100;
  private stripe: Stripe;

  constructor(tenantId: string, settings: StripeBillingSettings) {
    super(tenantId, settings);
    this.settings.currency = settings.currency;
    if (this.settings.secretKey) {
      this.settings.secretKey = Cypher.decrypt(settings.secretKey);
    }
    // Currently the public key is not encrypted
    try {
      this.stripe = new Stripe(this.settings.secretKey);
    } catch (error) {
      delete this.stripe;
    }
    // Delete outdated keys for creating new invoices and invoice items
    if (StripeBilling.transactionIdemPotencyKeys && StripeBilling.transactionIdemPotencyKeys.length > 0) {
      const timeNow = new Date();
      const pastTimeStamp = timeNow.getTime() - 24 * 60 * 60 * 1000; // Go back 24 hours
      StripeBilling.transactionIdemPotencyKeys = StripeBilling.transactionIdemPotencyKeys.filter((record) => record.timestamp > pastTimeStamp);
    }
  }

  public async checkConnection() {
    // Check Stripe
    this.checkIfStripeIsInitialized();
    // Check Key
    if (!this.settings.secretKey) {
      throw new BackendError({
        source: Constants.CENTRAL_SERVER,
        module: 'StripeBilling', method: 'checkConnection',
        action: Constants.ACTION_CHECK_CONNECTION_BILLING,
        message: 'No secret key provided for connection to Stripe'
      });
    }
    // Validate the connection
    let isKeyValid = false;
    try {
      this.stripe = new Stripe(this.settings.secretKey);
      // Get one customer
      const list = await this.stripe.customers.list(
        { limit: 1 }
      );
      if (('object' in list) &&
        (list['object'] === 'list')) {
        isKeyValid = true;
      }
    } catch (error) {
      throw new BackendError({
        source: Constants.CENTRAL_SERVER,
        module: 'StripeBilling', method: 'checkConnection',
        action: Constants.ACTION_CHECK_CONNECTION_BILLING,
        message: `Error occured when connecting to Stripe: ${error.message}`,
        detailedMessages: error
      });
    }
    if (!isKeyValid) {
      throw new BackendError({
        source: Constants.CENTRAL_SERVER,
        module: 'StripeBilling', method: 'checkConnection',
        action: Constants.ACTION_CHECK_CONNECTION_BILLING,
        message: 'Error occured when connecting to Stripe: Invalid key'
      });
    }
  }

  public async getUsers(): Promise<BillingPartialUser[]> {
    const users = [];
    let request;
<<<<<<< HEAD
    const requestParams = { limit: StripeBilling.STRIPE_MAX_LIST } as ICustomerListOptions;
=======
    const requestParams = { limit: StripeBilling.STRIPE_MAX_CUSTOMER_LIST } as ICustomerListOptions;
    // Check Stripe
    this.checkIfStripeIsInitialized();
>>>>>>> 1023d253
    do {
      request = await this.stripe.customers.list(requestParams);
      for (const customer of request.data) {
        users.push({
          email: customer.email,
          billingData: {
            customerID: customer.id
          }
        });
      }
      if (request.has_more) {
        requestParams.starting_after = users[users.length - 1].billingData.customerID;
      }
    } while (request.has_more);
    return users;
  }

  public async getUser(id: string): Promise<BillingPartialUser> {
    // Check Stripe
    this.checkIfStripeIsInitialized();
    // Get customer
    const customer = await this.getCustomerByID(id);
    if (customer && customer.email) {
      return {
        email: customer.email,
        billingData: {
          customerID: customer.id
        }
      };
    }
  }

  public async getUserbyEmail(email: string): Promise<BillingPartialUser> {
    // Check Stripe
    this.checkIfStripeIsInitialized();
    // Get customer
    const request = await this.getCustomerByEmail(email);
    if (request) {
      return {
        email: email,
        billingData: {
          customerID: request.id
        }
      };
    }
  }

<<<<<<< HEAD
  public async getTaxes(): Promise<PartialBillingTax[]> {
    const taxes = [] as PartialBillingTax[];
    let request;
    const requestParams = { limit: StripeBilling.STRIPE_MAX_LIST } as ItaxRateSearchOptions;
    do {
      request = await this.stripe.taxRates.list(requestParams);
      for (const tax of request.data) {
        taxes.push({
          id: tax.id,
          description: tax.description,
          displayName: tax.display_name,
          jurisdiction: tax.jurisdiction,
          percentage: tax.percentage
        });
      }
      if (request.has_more) {
        requestParams.starting_after = taxes[taxes.length - 1].id;
      }
    } while (request.has_more);
    return taxes;
  }

  public async getUpdatedUsersInBillingForSynchronization(): Promise<string[]> {
=======
  public async getUpdatedUserIDsInBilling(): Promise<string[]> {
>>>>>>> 1023d253
    const createdSince = this.settings.lastSynchronizedOn ? `${moment(this.settings.lastSynchronizedOn).unix()}` : '0';
    let stillData = true;
    let lastEventID: string;
    let events: Stripe.IList<Stripe.events.IEvent>;
    let skipCustomer: boolean;
    let lastCustomerID: string;
    const collectedCustomerIDs: string[] = [];
    try {
      // Check Stripe
      this.checkIfStripeIsInitialized();
      // Loop until all users are read
      while (stillData) {
        if (lastEventID) {
          events = await this.stripe.events.list(
            {
              created: { gt: createdSince },
              limit: 20,
              type: 'customer.created',
              starting_after: lastEventID
            }
          );
        } else {
          events = await this.stripe.events.list(
            {
              created: { gt: createdSince },
              limit: 20,
              type: 'customer.created'
            }
          );
        }
        if (events.data.length > 0) {
          for (const evt of events.data) {
            skipCustomer = false;
            lastEventID = evt.id;
            lastCustomerID = evt.data.object['customer'] ? evt.data.object['customer'] :
              ((evt.data.object['object'] === 'customer') ? evt.data.object['id'] : null);
            if (!lastCustomerID) {
              skipCustomer = true;
            }
            if (!skipCustomer && (collectedCustomerIDs.length > 0) &&
              (collectedCustomerIDs.findIndex((id) => id === lastCustomerID) > -1)) {
              skipCustomer = true;
            }
            if (!skipCustomer) {
              collectedCustomerIDs.push(lastCustomerID);
            }
          }
          stillData = events.data.length <= 20;
        } else {
          stillData = false;
        }
      }
      if (collectedCustomerIDs && collectedCustomerIDs.length > 0) {
        return collectedCustomerIDs;
      }
    } catch (error) {
      throw new BackendError({
        source: Constants.CENTRAL_SERVER,
        action: Constants.ACTION_SYNCHRONIZE_BILLING,
        module: 'StripeBilling', method: 'getUpdatedCustomersForSynchronization',
        message: `Impossible to retrieve changed customers from Stripe Billing: ${error.message}`,
        detailedMessages: error
      });
    }
  }

  public async startTransaction(transaction: Transaction): Promise<BillingDataStart> {
    try {
      // Check Stripe
      this.checkIfStripeIsInitialized();
      // Check User
      if (!transaction.userID || !transaction.user) {
        throw new BackendError({
          message: 'User is not provided'
        });
      }
      // Get User
      const billingUser = transaction.user;
      if (!billingUser.billingData || !billingUser.billingData.customerID || !billingUser.billingData.method) {
        throw new BackendError({
          message: 'Transaction user has no billing method or no customer in Stripe'
        });
      }
      if (billingUser.billingData.method !== Constants.BILLING_METHOD_IMMEDIATE &&
          billingUser.billingData.method !== Constants.BILLING_METHOD_PERIODIC &&
          billingUser.billingData.method !== Constants.BILLING_METHOD_ADVANCE) {
        throw new BackendError({
          message: 'Transaction user is assigned to unknown billing method'
        });
      }
      if (billingUser.billingData.method === Constants.BILLING_METHOD_ADVANCE) {
        throw new BackendError({
          message: `Selected billing method '${billingUser.billingData.method}' currently not supported`
        });
      }
      if (!billingUser.billingData.subscriptionID &&
        billingUser.billingData.method !== Constants.BILLING_METHOD_IMMEDIATE) {
        throw new BackendError({
          message: 'Transaction user is not subscribed to Stripe billing plan'
        });
      }
      if (billingUser.billingData.subscriptionID &&
        billingUser.billingData.method !== Constants.BILLING_METHOD_IMMEDIATE) {
        const subscription = await this.getSubscription(billingUser.billingData.subscriptionID);
        if (!subscription || subscription['id'] !== billingUser.billingData.subscriptionID) {
          throw new BackendError({
            message: 'Stripe subscription ID of the transaction user is invalid'
          });
        }
      }
      const customer = await this.getCustomerByEmail(billingUser.email);
      if (!customer || customer['id'] !== billingUser.billingData.customerID) {
        throw new BackendError({
          message: 'Stripe customer ID of the transaction user is invalid'
        });
      }
    } catch (error) {
      Logging.logError({
        tenantID: this.tenantID,
        user: transaction.userID,
        source: Constants.CENTRAL_SERVER,
        action: Constants.ACTION_BILLING_TRANSACTION,
        module: 'StripeBilling', method: 'startTransaction',
        message: `Billing error in Start Transaction: ${error.message}`,
        detailedMessages: error
      });
    }
    return {
      cancelTransaction: false
    };
  }

  public async updateTransaction(transaction: Transaction): Promise<BillingDataUpdate> {
    try {
      // Check Stripe
      this.checkIfStripeIsInitialized();
      // Check User
      if (!transaction.userID || !transaction.user) {
        throw new BackendError({
          message: 'User is not provided'
        });
      }
      // Only relevant for Advance Billing to stop the running transaction, if the credit amount is no more sufficient

    } catch (error) {
      Logging.logError({
        tenantID: this.tenantID,
        user: transaction.userID,
        source: Constants.CENTRAL_SERVER,
        action: Constants.ACTION_BILLING_TRANSACTION,
        module: 'StripeBilling', method: 'updateTransaction',
        message: `Billing error in Update Transaction: ${error.message}`,
        detailedMessages: error
      });
    }
    return {
      cancelTransaction: false
    };
  }

  public async stopTransaction(transaction: Transaction): Promise<BillingDataStop> {
    try {
      // Check Stripe
      this.checkIfStripeIsInitialized();
      // Check User
      if (!transaction.userID || !transaction.user) {
        throw new BackendError({
          message: 'User is not provided'
        });
      }
      const billingUser = transaction.user;
      // Check Charging Station
      if (!transaction.chargeBox) {
        throw new BackendError({
          message: 'Charging Station is not provided'
        });
      }
      const chargeBox = transaction.chargeBox;
      // Create or update invoice in Stripe
      let locale = billingUser.locale;
      if (locale) {
        locale = locale.substr(0, 2).toLocaleLowerCase();
      }
      let description = '';
      I18nManager.switchLocale(transaction.user.locale);
      const totalConsumption = Math.round(transaction.stop.totalConsumption / 100) / 10;
      const time = I18nManager.formatDateTime(transaction.stop.timestamp, 'LTS');
      if (chargeBox && chargeBox.siteArea && chargeBox.siteArea.name) {
        description = i18n.t('billing.chargingStopSiteArea', { totalConsumption: totalConsumption, siteArea: chargeBox.siteArea, time: time });
      } else {
        description = i18n.t('billing.chargingStopChargeBox', { totalConsumption: totalConsumption, chargeBox: transaction.chargeBoxID, time: time });
      }
      let collectionMethod = 'send_invoice';
      let daysUntilDue = 30;
      if (billingUser.billingData.cardID) {
        collectionMethod = 'charge_automatically';
        daysUntilDue = 0;
      }
      let invoiceStatus: string;
      let invoiceItem: string;
      let newInvoiceItem: Stripe.invoiceItems.InvoiceItem;
      let newInvoice: Stripe.invoices.IInvoice;
      let idemPotencyKey: TransactionIdemPotencyKey = {} as TransactionIdemPotencyKey;
      if (!StripeBilling.transactionIdemPotencyKeys) {
        idemPotencyKey.transactionID = transaction.id;
        idemPotencyKey.keyNewInvoice = Utils.generateGUID();
        idemPotencyKey.keyNewInvoiceItem = Utils.generateGUID();
        idemPotencyKey.timestamp = new Date().getTime();
        StripeBilling.transactionIdemPotencyKeys = [idemPotencyKey];
      } else {
        idemPotencyKey = StripeBilling.transactionIdemPotencyKeys.find((record) => record.transactionID === transaction.id);
        if (!idemPotencyKey || idemPotencyKey.transactionID !== transaction.id) {
          idemPotencyKey = {} as TransactionIdemPotencyKey;
          idemPotencyKey.transactionID = transaction.id;
          idemPotencyKey.keyNewInvoice = Utils.generateGUID();
          idemPotencyKey.keyNewInvoiceItem = Utils.generateGUID();
          idemPotencyKey.timestamp = new Date().getTime();
          StripeBilling.transactionIdemPotencyKeys.push(idemPotencyKey);
        }
      }
      // Billing Method
      switch (billingUser.billingData.method) {
        // Immediate
        case Constants.BILLING_METHOD_IMMEDIATE:
          // Create pending invoice item without subscription
          newInvoiceItem = await this.stripe.invoiceItems.create({
            customer: billingUser.billingData.customerID,
            currency: this.settings.currency.toLocaleLowerCase(),
            amount: Math.round(transaction.stop.roundedPrice * 100),
            description: description,
            // pragma tax_rates: ['txr_1FOLcGBqHnn8lLLlcCNRYYi3'],
          }, {
            idempotency_key: idemPotencyKey.keyNewInvoiceItem
          });
          // Create invoice without subscription which automatically adds all pending invoice items
          if (collectionMethod === 'send_invoice') {
            newInvoice = await this.stripe.invoices.create({
              customer: billingUser.billingData.customerID,
              billing: 'send_invoice',
              days_until_due: daysUntilDue,
              auto_advance: true
            }, {
              idempotency_key: idemPotencyKey.keyNewInvoice
            });
            newInvoice = await this.stripe.invoices.sendInvoice(newInvoice.id);
          } else {
            newInvoice = await this.stripe.invoices.create({
              customer: billingUser.billingData.customerID,
              billing: 'charge_automatically',
              auto_advance: true
            }, {
              idempotency_key: idemPotencyKey.keyNewInvoice
            });
            newInvoice = await this.stripe.invoices.finalizeInvoice(newInvoice.id);
          }
          invoiceStatus = newInvoice.status;
          invoiceItem = newInvoiceItem.id;
          break;
        // Periodic
        case Constants.BILLING_METHOD_PERIODIC:
          // Create new invoice item for next invoice to come
          // (with subscription, but usually this invoice does not yet exist!)
          newInvoiceItem = await this.stripe.invoiceItems.create({
            customer: billingUser.billingData.customerID,
            subscription: billingUser.billingData.subscriptionID,
            currency: this.settings.currency.toLocaleLowerCase(),
            amount: Math.round(transaction.stop.roundedPrice * 100),
            description: description
          }, {
            idempotency_key: idemPotencyKey.keyNewInvoiceItem
          });
          if (!newInvoiceItem.invoice) {
            invoiceStatus = 'pending';
          } else {
            if (typeof (newInvoiceItem.invoice) === 'string') {
              newInvoice.id = newInvoiceItem.invoice;
            } else {
              newInvoice = newInvoiceItem.invoice;
            }
            try {
              newInvoice = await this.stripe.invoices.retrieve(
                newInvoice.id
              );
              invoiceStatus = newInvoice.status;
            } catch (error) {
              invoiceStatus = 'unknown';
            }
          }
          invoiceItem = newInvoiceItem.id;
          break;
      }
      StripeBilling.transactionIdemPotencyKeys =
        StripeBilling.transactionIdemPotencyKeys.filter((record) => record.transactionID !== transaction.id);
      return {
        status: Constants.BILLING_STATUS_BILLED,
        invoiceStatus: invoiceStatus,
        invoiceItem: invoiceItem,
      };
    } catch (error) {
      Logging.logError({
        tenantID: this.tenantID,
        user: transaction.userID,
        source: Constants.CENTRAL_SERVER,
        action: Constants.ACTION_BILLING_TRANSACTION,
        module: 'StripeBilling', method: 'updateTransaction',
        message: `Billing error in Stop Transaction: ${error.message}`,
        detailedMessages: error
      });
      return {
        status: Constants.BILLING_STATUS_UNBILLED,
        invoiceStatus: null,
        invoiceItem: null
      };
    }
  }

  public async checkIfUserCanBeCreated(user: User): Promise<boolean> {
    // Check Stripe
    this.checkIfStripeIsInitialized();
    // Check
    return this.checkIfUserCanBeUpdated(user);
  }

  public async userExists(user: User): Promise<boolean> {
    // Check Stripe
    this.checkIfStripeIsInitialized();
    // Get customer
    const customer = await this.getCustomerByEmail(user.email);
    return customer ? true : false;
  }

  public async checkIfUserCanBeUpdated(user: User): Promise<boolean> {
    try {
      // Check Stripe
      this.checkIfStripeIsInitialized();
      // Get locale
      let locale = user.locale;
      if (user.locale) {
        locale = locale.substr(0, 2).toLocaleLowerCase();
      }
      I18nManager.switchLocale(user.locale);
      let customer = null;
      if (user.billingData && user.billingData.customerID) {
        customer = await this.getCustomerByEmail(user.email);
        if (customer && customer['email']) {
          // Currently it is allowed to re-use an existing customer in Stripe, if the email address is matching!
        }
      }
      // Check
      if (!customer) {
        // User does not exist
        return true;
      }
      // Check more details
      let paymentMethod = null;
      if (!paymentMethod && customer['default_source']) {
        paymentMethod = customer['default_source'];
      }
      if (!paymentMethod && !this.settings.noCardAllowed) {
        throw new BackendError({
          message: `User '${Utils.buildUserFullName(user, false)}' cannot be created/updated in Stripe: No payment method`
        });
      }
      const billingMethod = this.retrieveBillingMethod(user);
      if (!billingMethod) {
        throw new BackendError({
          message: `User '${Utils.buildUserFullName(user, false)}' cannot be created/updated in Stripe: No billing method was selected`
        });
      }
      if ((billingMethod === Constants.BILLING_METHOD_IMMEDIATE && !this.settings.immediateBillingAllowed) ||
          (billingMethod === Constants.BILLING_METHOD_PERIODIC && !this.settings.periodicBillingAllowed) ||
          (billingMethod === Constants.BILLING_METHOD_ADVANCE && !this.settings.advanceBillingAllowed)) {
        throw new BackendError({
          message: `User '${Utils.buildUserFullName(user, false)}' cannot be created/updated in Stripe: Billing method '${billingMethod}' not allowed`
        });
      }
      const subscription = (customer['subscriptions'] && customer['subscriptions']['data'] && customer['subscriptions']['data'].length > 0)
        ? customer['subscriptions']['data'][0] : null;
      let billingPlan = null;
      if (!billingPlan && !subscription && billingMethod !== Constants.BILLING_METHOD_IMMEDIATE) {
        billingPlan = await this.retrieveBillingPlan();
      }
      if (!billingPlan && !subscription && billingMethod !== Constants.BILLING_METHOD_IMMEDIATE) {
        throw new BackendError({
          message: `User '${Utils.buildUserFullName(user, false)}' cannot be created/updated in Stripe: No billing plan provided`
        });
      }
      if (billingPlan && billingMethod !== Constants.BILLING_METHOD_IMMEDIATE) {
        const plan = await this.getBillingPlan(billingPlan);
        if (!plan || !plan['id'] || plan['id'] !== billingPlan) {
          throw new BackendError({
            message: `User '${Utils.buildUserFullName(user, false)}' cannot be created/updated in Stripe: Billing plan '${billingPlan}' does not exist`
          });
        } else if (plan['currency'].toLocaleLowerCase() !== this.settings.currency.toLocaleLowerCase()) {
          throw new BackendError({
            message: `User '${Utils.buildUserFullName(user, false)}' cannot be created/updated in Stripe: Billing plan '${billingPlan}' uses wrong currency ${plan['currency']}`
          });
        }
      }
      return true;
    } catch (error) {
      Logging.logError({
        tenantID: this.tenantID,
        user: user,
        source: Constants.CENTRAL_SERVER,
        action: Constants.ACTION_CREATE,
        module: 'StripeBilling', method: 'checkIfUserCanBeUpdated',
        message: `Customer cannot be created/updated in Stripe: ${error.message}`,
        detailedMessages: error
      });
      return false;
    }
  }

  public async checkIfUserCanBeDeleted(user: User): Promise<boolean> {
    try {
      // Check Stripe
      this.checkIfStripeIsInitialized();
      // No billing in progress
      if (!user.billingData || !user.billingData.customerID) {
        return true;
      }
      if (this.checkIfTestMode()) {
        const customer = await this.getCustomerByEmail(user.email);
        if (customer && !customer['livemode']) {
          return true;
        }
      }
      let list = await this.stripe.invoices.list(
        {
          customer: user.billingData.customerID,
          status: 'open',
        }
      );
      if (list && list.data && list.data.length > 0) {
        throw new BackendError({
          message: `User '${Utils.buildUserFullName(user, false)}' cannot be deleted in Stripe: Open invoice still exist in Stripe`
        });
      }
      list = await this.stripe.invoices.list(
        {
          customer: user.billingData.customerID,
          status: 'draft',
        }
      );
      if (list && list.data && list.data.length > 0) {
        throw new BackendError({
          message: `User '${Utils.buildUserFullName(user, false)}' cannot be deleted in Stripe: Open invoice still exist in Stripe`
        });
      }
      const itemsList = await this.stripe.invoiceItems.list(
        {
          customer: user.billingData.customerID,
          pending: true,
        }
      );
      if (itemsList && itemsList.data && itemsList.data.length > 0) {
        throw new BackendError({
          message: `User '${Utils.buildUserFullName(user, false)}' cannot be deleted in Stripe: Pending invoice items still exist in Stripe`
        });
      }
      return true;
    } catch (error) {
      Logging.logError({
        tenantID: this.tenantID,
        user: user,
        source: Constants.CENTRAL_SERVER,
        action: Constants.ACTION_DELETE,
        module: 'StripeBilling', method: 'checkIfUserCanBeDeleted',
        message: `Billing error in Stop Transaction: ${error.message}`,
        detailedMessages: error
      });
      return false;
    }
  }

  public async createUser(user: User): Promise<BillingUserData> {
    // Check Stripe
    this.checkIfStripeIsInitialized();
    // Check
    const success = await this.checkIfUserCanBeUpdated(user);
    if (!success) {
      throw new BackendError({
        source: Constants.CENTRAL_SERVER,
        module: 'StripeBilling', method: 'createUser',
        action: Constants.ACTION_CREATE,
        user: user,
        message: 'Cannot create the user'
      });
    }
    return this.modifyUser(user);
  }

  public async updateUser(user: User): Promise<BillingUserData> {
    // Check Stripe
    this.checkIfStripeIsInitialized();
    // Check
    const success = await this.checkIfUserCanBeUpdated(user);
    if (!success) {
      throw new BackendError({
        source: Constants.CENTRAL_SERVER,
        module: 'StripeBilling', method: 'updateUser',
        action: Constants.ACTION_CREATE,
        user: user,
        message: 'Cannot update the user'
      });
    }
    return await this.modifyUser(user);
  }

  public async deleteUser(user: User) {
    // Check Stripe
    this.checkIfStripeIsInitialized();
    // Check
    const success = await this.checkIfUserCanBeDeleted(user);
    if (!success) {
      throw new BackendError({
        source: Constants.CENTRAL_SERVER,
        module: 'StripeBilling', method: 'deleteUser',
        action: Constants.ACTION_CREATE,
        user: user,
        message: 'Cannot delete the user'
      });
    }
    if (user.billingData && user.billingData.customerID) {
      const customer = await this.getCustomerByEmail(user.email);
      if (customer && customer['id']) {
        try {
          await this.stripe.customers.del(
            customer['id']
          );
        } catch (error) {
          throw new BackendError({
            source: Constants.CENTRAL_SERVER,
            module: 'StripeBilling', method: 'updateUser',
            action: Constants.ACTION_CREATE,
            user: user,
            message: 'Cannot delete the User'
          });
        }
      }
    }
  }

  private async getCustomerByID(id: string): Promise<Stripe.customers.ICustomer> {
    // Get customer
    return await this.stripe.customers.retrieve(id);
  }

  private async getCustomerByEmail(email: string): Promise<Stripe.customers.ICustomer> {
    // Get customer
    const list = await this.stripe.customers.list(
      { email: email, limit: 1 }
    );
    if (list && list['data'] && list['data'].length > 0) {
      return list['data'][0];
    }
  }

  private async getSubscription(subscriptionID: string): Promise<Stripe.subscriptions.ISubscription> {
    // Get subscriptiom
    return await this.stripe.subscriptions.retrieve(subscriptionID);
  }

  private retrieveBillingMethod(user: User): string {
    // Get billing method
    if (user.billingData && user.billingData.method) {
      return user.billingData.method;
    }
    // Take the first allowed method from the settings
    if (this.settings.immediateBillingAllowed) {
      return Constants.BILLING_METHOD_IMMEDIATE;
    }
    if (this.settings.periodicBillingAllowed) {
      return Constants.BILLING_METHOD_PERIODIC;
    }
    if (this.settings.advanceBillingAllowed) {
      return Constants.BILLING_METHOD_ADVANCE;
    }
  }

  private async getBillingPlan(billingPlanID: string): Promise<Stripe.plans.IPlan> {
    return await this.stripe.plans.retrieve(billingPlanID);
  }

  private async retrieveBillingPlan(): Promise<string> {
    // If not provided from the HTTP request (e.g. req.body.billingPlan), try to assign a billing plan from
    // somewhere else, for example a default plan from this.settings... TODO !!!
    return '';
  }

  private checkIfTestMode(): boolean {
    if (this.settings.secretKey.substr(0, 7) === 'sk_test') {
      return true;
    }
    return false;
  }

  private async modifyUser(user: User): Promise<BillingUserData> {
    let locale = user.locale;
    const fullName = Utils.buildUserFullName(user);
    if (locale) {
      locale = locale.substr(0, 2).toLocaleLowerCase();
    }
    I18nManager.switchLocale(user.locale);
    const description = i18n.t('billing.generatedUser', { email: user.email });
    let customer = await this.getCustomerByEmail(user.email);
    if (!customer) {
      try {
        customer = await this.stripe.customers.create({
          email: user.email,
          description: description,
          name: fullName,
          preferred_locales: [locale]
        });
      } catch (error) {
        throw new BackendError({
          source: Constants.CENTRAL_SERVER,
          module: 'StripeBilling', method: 'modifyUser',
          action: Constants.ACTION_CREATE,
          user: user,
          message: 'Impossible to create a Stripe customer',
          detailedMessages: error
        });
      }
    }
    const dataToUpdate: any = {};
    if (customer['description'] !== description) {
      dataToUpdate.description = description;
    }
    if (customer['name'] !== fullName) {
      dataToUpdate.name = fullName;
    }
    if (locale &&
        (!customer['preferred_locales'] ||
          customer['preferred_locales'].length === 0 ||
          customer['preferred_locales'][0] !== locale)) {
      dataToUpdate.preferred_locales = [locale];
    }
    // Update
    if (!Utils.isEmptyJSon(dataToUpdate)) {
      try {
        customer = await this.stripe.customers.update(
          customer['id'],
          dataToUpdate
        );
      } catch (error) {
        throw new BackendError({
          source: Constants.CENTRAL_SERVER,
          module: 'StripeBilling', method: 'modifyUser',
          action: Constants.ACTION_CREATE,
          user: user,
          message: `Impossible to update Stripe customer '${customer['id']}' with email '${user.email}'`,
          detailedMessages: error
        });
      }
    }
    // Payment method has to be stored in User's BillingData
    // const newPaymentMethod = req.body.paymentToken ? sanitize(req.body.paymentToken) : null;
    // if (newPaymentMethod) {
    //   try {
    //     customer = await this.stripe.customers.update(
    //       customer['id'],
    //       { source: newPaymentMethod }
    //     );
    //   } catch (error) {
    //     throw new BackendError({
    //       source: Constants.CENTRAL_SERVER,
    //       module: 'StripeBilling', method: 'modifyUser',
    //       action: Constants.ACTION_CREATE,
    //       user: user,
    //       message: `Impossible to update Stripe customer '${customer['id']}' with email '${user.email}'`,
    //       detailedMessages: error
    //     });
    //   }
    // }
    const billingMethod = this.retrieveBillingMethod(user);
    let collectionMethod;
    let daysUntilDue = 0;
    if (!customer['default_source'] || typeof (customer['default_source']) !== 'string' ||
      (typeof (customer['default_source']) === 'string' && customer['default_source'].substr(0, 4) !== 'card')) {
      collectionMethod = 'send_invoice';
      daysUntilDue = 30;
    } else {
      collectionMethod = 'charge_automatically';
    }
    let subscription = (customer['subscriptions'] && customer['subscriptions']['data'] && customer['subscriptions']['data'].length > 0)
      ? customer['subscriptions']['data'][0] : null; // Always take the first subscription!
    // No billing plan
    let billingPlan = null;
    // Only overwrite existing subscription with new billing plan, if billing plan is received from HTTP request
    if (!billingPlan && !subscription && billingMethod !== Constants.BILLING_METHOD_IMMEDIATE) {
      billingPlan = await this.retrieveBillingPlan();
    }
    if (subscription && billingMethod !== Constants.BILLING_METHOD_IMMEDIATE) {
      // Check whether existing subscription needs to be updated
      if (collectionMethod !== subscription['billing']) {
        try {
          if (collectionMethod === 'send_invoice') {
            await this.stripe.subscriptions.update(
              subscription['id'],
              {
                billing: 'send_invoice',
                days_until_due: daysUntilDue,
              });
          } else {
            await this.stripe.subscriptions.update(
              subscription['id'],
              {
                billing: 'charge_automatically',
              });
          }
        } catch (error) {
          throw new BackendError({
            source: Constants.CENTRAL_SERVER,
            module: 'StripeBilling', method: 'modifyUser',
            action: Constants.ACTION_CREATE,
            user: user,
            message: `Impossible to update Stripe customer's subscription '${subscription['id']}' with email '${user.email}'`,
            detailedMessages: error
          });
        }
      }
      if (billingPlan && billingPlan !== subscription['plan']) {
        try {
          await this.stripe.subscriptions.update(
            subscription['id'],
            {
              plan: billingPlan,
            });
        } catch (error) {
          throw new BackendError({
            source: Constants.CENTRAL_SERVER,
            module: 'StripeBilling', method: 'modifyUser',
            action: Constants.ACTION_CREATE,
            user: user,
            message: `Impossible to update Stripe customer's subscription '${subscription['id']}' with email '${user.email}'`,
            detailedMessages: error
          });
        }
      }
    }
    if (!subscription && billingMethod !== Constants.BILLING_METHOD_IMMEDIATE) {
      // Create subscription
      let billingCycleAnchor = moment().unix(); // Now
      const plan = await this.getBillingPlan(billingPlan); // Existence was already checked
      if (plan['interval'] === 'year' || plan['interval'] === 'month') {
        billingCycleAnchor = moment().endOf('month').add(1, 'day').unix(); // Begin of next month
      }
      try {
        if (collectionMethod === 'send_invoice') {
          subscription = await this.stripe.subscriptions.create({
            customer: customer['id'],
            items: [
              {
                plan: billingPlan,
              }
            ],
            billing_cycle_anchor: billingCycleAnchor,
            billing: 'send_invoice',
            days_until_due: daysUntilDue,
          });
        } else {
          subscription = await this.stripe.subscriptions.create({
            customer: customer['id'],
            items: [
              {
                plan: billingPlan,
              }
            ],
            billing_cycle_anchor: billingCycleAnchor,
            billing: 'charge_automatically',
          });
        }
      } catch (error) {
        throw new BackendError({
          source: Constants.CENTRAL_SERVER,
          module: 'StripeBilling', method: 'modifyUser',
          action: Constants.ACTION_CREATE,
          user: user,
          message: `Impossible to create new Stripe subscription for user with email '${user.email}'`,
          detailedMessages: error
        });
      }
    }
    return {
      method: billingMethod,
      customerID: customer['id'],
      cardID: (customer['default_source'] && typeof (customer['default_source']) === 'string' && customer['default_source'].substr(0, 4) === 'card') ? customer['default_source'] : '',
      subscriptionID: subscription && subscription['id'] ? subscription['id'] : '',
      lastChangedOn: new Date()
    };
  }

  private checkIfStripeIsInitialized() {
    if (!this.stripe) {
      throw new BackendError({
        source: Constants.CENTRAL_SERVER,
        module: 'StripeBilling', method: 'checkIfStripeIsInitialized',
        action: Constants.ACTION_CHECK_CONNECTION_BILLING,
        message: 'No connection to Stripe available'
      });
    }
  }
}<|MERGE_RESOLUTION|>--- conflicted
+++ resolved
@@ -1,5 +1,3 @@
-import i18n from 'i18n-js';
-import moment from 'moment';
 import Stripe from 'stripe';
 import BackendError from '../../../exception/BackendError';
 import ChargingStationStorage from '../../../storage/mongodb/ChargingStationStorage';
@@ -13,26 +11,14 @@
 import I18nManager from '../../../utils/I18nManager';
 import Logging from '../../../utils/Logging';
 import Utils from '../../../utils/Utils';
-<<<<<<< HEAD
+import Billing from '../Billing';
+import ICustomerListOptions = Stripe.customers.ICustomerListOptions;
 import i18n from 'i18n-js';
 import moment from 'moment';
 import sanitize from 'mongo-sanitize';
-import {
-  BillingDataStart,
-  BillingDataStop,
-  BillingDataUpdate,
-  BillingResponse,
-  BillingUserData,
-  PartialBillingTax
-} from '../../../types/Billing';
+import { PartialBillingTax } from '../../../types/Billing';
 import { Request } from 'express';
-import { StripeBillingSettings } from '../../../types/Setting';
-import I18nManager from '../../../utils/I18nManager';
 import ItaxRateSearchOptions = Stripe.taxRates.ItaxRateSearchOptions;
-=======
-import Billing from '../Billing';
-import ICustomerListOptions = Stripe.customers.ICustomerListOptions;
->>>>>>> 1023d253
 
 export interface TransactionIdemPotencyKey {
   transactionID: number;
@@ -112,13 +98,9 @@
   public async getUsers(): Promise<BillingPartialUser[]> {
     const users = [];
     let request;
-<<<<<<< HEAD
     const requestParams = { limit: StripeBilling.STRIPE_MAX_LIST } as ICustomerListOptions;
-=======
-    const requestParams = { limit: StripeBilling.STRIPE_MAX_CUSTOMER_LIST } as ICustomerListOptions;
     // Check Stripe
     this.checkIfStripeIsInitialized();
->>>>>>> 1023d253
     do {
       request = await this.stripe.customers.list(requestParams);
       for (const customer of request.data) {
@@ -166,7 +148,6 @@
     }
   }
 
-<<<<<<< HEAD
   public async getTaxes(): Promise<PartialBillingTax[]> {
     const taxes = [] as PartialBillingTax[];
     let request;
@@ -189,10 +170,7 @@
     return taxes;
   }
 
-  public async getUpdatedUsersInBillingForSynchronization(): Promise<string[]> {
-=======
   public async getUpdatedUserIDsInBilling(): Promise<string[]> {
->>>>>>> 1023d253
     const createdSince = this.settings.lastSynchronizedOn ? `${moment(this.settings.lastSynchronizedOn).unix()}` : '0';
     let stillData = true;
     let lastEventID: string;
