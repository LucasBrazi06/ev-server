--- conflicted
+++ resolved
@@ -13,14 +13,8 @@
 import Cypher from '../../../utils/Cypher';
 import Logging from '../../../utils/Logging';
 import Utils from '../../../utils/Utils';
-<<<<<<< HEAD
-
-import moment from 'moment';
-import sanitize from 'mongo-sanitize';
-
-// Recommended import:
-// import * as Stripe from 'stripe';
-import Stripe from 'stripe';
+import Billing, { BillingDataStart, BillingDataStop, BillingDataUpdate, BillingResponse, BillingSettings, BillingUserData } from '../Billing';
+
 // Parameter tax_rates is currently not available in @types/stripe
 // declare module 'stripe' {
 //  namespace invoiceItems {
@@ -29,9 +23,6 @@
 //    }
 //  }
 // }
-=======
-import Billing, { BillingDataStart, BillingDataStop, BillingDataUpdate, BillingResponse, BillingSettings, BillingUserData } from '../Billing';
->>>>>>> a246cd85
 
 export interface StripeBillingSettingsContent extends BillingSettings, StripeBillingSettings {
 }
