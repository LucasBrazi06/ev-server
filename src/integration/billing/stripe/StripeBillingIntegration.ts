--- conflicted
+++ resolved
@@ -693,11 +693,7 @@
   private async initializeStripe() {
     this.settings.currency = this.stripeSettings.currency;
     if (this.settings.secretKey) {
-<<<<<<< HEAD
-      this.settings.secretKey = await Cypher.decrypt(this.stripeSettings.secretKey, this.tenantID);
-=======
       this.settings.secretKey = await Cypher.decrypt(this.tenantID, this.stripeSettings.secretKey);
->>>>>>> 4ac3845d
     }
     // Currently the public key is not encrypted
     this.stripe = new Stripe(this.settings.secretKey);
