--- conflicted
+++ resolved
@@ -9,7 +9,6 @@
 import BillingStorage from '../../../storage/mongodb/BillingStorage';
 import Constants from '../../../utils/Constants';
 import Cypher from '../../../utils/Cypher';
-import { DataResult } from '../../../types/DataResult';
 import { Decimal } from 'decimal.js';
 import I18nManager from '../../../utils/I18nManager';
 import Logging from '../../../utils/Logging';
@@ -622,13 +621,7 @@
       });
       return {
         succeeded: false,
-<<<<<<< HEAD
         error
-=======
-        error: {
-          message: error?.message
-        }
->>>>>>> 4fa2ecc0
       };
     }
   }
@@ -712,9 +705,7 @@
       // Send some feedback
       return {
         succeeded: false,
-        error: {
-          message: error?.message
-        }
+        error
       };
     }
   }
