--- conflicted
+++ resolved
@@ -31,17 +31,11 @@
     const actionsDone: BillingUserSynchronizeAction = {
       synchronized: 0,
       error: 0
-<<<<<<< HEAD
-    } as BillingUserSynchronizeAction;
-    // Get recently updated customers from Billing application
-    let userIDsChangedInBilling = await this.getUpdatedUserIDsInBilling();
-=======
     };
     // Get users already in Billing synchronization error
     const usersBillingInError = await UserStorage.getUsersInError(tenantID,
       { errorTypes: [UserInErrorType.FAILED_BILLING_SYNCHRO] }, Constants.DB_PARAMS_MAX_LIMIT);
     actionsDone.error = usersBillingInError.result.length;
->>>>>>> 6180ac33
     // Sync e-Mobility New Users with no billing data + e-Mobility Users that have been updated after last sync
     const newUsersToSyncInBilling = await UserStorage.getUsers(tenantID,
       { 'statuses': [UserStatus.ACTIVE], 'notSynchronizedBillingData': true },
@@ -58,23 +52,7 @@
       for (const user of newUsersToSyncInBilling.result) {
         // Synchronize user
         try {
-<<<<<<< HEAD
-          // Synchronize
-          let newBillingUserData;
-          if (user.billingData) {
-            // Update
-            newBillingUserData = await this.updateUser(user);
-          } else {
-            // Create
-            newBillingUserData = await this.createUser(user);
-          }
-          // Save Billing data
-          await UserStorage.saveUserBillingData(tenantID, user.id, newBillingUserData);
-          actionsDone.synchronized++;
-          // Log
-=======
           await this.synchronizeUser(user, tenantID);
->>>>>>> 6180ac33
           Logging.logInfo({
             tenantID: tenantID,
             actionOnUser: user,
@@ -123,43 +101,9 @@
           continue;
         }
         // Get Billing User
-<<<<<<< HEAD
-        const billingUser = await this.getUser(userIDChangedInBilling);
-        if (billingUser) {
-          // Get e-Mobility User
-          const user = await UserStorage.getUserByEmail(tenantID, billingUser.email);
-          if (user) {
-            // Update & Save
-            user.billingData.customerID = billingUser.billingData.customerID;
-            user.billingData.lastChangedOn = new Date();
-            await UserStorage.saveUser(tenantID, user, false);
-            actionsDone.synchronized++;
-            // Log
-            Logging.logInfo({
-              tenantID: tenantID,
-              user: user,
-              source: Constants.CENTRAL_SERVER,
-              action: Action.SYNCHRONIZE_BILLING,
-              module: 'BillingService', method: 'handleSynchronizeUsers',
-              message: 'User have been synchronized successfully'
-            });
-          } else {
-            actionsDone.error++;
-            // Log
-            Logging.logError({
-              tenantID: tenantID,
-              source: Constants.CENTRAL_SERVER,
-              action: Action.SYNCHRONIZE_BILLING,
-              module: 'BillingService', method: 'handleSynchronizeUsers',
-              message: `Billing user with ID '${userIDChangedInBilling}' and email '${billingUser.email}' does not exist in e-Mobility`
-            });
-          }
-        } else {
-=======
         const billingUser = await this.getUser(userBillingIDChangedInBilling);
         if (!billingUser) {
           // Only triggers an error if e-Mobility user is not deleted
->>>>>>> 6180ac33
           actionsDone.error++;
           user.billingData.hasSynchroError = true;
           await UserStorage.saveUserBillingData(tenantID, user.id, user.billingData);
