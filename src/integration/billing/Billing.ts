import { Request } from 'express';
import { BillingDataStart, BillingDataStop, BillingDataUpdate, BillingPartialUser, BillingUserData } from '../../types/Billing';
import { BillingSetting } from '../../types/Setting';
import Transaction from '../../types/Transaction';
import User from '../../types/User';
<<<<<<< HEAD
import {
  BillingDataStart,
  BillingDataStop,
  BillingDataUpdate,
  BillingResponse,
  BillingUserData,
  PartialBillingTax
} from '../../types/Billing';
import {BillingSetting, BillingSettings} from '../../types/Setting';
=======
>>>>>>> 1023d253

export default abstract class Billing<T extends BillingSetting> {

  // Protected because only used in subclasses at the moment
  protected readonly tenantID: string; // Assuming GUID or other string format ID
  protected settings: T;

  constructor(tenantID: string, settings: T) {
    this.tenantID = tenantID;
    this.settings = settings;
  }

  getSettings(): T {
    return this.settings;
  }

  async abstract checkConnection();

  async abstract getUpdatedUserIDsInBilling(): Promise<string[]>;

  async abstract startTransaction(transaction: Transaction): Promise<BillingDataStart>;

  async abstract updateTransaction(transaction: Transaction): Promise<BillingDataUpdate>;

  async abstract stopTransaction(transaction: Transaction): Promise<BillingDataStop>;

  async abstract checkIfUserCanBeCreated(user: User): Promise<boolean>;

  async abstract checkIfUserCanBeUpdated(user: User): Promise<boolean>;

  async abstract checkIfUserCanBeDeleted(user: User): Promise<boolean>;

  async abstract getUser(id: string): Promise<BillingPartialUser>;

  async abstract getUserbyEmail(email: string): Promise<BillingPartialUser>;

  async abstract getUsers(): Promise<BillingPartialUser[]>;

  async abstract createUser(user: User): Promise<BillingUserData>;

  async abstract updateUser(user: User): Promise<BillingUserData>;

  async abstract deleteUser(user: User);

<<<<<<< HEAD
  async abstract getTaxes(): Promise<PartialBillingTax[]>;

=======
  async abstract userExists(user: User): Promise<boolean>;
>>>>>>> 1023d253
}<|MERGE_RESOLUTION|>--- conflicted
+++ resolved
@@ -3,18 +3,7 @@
 import { BillingSetting } from '../../types/Setting';
 import Transaction from '../../types/Transaction';
 import User from '../../types/User';
-<<<<<<< HEAD
-import {
-  BillingDataStart,
-  BillingDataStop,
-  BillingDataUpdate,
-  BillingResponse,
-  BillingUserData,
-  PartialBillingTax
-} from '../../types/Billing';
-import {BillingSetting, BillingSettings} from '../../types/Setting';
-=======
->>>>>>> 1023d253
+import { PartialBillingTax } from '../../types/Billing';
 
 export default abstract class Billing<T extends BillingSetting> {
 
@@ -59,10 +48,8 @@
 
   async abstract deleteUser(user: User);
 
-<<<<<<< HEAD
+  async abstract userExists(user: User): Promise<boolean>;
+
   async abstract getTaxes(): Promise<PartialBillingTax[]>;
 
-=======
-  async abstract userExists(user: User): Promise<boolean>;
->>>>>>> 1023d253
 }