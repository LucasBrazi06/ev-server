--- conflicted
+++ resolved
@@ -12,12 +12,7 @@
 import InternalError from '../../exception/InternalError';
 import Logging from '../../utils/Logging';
 import Site from '../../types/Site';
-<<<<<<< HEAD
-import SiteAreaStorage from '../../storage/mongodb/SiteAreaStorage';
-import Transaction from '../../entity/Transaction';
-=======
 import Transaction from '../../types/Transaction';
->>>>>>> 6c8f9ce6
 import TransactionStorage from '../../storage/mongodb/TransactionStorage';
 
 const MODULE_NAME = 'ConcurConnector';
@@ -171,11 +166,7 @@
         try {
           const chargingStation = await ChargingStationStorage.getChargingStation(tenantID, transaction.chargeBoxID);
           const locationId = await this.getLocation(connection, (chargingStation.siteArea && chargingStation.siteArea.site) ? chargingStation.siteArea.site :
-<<<<<<< HEAD
             (await SiteAreaStorage.getSiteArea(transaction.getTenantID(), chargingStation.siteAreaID, { withSite: true })).site);
-=======
-            (await SiteAreaStorage.getSiteArea(tenantID, chargingStation.siteAreaID, {withSite: true})).site);
->>>>>>> 6c8f9ce6
           if (quickRefund) {
             const entryId = await this.createQuickExpense(connection, transaction, locationId, userId);
             transaction.refundData = { refundId: entryId, type: 'quick', refundedAt: new Date() };
