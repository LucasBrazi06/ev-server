--- conflicted
+++ resolved
@@ -12,10 +12,6 @@
   }
 
   public setChargingProfile(tenantID: string, chargingStation: ChargingStation, chargingProfile: ChargingProfile) {
-<<<<<<< HEAD
     // throw new Error("Method not implemented.");
-=======
-    throw new Error('Method not implemented.');
->>>>>>> 72457dde
   }
 }