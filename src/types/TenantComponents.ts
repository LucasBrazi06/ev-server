--- conflicted
+++ resolved
@@ -5,13 +5,9 @@
   ORGANIZATION = 'organization',
   STATISTICS = 'statistics',
   ANALYTICS = 'analytics',
-<<<<<<< HEAD
-  BUILDING = 'building',
-  CAR = 'car'
-=======
   BILLING = 'billing',
   BUILDING = 'building',
   SMART_CHARGING = 'smartCharging',
->>>>>>> 6180ac33
+  CAR = 'car',
 }
 export default TenantComponents;