export interface BillingTransactionData {
  status?: string;
  invoiceStatus?: string;
  invoiceItem?: string;
  lastUpdate?: Date;
}

export interface BillingDataStart {
  cancelTransaction?: boolean;
}

export interface BillingDataUpdate {
  cancelTransaction?: boolean;
}

export interface BillingDataStop {
  status?: string;
  invoiceStatus?: string;
  invoiceItem?: string;
}

export interface BillingUserData {
  customerID?: string;
  method?: string;
  cardID?: string;
  subscriptionID?: string;
  lastChangedOn?: Date;
}

<<<<<<< HEAD
export interface PartialBillingTax {
  id: string;
  description: string;
  displayName: string;
  jurisdiction: string;
  percentage: number;
=======
export interface BillingPartialUser {
  email: string;
  billingData: {
    customerID: string;
  };
>>>>>>> 1023d253
}<|MERGE_RESOLUTION|>--- conflicted
+++ resolved
@@ -27,18 +27,17 @@
   lastChangedOn?: Date;
 }
 
-<<<<<<< HEAD
+export interface BillingPartialUser {
+  email: string;
+  billingData: {
+    customerID: string;
+  };
+}
+
 export interface PartialBillingTax {
   id: string;
   description: string;
   displayName: string;
   jurisdiction: string;
   percentage: number;
-=======
-export interface BillingPartialUser {
-  email: string;
-  billingData: {
-    customerID: string;
-  };
->>>>>>> 1023d253
 }