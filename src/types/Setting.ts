--- conflicted
+++ resolved
@@ -132,9 +132,6 @@
   STRIPE = 'stripe'
 }
 
-export interface BillingSetting {
-}
-
 export interface BillingSettings {
   id?: string;
   identifier: ComponentType.BILLING;
@@ -143,13 +140,10 @@
   stripe?: StripeBillingSettings;
 }
 
-<<<<<<< HEAD
-=======
 export interface BillingSetting {
   lastSynchronizedOn?: Date;
 }
 
->>>>>>> 1023d253
 export interface StripeBillingSettings extends BillingSetting {
   url: string;
   secretKey: string;
