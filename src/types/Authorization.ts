--- conflicted
+++ resolved
@@ -30,12 +30,9 @@
   CONNECTIONS = 'Connections',
   BUILDING = 'Building',
   BUILDINGS = 'Buildings',
-<<<<<<< HEAD
-  INVOICES = 'Invoices'
-=======
   CAR = 'Car',
-  CARS = 'Cars'
->>>>>>> 729451ba
+  CARS = 'Cars',
+  INVOICES = 'Invoices',
 }
 
 export enum Action {
