--- conflicted
+++ resolved
@@ -1,11 +1,6 @@
 import CreatedUpdatedProps from './CreatedUpdatedProps';
-<<<<<<< HEAD
-import { HTTPError } from './HTTPError';
-=======
 import { ImportStatus } from './GlobalType';
->>>>>>> 3786dfc3
 import { OCPIToken } from './ocpi/OCPIToken';
-import { StatusCodes } from 'http-status-codes';
 import User from './User';
 
 export default interface Tag extends CreatedUpdatedProps {
@@ -26,10 +21,6 @@
   description: string;
   importedBy?: string;
   importedOn?: Date;
-<<<<<<< HEAD
-  errorCode?: HTTPError | StatusCodes;
-=======
   status?: ImportStatus;
->>>>>>> 3786dfc3
   errorDescription?: string;
 }