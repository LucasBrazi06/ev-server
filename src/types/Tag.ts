import CreatedUpdatedProps from './CreatedUpdatedProps';
<<<<<<< HEAD
import { ImportStatus } from './GlobalType';
=======
import { HTTPError } from './HTTPError';
>>>>>>> f7023cbf
import { OCPIToken } from './ocpi/OCPIToken';
import { StatusCodes } from 'http-status-codes';
import User from './User';

export default interface Tag extends CreatedUpdatedProps {
  id: string;
  description?: string;
  issuer: boolean;
  active: boolean;
  userID?: string;
  transactionsCount?: number;
  ocpiToken?: OCPIToken;
  user?: User;
  default?: boolean
  deleted?: boolean
}

export interface ImportedTag {
<<<<<<< HEAD
  id?: string;
  description?: string;
  importedBy: string;
  importedOn?: Date;
  error?: string;
  status?: ImportStatus
=======
  id: string;
  description: string;
  importedBy?: string;
  importedOn?: Date;
  errorCode?: HTTPError | StatusCodes;
  errorDescription?: string;
>>>>>>> f7023cbf
}<|MERGE_RESOLUTION|>--- conflicted
+++ resolved
@@ -1,9 +1,5 @@
 import CreatedUpdatedProps from './CreatedUpdatedProps';
-<<<<<<< HEAD
-import { ImportStatus } from './GlobalType';
-=======
 import { HTTPError } from './HTTPError';
->>>>>>> f7023cbf
 import { OCPIToken } from './ocpi/OCPIToken';
 import { StatusCodes } from 'http-status-codes';
 import User from './User';
@@ -22,19 +18,10 @@
 }
 
 export interface ImportedTag {
-<<<<<<< HEAD
-  id?: string;
-  description?: string;
-  importedBy: string;
-  importedOn?: Date;
-  error?: string;
-  status?: ImportStatus
-=======
   id: string;
   description: string;
   importedBy?: string;
   importedOn?: Date;
   errorCode?: HTTPError | StatusCodes;
   errorDescription?: string;
->>>>>>> f7023cbf
 }