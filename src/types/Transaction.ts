import { Car, CarCatalog } from './Car';
import { ChargePointStatus, OCPP15TransactionData, OCPPMeterValue } from './ocpp/OCPPServer';
import Consumption, { AbstractCurrentConsumption } from './Consumption';

import { BillingTransactionData } from './Billing';
import ChargingStation from '../types/ChargingStation';
import { OCPICdr } from './ocpi/OCPICdr';
import { OCPISession } from './ocpi/OCPISession';
<<<<<<< HEAD
import { OICPChargeDetailRecord } from './oicp/OICPChargeDetailRecord';
import { OICPSession } from './oicp/OICPSession';
=======
import { PricingModel } from './Pricing';
>>>>>>> e86772f0
import { RefundTransactionData } from './Refund';
import Tag from './Tag';
import User from './User';

export type InactivityStatusLevel =
 'info' |
 'warning' |
 'danger'
;

export enum InactivityStatus {
  INFO = 'I',
  WARNING = 'W',
  ERROR = 'E'
}

export enum TransactionAction {
  START = 'start',
  UPDATE = 'update',
  STOP = 'stop',
  END = 'end'
}

export default interface Transaction extends AbstractCurrentConsumption {
  id?: number;
  carID?: string;
  car?: Car;
  carCatalogID?: number;
  carCatalog?: CarCatalog;
  phasesUsed?: CSPhasesUsed;
  siteID?: string;
  siteAreaID?: string;
  issuer: boolean;
  connectorId: number;
  tagID: string;
  tag?: Tag;
  userID: string;
  chargeBoxID: string;
  signedData?: string;
  user?: User;
  stop?: TransactionStop;
  remotestop?: {
    timestamp: Date;
    tagID: string;
    userID: string;
  };
  refundData?: RefundTransactionData;
  chargeBox?: ChargingStation;
  meterStart: number;
  timestamp: Date;
  price?: number;
  roundedPrice?: number;
  priceUnit?: string;
  pricingSource?: string;
  pricingModel?: PricingModel,
  stateOfCharge: number;
  timezone: string;
  currentTimestamp?: Date;
  currentTotalInactivitySecs: number;
  currentInactivityStatus?: InactivityStatus;
  currentStateOfCharge: number;
  currentTotalDurationSecs?: number;
  transactionEndReceived?: boolean;
  currentCumulatedPrice?: number;
  currentSignedData?: string;
  status?: ChargePointStatus;
  numberOfMeterValues: number;
  uniqueId?: string;
  values?: Consumption[];
  billingData?: BillingTransactionData;
  ocpi?: boolean;
  ocpiWithCdr?: boolean;
  ocpiData?: OcpiData;
<<<<<<< HEAD
  oicpData?: OicpData;
=======
  migrationTag?: string;
>>>>>>> e86772f0
}

export interface OcpiData {
  session?: OCPISession;
  cdr?: OCPICdr;
  sessionCheckedOn?: Date;
  cdrCheckedOn?: Date;
}

export interface OicpData {
  session?: OICPSession;
  cdr?: OICPChargeDetailRecord;
  sessionCheckedOn?: Date;
  cdrCheckedOn?: Date;
}

export interface CSPhasesUsed {
  csPhase1: boolean;
  csPhase2: boolean;
  csPhase3: boolean;
}

export interface TransactionStop {
  timestamp: Date;
  meterStop: number;
  tagID: string;
  userID: string;
  user?: User;
  price?: number;
  roundedPrice?: number;
  priceUnit?: string;
  pricingSource?: string;
  stateOfCharge?: number;
  totalInactivitySecs?: number;
  extraInactivitySecs?: number;
  extraInactivityComputed?: boolean;
  totalConsumptionWh?: number;
  totalDurationSecs?: number;
  inactivityStatus?: InactivityStatus;
  transactionData?: OCPP15TransactionData|OCPPMeterValue[];
  signedData?: string;
}<|MERGE_RESOLUTION|>--- conflicted
+++ resolved
@@ -6,12 +6,9 @@
 import ChargingStation from '../types/ChargingStation';
 import { OCPICdr } from './ocpi/OCPICdr';
 import { OCPISession } from './ocpi/OCPISession';
-<<<<<<< HEAD
 import { OICPChargeDetailRecord } from './oicp/OICPChargeDetailRecord';
 import { OICPSession } from './oicp/OICPSession';
-=======
 import { PricingModel } from './Pricing';
->>>>>>> e86772f0
 import { RefundTransactionData } from './Refund';
 import Tag from './Tag';
 import User from './User';
@@ -85,11 +82,8 @@
   ocpi?: boolean;
   ocpiWithCdr?: boolean;
   ocpiData?: OcpiData;
-<<<<<<< HEAD
   oicpData?: OicpData;
-=======
   migrationTag?: string;
->>>>>>> e86772f0
 }
 
 export interface OcpiData {
