import JsonCentralSystemServer from '../server/ocpp/json/JsonCentralSystemServer';
import MongoDBStorage from '../storage/mongodb/MongoDBStorage';
import SoapCentralSystemServer from '../server/ocpp/soap/SoapCentralSystemServer';
import bluebird from 'bluebird';
import path from 'path';
<<<<<<< HEAD
=======
import Global = NodeJS.Global;
>>>>>>> a3c7c769

export interface KeyValue {
  key: string;
  value: string;
  objectRef?: any;
  readonly?: boolean;
}

export interface Image {
  id: string;
  image: string;
}

export interface ActionsResponse {
  inSuccess: number;
  inError: number;
}

interface TSGlobal extends Global {
  database: MongoDBStorage;
  appRoot: string;
  centralSystemJson: JsonCentralSystemServer;
  centralSystemSoap: SoapCentralSystemServer;
  userHashMapIDs: Map<string, string>;
  tenantHashMapIDs: Map<string, string>;
}

// Export global variables
declare const global: TSGlobal;
// Use bluebird Promise as default
global.Promise = bluebird;
// AppRoot full path
if (process.env.NODE_ENV === 'development' || process.env.NODE_ENV === 'test') {
  global.appRoot = path.resolve(__dirname, '../');
} else if (process.env.NODE_ENV === 'production') {
  global.appRoot = path.resolve(__dirname, '../dist');
} else {
  console.log(`Unknown NODE_ENV '${process.env.NODE_ENV}' defined, exiting`);
  process.exit();
}
export default global;<|MERGE_RESOLUTION|>--- conflicted
+++ resolved
@@ -3,10 +3,7 @@
 import SoapCentralSystemServer from '../server/ocpp/soap/SoapCentralSystemServer';
 import bluebird from 'bluebird';
 import path from 'path';
-<<<<<<< HEAD
-=======
 import Global = NodeJS.Global;
->>>>>>> a3c7c769
 
 export interface KeyValue {
   key: string;
