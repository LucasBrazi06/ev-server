--- conflicted
+++ resolved
@@ -27,8 +27,5 @@
   ASSET = 'asset',
   OCPI_ENDPOINT = 'ocpi-endpoint',
   TAGS = 'tags',
-<<<<<<< HEAD
-=======
   OICP_ENDPOINT = 'oicp-endpoint',
->>>>>>> f7023cbf
 }