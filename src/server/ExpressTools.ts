--- conflicted
+++ resolved
@@ -2,15 +2,9 @@
 import cors from 'cors';
 import helmet from 'helmet';
 import hpp from 'hpp';
-<<<<<<< HEAD
 import bodyParser from "body-parser";
 import bodyParserXml from 'body-parser-xml';
 bodyParserXml(bodyParser);
-=======
-import bodyParser from 'body-parser';
-import bodyparserxml from 'body-parser-xml';
-bodyparserxml(bodyParser);
->>>>>>> 8482d58e
 import locale from 'locale';
 import http from 'http';
 import https from 'https';
