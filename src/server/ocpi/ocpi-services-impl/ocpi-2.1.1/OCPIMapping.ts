--- conflicted
+++ resolved
@@ -72,20 +72,11 @@
   static async getEvsesFromSite(tenant: Tenant, site: Site, options: { countryID: string; partyID: string; addChargeBoxID?: boolean }) {
     // Build evses array
     const evses = [];
-<<<<<<< HEAD
-    const siteAreas = await SiteAreaStorage.getSiteAreas(tenant.id, {
-      withChargeBoxes: true,
+    const siteAreas = await SiteAreaStorage.getSiteAreas(tenant.id,
+      {withChargeBoxes: true,
       siteIDs: [site.id]
     },
     Constants.DB_PARAMS_MAX_LIMIT);
-=======
-    const siteAreas = await SiteAreaStorage.getSiteAreas(tenant.id,
-      {
-        withChargeBoxes: true,
-        siteIDs: [site.id]
-      },
-      Constants.DB_PARAMS_MAX_LIMIT);
->>>>>>> 5eac8d8a
     for (const siteArea of siteAreas.result) {
       // Get charging stations from SiteArea
       evses.push(...await OCPIMapping.getEvsesFromSiteaArea(tenant, siteArea, options));
