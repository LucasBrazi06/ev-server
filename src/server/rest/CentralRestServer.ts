import express, { NextFunction, Request, Response } from 'express';

import CentralRestServerAuthentication from './CentralRestServerAuthentication';
import CentralRestServerService from './CentralRestServerService';
import CentralSystemRestServiceConfiguration from '../../types/configuration/CentralSystemRestServiceConfiguration';
import ChangeNotification from '../../types/ChangeNotification';
import ChargingStationConfiguration from '../../types/configuration/ChargingStationConfiguration';
import Configuration from '../../utils/Configuration';
import Constants from '../../utils/Constants';
import { Entity } from '../../types/Authorization';
import HttpStatusCodes from 'http-status-codes';
import Logging from '../../utils/Logging';
import { ServerAction } from '../../types/Server';
import SessionHashService from './service/SessionHashService';
import SingleChangeNotification from '../../types/SingleChangeNotification';
import UserToken from '../../types/UserToken';
import cluster from 'cluster';
import expressTools from '../ExpressTools';
import morgan from 'morgan';
import sanitize from 'express-sanitizer';
import socketio from 'socket.io';
import socketioJwt from 'socketio-jwt';
import util from 'util';

const MODULE_NAME = 'CentralRestServer';

interface SocketIOJwt extends socketio.Socket {
  decoded_token: UserToken;
}

export default class CentralRestServer {
  private static centralSystemRestConfig;
  private static restHttpServer;
  private static socketIOServer: socketio.Server;
  private static changeNotifications: ChangeNotification[] = [];
  private static singleChangeNotifications: SingleChangeNotification[] = [];
  private chargingStationConfig: ChargingStationConfiguration;
  private express: express.Application;

  // Create the rest server
  constructor(centralSystemRestConfig: CentralSystemRestServiceConfiguration, chargingStationConfig: ChargingStationConfiguration) {
    // Keep params
    CentralRestServer.centralSystemRestConfig = centralSystemRestConfig;
    this.chargingStationConfig = chargingStationConfig;

    // Initialize express app
    this.express = expressTools.init('2mb');

    // Mount express-sanitizer middleware
    this.express.use(sanitize());

    // Log to console
    if (CentralRestServer.centralSystemRestConfig.debug) {
      // Log
      this.express.use(
        morgan('combined', {
          'stream': {
            write: (message) => {
              // Log
              Logging.logDebug({
                tenantID: Constants.DEFAULT_TENANT,
                module: MODULE_NAME, method: 'constructor',
                action: ServerAction.EXPRESS_SERVER,
                message: message
              });
            }
          }
        })
      );
    }

    // Authentication
    this.express.use(CentralRestServerAuthentication.initialize());

    // Auth services
    this.express.all('/client/auth/:action', CentralRestServerAuthentication.authService.bind(this));

    // Secured API
    this.express.all('/client/api/:action', CentralRestServerAuthentication.authenticate(), CentralRestServerService.restServiceSecured.bind(this));

    // Util API
    this.express.all('/client/util/:action', CentralRestServerService.restServiceUtil.bind(this));
    // Workaround URL encoding issue
    this.express.all('/client%2Futil%2FFirmwareDownload%3FFileName%3Dr7_update_3.3.0.10_d4.epk', async (req: Request, res: Response, next: NextFunction) => {
      req.url = decodeURIComponent(req.originalUrl);
      req.params.action = 'FirmwareDownload';
      req.query.FileName = 'r7_update_3.3.0.10_d4.epk';
      await CentralRestServerService.restServiceUtil(req, res, next);
    });

    // Catchall for util with logging
    this.express.all(['/client/util/*', '/client%2Futil%2F*'], (req: Request, res: Response) => {
      Logging.logDebug({
        tenantID: Constants.DEFAULT_TENANT,
        module: MODULE_NAME, method: 'constructor',
        action: ServerAction.EXPRESS_SERVER,
        message: `Unhandled URL ${req.method} request (original URL ${req.originalUrl})`,
        detailedMessages: 'Request: ' + util.inspect(req)
      });
      res.sendStatus(HttpStatusCodes.NOT_FOUND);
    });

    // Create HTTP server to serve the express app
    CentralRestServer.restHttpServer = expressTools.createHttpServer(CentralRestServer.centralSystemRestConfig, this.express);
  }

  startSocketIO() {
    // Log
    const logMsg = 'Starting REST SocketIO Server...';
    Logging.logInfo({
      tenantID: Constants.DEFAULT_TENANT,
      module: MODULE_NAME, method: 'startSocketIO',
      action: ServerAction.STARTUP,
      message: logMsg
    });
    // eslint-disable-next-line no-console
    console.log(logMsg.replace('...', '') + ` ${cluster.isWorker ? 'in worker ' + cluster.worker.id : 'in master'}...`);
    // Init Socket IO
    CentralRestServer.socketIOServer = socketio(CentralRestServer.restHttpServer, { pingTimeout: 15000, pingInterval: 30000 });
    CentralRestServer.socketIOServer.use((socket: socketio.Socket, next) => {
      Logging.logDebug({
        tenantID: Constants.DEFAULT_TENANT,
        module: MODULE_NAME, method: 'start',
        action: ServerAction.SOCKET_IO,
        message: 'SocketIO client is trying to connect from ' + socket.handshake.headers.origin,
        detailedMessages: { socketIOid: socket.id, socketIOHandshake: socket.handshake }
      });
      next();
    });
    CentralRestServer.socketIOServer.use(socketioJwt.authorize({
      secret: Configuration.getCentralSystemRestServiceConfig().userTokenKey,
      handshake: true,
      decodedPropertyName: 'decoded_token',
    }));
    // Handle Socket IO connection
    CentralRestServer.socketIOServer.on('connect', (socket: SocketIOJwt) => {
      const userToken: UserToken = socket.decoded_token;
      if (!userToken || !userToken.tenantID) {
        Logging.logWarning({
          tenantID: Constants.DEFAULT_TENANT,
          module: MODULE_NAME, method: 'startSocketIO',
          action: ServerAction.SOCKET_IO,
          message: 'SocketIO client is trying to connect without token',
          detailedMessages: { socketIOid: socket.id, socketIOHandshake: socket.handshake }
        });
        socket.disconnect(true);
      } else {
        Logging.logDebug({
          tenantID: userToken.tenantID,
          module: MODULE_NAME, method: 'startSocketIO',
          action: ServerAction.SOCKET_IO,
          message: 'SocketIO client is connected',
          detailedMessages: { socketIOid: socket.id, socketIOHandshake: socket.handshake }
        });
        socket.join(userToken.tenantID);
<<<<<<< HEAD
        // Handle Socket IO disconnection
        socket.on('disconnect', () => {
=======
        // Handle Socket IO disconnecting reason
        socket.on('disconnecting', (reason) => {
>>>>>>> 01ad81eb
          Logging.logDebug({
            tenantID: userToken.tenantID,
            module: MODULE_NAME, method: 'startSocketIO',
            action: ServerAction.SOCKET_IO,
<<<<<<< HEAD
            message: 'SocketIO client is disconnected',
            detailedMessages: { socketHandshake: socket.handshake }
=======
            message: `SocketIO client is disconnecting: ${reason}`,
            detailedMessages: { socketIOid: socket.id, socketIOHandshake: socket.handshake }
>>>>>>> 01ad81eb
          });
        });
      }
    });

    // Check and send notification change for single record
    setInterval(() => {
      // Send
      while (CentralRestServer.singleChangeNotifications.length > 0) {
        const notification = CentralRestServer.singleChangeNotifications.shift();
        CentralRestServer.socketIOServer.to(notification.tenantID).emit(notification.entity, notification);
      }
    }, CentralRestServer.centralSystemRestConfig.socketIOSingleNotificationIntervalSecs * 1000);

    // Check and send notification change for list
    setInterval(() => {
      // Send
      while (CentralRestServer.changeNotifications.length > 0) {
        const notification = CentralRestServer.changeNotifications.shift();
        CentralRestServer.socketIOServer.to(notification.tenantID).emit(notification.entity, notification);
      }
    }, CentralRestServer.centralSystemRestConfig.socketIOListNotificationIntervalSecs * 1000);
  }

  // Start the server
  start() {
    expressTools.startServer(CentralRestServer.centralSystemRestConfig, CentralRestServer.restHttpServer, 'REST', MODULE_NAME);
  }

  public notifyUser(tenantID: string, action: string, data) {
    // On User change rebuild userHashID
    if (data && data.id) {
      SessionHashService.rebuildUserHashID(tenantID, data.id).catch(() => {});
    }
    // Add in buffer
    this.addSingleChangeNotificationInBuffer({
      'tenantID': tenantID,
      'entity': Entity.USER,
      'action': action,
      'data': data
    });
    // Add in buffer
    this.addChangeNotificationInBuffer({
      'tenantID': tenantID,
      'entity': Entity.USERS
    });
  }

  public notifyTenant(tenantID: string, action: string, data) {
    // On Tenant change rebuild tenantHashID
    if (data && data.id) {
      SessionHashService.rebuildTenantHashID(data.id).catch(() => {});
    }
    // Add in buffer
    this.addSingleChangeNotificationInBuffer({
      'tenantID': tenantID,
      'entity': Entity.TENANT,
      'action': action,
      'data': data
    });
    // Add in buffer
    this.addChangeNotificationInBuffer({
      'tenantID': tenantID,
      'entity': Entity.TENANTS
    });
  }

  public notifySite(tenantID: string, action: string, data) {
    // Add in buffer
    this.addSingleChangeNotificationInBuffer({
      'tenantID': tenantID,
      'entity': Entity.SITE,
      'action': action,
      'data': data
    });
    // Add in buffer
    this.addChangeNotificationInBuffer({
      'tenantID': tenantID,
      'entity': Entity.SITES
    });
  }

  public notifySiteArea(tenantID: string, action: string, data) {
    // Add in buffer
    this.addSingleChangeNotificationInBuffer({
      'tenantID': tenantID,
      'entity': Entity.SITE_AREA,
      'action': action,
      'data': data
    });
    // Add in buffer
    this.addChangeNotificationInBuffer({
      'tenantID': tenantID,
      'entity': Entity.SITE_AREAS
    });
  }

  public notifyCompany(tenantID: string, action: string, data) {
    // Add in buffer
    this.addSingleChangeNotificationInBuffer({
      'tenantID': tenantID,
      'entity': Entity.COMPANY,
      'action': action,
      'data': data
    });
    // Add in buffer
    this.addChangeNotificationInBuffer({
      'tenantID': tenantID,
      'entity': Entity.COMPANIES
    });
  }

  public notifyAsset(tenantID: string, action: string, data) {
    // Add in buffer
    this.addSingleChangeNotificationInBuffer({
      'tenantID': tenantID,
      'entity': Entity.ASSET,
      'action': action,
      'data': data
    });
    // Add in buffer
    this.addChangeNotificationInBuffer({
      'tenantID': tenantID,
      'entity': Entity.ASSETS
    });
  }

  public notifyTransaction(tenantID: string, action: string, data) {
    // Add in buffer
    this.addSingleChangeNotificationInBuffer({
      'tenantID': tenantID,
      'entity': Entity.TRANSACTION,
      'action': action,
      'data': data
    });
    // Add in buffer
    this.addChangeNotificationInBuffer({
      'tenantID': tenantID,
      'entity': Entity.TRANSACTIONS
    });
  }

  public notifyChargingStation(tenantID: string, action: string, data) {
    // Add in buffer
    this.addSingleChangeNotificationInBuffer({
      'tenantID': tenantID,
      'entity': Entity.CHARGING_STATION,
      'action': action,
      'data': data
    });
    // Add in buffer
    this.addChangeNotificationInBuffer({
      'tenantID': tenantID,
      'entity': Entity.CHARGING_STATIONS
    });
  }

  public notifyLogging(tenantID: string, action: string) {
    // Add in buffer
    this.addChangeNotificationInBuffer({
      'tenantID': tenantID,
      'entity': Entity.LOGGINGS,
      'action': action
    });
  }

  public notifyRegistrationToken(tenantID: string, action: string, data) {
    // Add in buffer
    this.addSingleChangeNotificationInBuffer({
      'tenantID': tenantID,
      'entity': Entity.REGISTRATION_TOKEN,
      'action': action,
      'data': data
    });
    // Add in buffer
    this.addChangeNotificationInBuffer({
      'tenantID': tenantID,
      'entity': Entity.REGISTRATION_TOKENS,
    });
  }

  public notifyInvoice(tenantID: string, action: string, data) {
    // Add in buffer
    this.addSingleChangeNotificationInBuffer({
      'tenantID': tenantID,
      'entity': Entity.INVOICE,
      'action': action,
      'data': data
    });
    // Add in buffer
    this.addChangeNotificationInBuffer({
      'tenantID': tenantID,
      'entity': Entity.INVOICES
    });
  }

  public notifyCar(tenantID: string, action: string, data) {
    // Add in buffer
    this.addSingleChangeNotificationInBuffer({
      'tenantID': tenantID,
      'entity': Entity.CAR,
      'action': action,
      'data': data
    });
    // Add in buffer
    this.addChangeNotificationInBuffer({
      'tenantID': tenantID,
      'entity': Entity.CARS
    });
  }

  public notifyCarCatalog(tenantID: string, action: string, data) {
    // Add in buffer
    this.addSingleChangeNotificationInBuffer({
      'tenantID': tenantID,
      'entity': Entity.CAR_CATALOG,
      'action': action,
      'data': data
    });
    // Add in buffer
    this.addChangeNotificationInBuffer({
      'tenantID': tenantID,
      'entity': Entity.CAR_CATALOGS
    });
  }

  public notifyChargingProfile(tenantID: string, action: string, data) {
    // Add in buffer
    this.addSingleChangeNotificationInBuffer({
      'tenantID': tenantID,
      'entity': Entity.CHARGING_PROFILE,
      'action': action,
      'data': data
    });
    // Add in buffer
    this.addChangeNotificationInBuffer({
      'tenantID': tenantID,
      'entity': Entity.CHARGING_PROFILES
    });
  }

  private addChangeNotificationInBuffer(notification: ChangeNotification) {
    let dups = false;
    // Add in buffer
    for (const currentNotification of CentralRestServer.changeNotifications) {
      // Same Entity and Action?
      if (currentNotification.tenantID === notification.tenantID &&
        currentNotification.entity === notification.entity &&
        currentNotification.action === notification.action) {
        // Yes
        dups = true;
        break;
      }
    }
    // Found dups?
    if (!dups) {
      // No: Add it
      CentralRestServer.changeNotifications.push(notification);
    }
  }

  private addSingleChangeNotificationInBuffer(notification: SingleChangeNotification) {
    let dups = false;
    // Add in buffer
    for (const currentNotification of CentralRestServer.singleChangeNotifications) {
      // Same Entity and Action?
      if (currentNotification.tenantID === notification.tenantID &&
        currentNotification.entity === notification.entity &&
        currentNotification.action === notification.action &&
        currentNotification.data.id === notification.data.id &&
        currentNotification.data.type === notification.data.type
      ) {
        // Yes
        dups = true;
        break;
      }
    }
    // Found dups?
    if (!dups) {
      // No: Add it
      CentralRestServer.singleChangeNotifications.push(notification);
    }
  }
}<|MERGE_RESOLUTION|>--- conflicted
+++ resolved
@@ -153,24 +153,14 @@
           detailedMessages: { socketIOid: socket.id, socketIOHandshake: socket.handshake }
         });
         socket.join(userToken.tenantID);
-<<<<<<< HEAD
         // Handle Socket IO disconnection
-        socket.on('disconnect', () => {
-=======
-        // Handle Socket IO disconnecting reason
-        socket.on('disconnecting', (reason) => {
->>>>>>> 01ad81eb
+        socket.on('disconnect', (reason) => {
           Logging.logDebug({
             tenantID: userToken.tenantID,
             module: MODULE_NAME, method: 'startSocketIO',
             action: ServerAction.SOCKET_IO,
-<<<<<<< HEAD
-            message: 'SocketIO client is disconnected',
-            detailedMessages: { socketHandshake: socket.handshake }
-=======
-            message: `SocketIO client is disconnecting: ${reason}`,
+            message: `SocketIO client is disconnected: ${reason}`,
             detailedMessages: { socketIOid: socket.id, socketIOHandshake: socket.handshake }
->>>>>>> 01ad81eb
           });
         });
       }
