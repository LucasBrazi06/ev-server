import AuthService from './service/AuthService';
import Constants from '../../utils/Constants';
import Logging from '../../utils/Logging';
import UtilsService from './service/UtilsService';
import { constants } from 'http2';
import Constants from '../../utils/Constants';

export default {
  // Init Passport
  initialize() {
    return AuthService.initialize();
  },

  authenticate() {
    return AuthService.authenticate();
  },

  async authService(req, res, next) {
    // Parse the action
    const action = /^\/\w*/g.exec(req.url)[0].substring(1);
    // Get the tenant
    let tenant = Constants.DEFAULT_TENANT;
    if (req.body && req.body.tenant) {
      tenant = req.body.tenant;
    } else if (req.query && req.query.tenant) {
      tenant = req.query.tenant;
    } else if (req.user && req.user.tenantID) {
      tenant = req.user.tenantID;
    }
    try {
      // Check Context
      switch (req.method) {
        // Create Request
        case 'POST':
          // Action
          switch (action) {
            // Login
            case 'Login':
              // Delegate
              await AuthService.handleLogIn(action, req, res, next);
              break;

            // Register User
            case 'RegisterUser':
              // Delegate
              await AuthService.handleRegisterUser(action, req, res, next);
              break;

            // Reset password
            case 'Reset':
              // Delegate
              await AuthService.handleUserPasswordReset(action, req, res, next);
              break;

            // Resend verification email
            case 'ResendVerificationEmail':
              // Delegate
              await AuthService.handleResendVerificationEmail(action, req, res, next);
              break;

            default:
              // Delegate
              UtilsService.handleUnknownAction(action, req, res, next);
          }
          break;

        // Get Request
        case 'GET':
          // Action
          switch (action) {
            // Log out
            case 'Logout':
              // Delegate
              AuthService.handleUserLogOut(action, req, res, next);
              break;

            // End-user license agreement
            case 'EndUserLicenseAgreement':
              // Delegate
              await AuthService.handleGetEndUserLicenseAgreement(action, req, res, next);
              break;

            // Verify Email
            case 'VerifyEmail':
              // Delegate
              await AuthService.handleVerifyEmail(action, req, res, next);
              break;

            default:
              // Delegate
              UtilsService.handleUnknownAction(action, req, res, next);
          }
          break;
      }
    } catch (error) {
<<<<<<< HEAD
      // FIXME: Cannot read property 'tenantID' of undefined
      Logging.logActionExceptionMessageAndSendResponse(action, error, req, res, next, req.user ? req.user.tenantID : Constants.DEFAULT_TENANT);
=======
      Logging.logActionExceptionMessageAndSendResponse(action, error, req, res, next, tenant);
>>>>>>> d2fcd41d
    }
  }
};<|MERGE_RESOLUTION|>--- conflicted
+++ resolved
@@ -93,12 +93,7 @@
           break;
       }
     } catch (error) {
-<<<<<<< HEAD
-      // FIXME: Cannot read property 'tenantID' of undefined
-      Logging.logActionExceptionMessageAndSendResponse(action, error, req, res, next, req.user ? req.user.tenantID : Constants.DEFAULT_TENANT);
-=======
       Logging.logActionExceptionMessageAndSendResponse(action, error, req, res, next, tenant);
->>>>>>> d2fcd41d
     }
   }
 };