--- conflicted
+++ resolved
@@ -197,14 +197,11 @@
         case 'Consumption':
           groupBy = Constants.STATS_GROUP_BY_CONSUMPTION;
           break;
-<<<<<<< HEAD
-        case 'Usage': groupBy = Constants.STATS_GROUP_BY_USAGE;
+        case 'Usage':
+          groupBy = Constants.STATS_GROUP_BY_USAGE;
           break;
-        default: groupBy = Constants.STATS_GROUP_BY_USAGE;
-=======
         default:
           groupBy = Constants.STATS_GROUP_BY_USAGE;
->>>>>>> d3e89eea
       }
       let method: string;
       if (filteredRequest.DataCategory === 'C') {
