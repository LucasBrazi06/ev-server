--- conflicted
+++ resolved
@@ -67,13 +67,10 @@
         filteredChargingStation.lastHeartBeat = chargingStation.lastHeartBeat;
         filteredChargingStation.inactive = chargingStation.inactive;
         filteredChargingStation.maximumPower = chargingStation.maximumPower;
-<<<<<<< HEAD
         filteredChargingStation.chargePointVendor = chargingStation.chargePointVendor;
-=======
         if (chargingStation.siteArea) {
           filteredChargingStation.siteArea = chargingStation.siteArea;
         }
->>>>>>> 551b0762
       }
       // Created By / Last Changed By
       UtilsSecurity.filterCreatedAndLastChanged(
