import sanitize from 'mongo-sanitize';
import Authorizations from '../../../../authorization/Authorizations';
import CompanySecurity from './CompanySecurity';
import { HttpSiteAssignUsersRequest, HttpSiteRequest, HttpSiteUserAdminRequest, HttpSiteUsersRequest, HttpSitesRequest } from '../../../../types/requests/HttpSiteRequest';
import Site from '../../../../types/Site';
import SiteAreaSecurity from './SiteAreaSecurity';
import UserToken from '../../../../types/UserToken';
import UtilsSecurity from './UtilsSecurity';

export default class SiteSecurity {
  public static filterUpdateSiteUserAdminRequest(request: any): HttpSiteUserAdminRequest {
    const filteredRequest: HttpSiteUserAdminRequest = {
      siteID: sanitize(request.siteID),
      userID: sanitize(request.userID)
    } as HttpSiteUserAdminRequest;
    if ('siteAdmin' in request) {
      filteredRequest.siteAdmin = UtilsSecurity.filterBoolean(request.siteAdmin);
    }
    return filteredRequest;
  }

  public static filterAssignSiteUsers(request: any): HttpSiteAssignUsersRequest {
    const filteredRequest: HttpSiteAssignUsersRequest = {
      siteID: sanitize(request.siteID)
    } as HttpSiteAssignUsersRequest;
    filteredRequest.userIDs = request.userIDs.map(sanitize);
    return filteredRequest;
  }

  public static filterSiteRequest(request: any): HttpSiteRequest {
    return {
      ID: sanitize(request.ID)
    };
  }

  public static filterSiteRequestByID(request: any): string {
    return sanitize(request.ID);
  }

  public static filterSiteUsersRequest(request: any): HttpSiteUsersRequest {
    const filteredRequest: HttpSiteUsersRequest = {} as HttpSiteUsersRequest;
    filteredRequest.SiteID = sanitize(request.SiteID);
    filteredRequest.Search = sanitize(request.Search);
    UtilsSecurity.filterSkipAndLimit(request, filteredRequest);
    UtilsSecurity.filterSort(request, filteredRequest);
    return filteredRequest;
  }

  public static filterSitesRequest(request: any): HttpSitesRequest {
    const filteredRequest: HttpSitesRequest = {} as HttpSitesRequest;
    filteredRequest.Search = sanitize(request.Search);
    filteredRequest.UserID = sanitize(request.UserID);
    filteredRequest.CompanyID = sanitize(request.CompanyID);
    filteredRequest.SiteID = sanitize(request.SiteID);
    filteredRequest.ExcludeSitesOfUserID = sanitize(request.ExcludeSitesOfUserID);
    filteredRequest.WithCompany = UtilsSecurity.filterBoolean(request.WithCompany);
    filteredRequest.WithAvailableChargers = UtilsSecurity.filterBoolean(request.WithAvailableChargers);
    UtilsSecurity.filterSkipAndLimit(request, filteredRequest);
    UtilsSecurity.filterSort(request, filteredRequest);
    return filteredRequest;
  }

  public static filterSiteUpdateRequest(request: any): Partial<Site> {
    const filteredRequest = SiteSecurity._filterSiteRequest(request);
    filteredRequest.id = sanitize(request.id);
    return filteredRequest;
  }

  public static filterSiteCreateRequest(request: any): Partial<Site> {
    return SiteSecurity._filterSiteRequest(request);
  }

  public static _filterSiteRequest(request: any): Partial<Site> {
    const filteredRequest: any = {};
    filteredRequest.name = sanitize(request.name);
    filteredRequest.address = UtilsSecurity.filterAddressRequest(request.address);
    filteredRequest.image = sanitize(request.image);
    filteredRequest.autoUserSiteAssignment =
      UtilsSecurity.filterBoolean(request.autoUserSiteAssignment);
    filteredRequest.companyID = sanitize(request.companyID);
    return filteredRequest;
  }

  static filterSiteResponse(site: Site, loggedUser: UserToken): Site {
    let filteredSite;

    if (!site) {
      return null;
    }
    // Check auth
    if (Authorizations.canReadSite(loggedUser, site.id)) {
      // Admin?
      if (Authorizations.isAdmin(loggedUser.role)) {
        // Yes: set all params
        filteredSite = site;
        if (filteredSite.connectorStats) {
          // TODO: To keep backward compat with Mobile App: remove it once new version is deployed
          filteredSite = { ...filteredSite, ...site.connectorStats };
        }
      } else {
        // Set only necessary info
        filteredSite = {};
        filteredSite.id = site.id;
        filteredSite.name = site.name;
        filteredSite.companyID = site.companyID;
      }
      if (site.address) {
        filteredSite.address = UtilsSecurity.filterAddressRequest(site.address);
      }
      if (site.company) {
        filteredSite.company = CompanySecurity.filterCompanyResponse(site.company, loggedUser);
      }
      if (site.siteAreas) {
<<<<<<< HEAD
        filteredSite.siteAreas = SiteAreaSecurity.filterSiteAreasResponse({count: site.siteAreas.length, result: site.siteAreas}, loggedUser);
=======
        filteredSite.siteAreas = SiteAreaSecurity.filterSiteAreasResponse({ count: site.siteAreas.length, result: site.siteAreas }, loggedUser);
>>>>>>> 0b711dc2
      }
      if (site.connectorStats) {
        filteredSite.connectorStats = site.connectorStats;
        // TODO: To keep backward compat with Mobile App: remove it once new version is deployed
        filteredSite = { ...filteredSite, ...site.connectorStats };
      }
      // Created By / Last Changed By
      UtilsSecurity.filterCreatedAndLastChanged(
        filteredSite, site, loggedUser);
    }
    return filteredSite;
  }

  static filterSitesResponse(sites: {result: Site[]; count: number}, loggedUser) {
    const filteredSites = [];

    if (!sites.result) {
      return null;
    }
    if (!Authorizations.canListSites(loggedUser)) {
      return null;
    }
    for (const site of sites.result) {
      // Filter
      const filteredSite = SiteSecurity.filterSiteResponse(site, loggedUser);
      if (filteredSite) {
        filteredSites.push(filteredSite);
      }
    }
    sites.result = filteredSites;
  }
}
<|MERGE_RESOLUTION|>--- conflicted
+++ resolved
@@ -111,11 +111,7 @@
         filteredSite.company = CompanySecurity.filterCompanyResponse(site.company, loggedUser);
       }
       if (site.siteAreas) {
-<<<<<<< HEAD
-        filteredSite.siteAreas = SiteAreaSecurity.filterSiteAreasResponse({count: site.siteAreas.length, result: site.siteAreas}, loggedUser);
-=======
         filteredSite.siteAreas = SiteAreaSecurity.filterSiteAreasResponse({ count: site.siteAreas.length, result: site.siteAreas }, loggedUser);
->>>>>>> 0b711dc2
       }
       if (site.connectorStats) {
         filteredSite.connectorStats = site.connectorStats;
