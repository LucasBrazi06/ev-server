import { ChargePointStatus, OCPPBootNotificationRequestExtended, OCPPStatusNotificationRequestExtended } from '../../../../types/ocpp/OCPPServer';
import { ChargingProfile, ChargingSchedule, ChargingSchedulePeriod, Profile } from '../../../../types/ChargingProfile';
import ChargingStation, { Command } from '../../../../types/ChargingStation';
import { HttpChargingProfilesRequest, HttpChargingStationCommandRequest, HttpChargingStationGetFirmwareRequest, HttpChargingStationLimitPowerRequest, HttpChargingStationOcppParametersRequest, HttpChargingStationParamsUpdateRequest, HttpChargingStationRequest, HttpChargingStationSetMaxIntensitySocketRequest, HttpChargingStationsRequest, HttpIsAuthorizedRequest, HttpTriggerSmartChargingRequest } from '../../../../types/requests/HttpChargingStationRequest';

import Authorizations from '../../../../authorization/Authorizations';
import { ChargingStationInError } from '../../../../types/InError';
import { DataResult } from '../../../../types/DataResult';
import HttpByIDRequest from '../../../../types/requests/HttpByIDRequest';
import HttpDatabaseRequest from '../../../../types/requests/HttpDatabaseRequest';
import { InactivityStatus } from '../../../../types/Transaction';
import UserSecurity from './UserSecurity';
import UserToken from '../../../../types/UserToken';
import Utils from '../../../../utils/Utils';
import UtilsSecurity from './UtilsSecurity';
import sanitize from 'mongo-sanitize';

export default class ChargingStationSecurity {

  public static filterChargingStationLimitPowerRequest(request: any): HttpChargingStationLimitPowerRequest {
    return {
      chargeBoxID: sanitize(request.chargeBoxID),
      chargePointID: sanitize(request.chargePointID),
      ampLimitValue: sanitize(request.ampLimitValue),
      forceUpdateChargingPlan: UtilsSecurity.filterBoolean(request.forceUpdateChargingPlan),
    };
  }

  public static filterChargingStationResponse(chargingStation: ChargingStation, loggedUser: UserToken, organizationIsActive: boolean): ChargingStation | ChargingStationInError {
    let filteredChargingStation: ChargingStation;
    if (!chargingStation || !Authorizations.canReadChargingStation(loggedUser)) {
      return null;
    }
    const siteID = chargingStation.siteArea ? chargingStation.siteArea.siteID : null;
    if (organizationIsActive && !Authorizations.canReadSiteArea(loggedUser, siteID)) {
      return null;
    }
    // Check connectors
    Utils.checkAndUpdateConnectorsStatus(chargingStation);
    // Check Auth
    if (Authorizations.canUpdateChargingStation(loggedUser, siteID)) {
      // Yes: set all params
      filteredChargingStation = chargingStation;
      for (const connector of filteredChargingStation.connectors) {
        if (connector) {
          // Inactive
          if (filteredChargingStation.inactive) {
            connector.status = ChargePointStatus.UNAVAILABLE;
            connector.currentInstantWatts = 0;
            connector.currentTotalConsumptionWh = 0;
            connector.currentTotalInactivitySecs = 0;
            connector.currentInactivityStatus = InactivityStatus.INFO;
            connector.currentStateOfCharge = 0;
          }
          // Filter User
          if (connector.user) {
            connector.user = UserSecurity.filterMinimalUserResponse(connector.user, loggedUser);
          }
        }
      }
    } else {
      // Set only necessary info
      filteredChargingStation = {} as ChargingStation;
      filteredChargingStation.id = chargingStation.id;
      filteredChargingStation.inactive = chargingStation.inactive;
      filteredChargingStation.connectors = chargingStation.connectors.map((connector) => {
        if (!connector) {
          return connector;
        }
        return {
          id: connector.id,
          connectorId: connector.connectorId,
          status: (filteredChargingStation.inactive ? ChargePointStatus.UNAVAILABLE : connector.status),
          currentInstantWatts: (filteredChargingStation.inactive ? 0 : connector.currentInstantWatts),
          currentStateOfCharge: (filteredChargingStation.inactive ? 0 : connector.currentStateOfCharge),
          currentTotalConsumptionWh: (filteredChargingStation.inactive ? 0 : connector.currentTotalConsumptionWh),
          currentTotalInactivitySecs: (filteredChargingStation.inactive ? 0 : connector.currentTotalInactivitySecs),
          currentInactivityStatus: connector.currentInactivityStatus,
          currentTransactionID: connector.currentTransactionID,
          currentTransactionDate: connector.currentTransactionDate,
          currentTagID: connector.currentTagID,
          errorCode: connector.errorCode,
          type: connector.type,
          power: connector.power,
          numberOfConnectedPhase: connector.numberOfConnectedPhase,
          currentType: connector.currentType,
          voltage: connector.voltage,
          amperage: connector.amperage,
          user: UserSecurity.filterMinimalUserResponse(connector.user, loggedUser)
        };
      });
      if (chargingStation.chargePoints) {
        filteredChargingStation.chargePoints = chargingStation.chargePoints.map((chargePoint) => {
          if (!chargePoint) {
            return chargePoint;
          }
          return {
            chargePointID: chargePoint.chargePointID,
            currentType: chargePoint.currentType,
            voltage: chargePoint.voltage,
            amperage: chargePoint.amperage,
            numberOfConnectedPhase: chargePoint.numberOfConnectedPhase,
            cannotChargeInParallel: chargePoint.cannotChargeInParallel,
            sharePowerToAllConnectors: chargePoint.sharePowerToAllConnectors,
            excludeFromPowerLimitation: chargePoint.excludeFromPowerLimitation,
            ocppParamForPowerLimitation: chargePoint.ocppParamForPowerLimitation,
            power: chargePoint.power,
            efficiency: chargePoint.efficiency,
            connectorIDs: chargePoint.connectorIDs
          };
        });
      }
      filteredChargingStation.lastHeartBeat = chargingStation.lastHeartBeat;
      filteredChargingStation.maximumPower = chargingStation.maximumPower;
      filteredChargingStation.chargePointVendor = chargingStation.chargePointVendor;
      filteredChargingStation.chargePointModel = chargingStation.chargePointModel;
      filteredChargingStation.siteAreaID = chargingStation.siteAreaID;
      filteredChargingStation.coordinates = chargingStation.coordinates;
      if (chargingStation.siteArea) {
        filteredChargingStation.siteArea = chargingStation.siteArea;
      }
      if (chargingStation.ocpiData) {
        filteredChargingStation.ocpiData = chargingStation.ocpiData;
      }
    }
    // Sort Connector
    filteredChargingStation.connectors.sort(
      (connector1, connector2) => connector1.connectorId - connector2.connectorId);
    // Created By / Last Changed By
    UtilsSecurity.filterCreatedAndLastChanged(
      filteredChargingStation, chargingStation, loggedUser);
    return filteredChargingStation;
  }

  public static filterChargingStationsResponse(chargingStations: DataResult<ChargingStation>, loggedUser: UserToken, organizationIsActive: boolean) {
    const filteredChargingStations: ChargingStation[] | ChargingStationInError[] = [];
    // Check
    if (!chargingStations.result) {
      return null;
    }
    if (!Authorizations.canListChargingStations(loggedUser)) {
      return null;
    }
    for (const chargingStation of chargingStations.result) {
      // Filter
      const filteredChargingStation = ChargingStationSecurity.filterChargingStationResponse(chargingStation, loggedUser, organizationIsActive);
      if (filteredChargingStation) {
        filteredChargingStations.push(filteredChargingStation);
      }
    }
    chargingStations.result = filteredChargingStations;
  }

<<<<<<< HEAD
  public static filterChargingProfilesResponse(chargingProfiles: DataResult<ChargingProfile>, loggedUser: UserToken, organizationIsActive: boolean, filteredRequest: HttpChargingProfilesRequest) {
    const filteredChargingProfiles: ChargingProfile[] = [];
    // Check
    if (!chargingProfiles.result) {
      return null;
    }
    if (!Authorizations.canListChargingStations(loggedUser)) {
      return null;
    }
    for (const chargingProfile of chargingProfiles.result) {
      // Filter
      if (!chargingProfile || !Authorizations.canReadChargingStation(loggedUser)) {
        continue;
      }
      const siteID = chargingProfile.siteArea ? chargingProfile.siteArea.siteID : null;
      if (organizationIsActive && !Authorizations.canReadSiteArea(loggedUser, siteID)) {
        continue;
      }
      const filteredChargingProfile = chargingProfile;
      if (filteredChargingProfile) {
        if (!filteredRequest.WithChargingStation) {
          delete filteredChargingProfile.chargingStation;
        }
        if (!filteredRequest.WithSiteArea) {
          delete filteredChargingProfile.siteArea;
        }
        filteredChargingProfiles.push(filteredChargingProfile);
      }
    }
    chargingProfiles.result = filteredChargingProfiles;
  }

  public static filterStatusNotificationsResponse(statusNotifications, loggedUser: UserToken) {
=======
  public static filterStatusNotificationsResponse(statusNotifications: OCPPStatusNotificationRequestExtended[],
    loggedUser: UserToken): OCPPStatusNotificationRequestExtended[] {
>>>>>>> c5d1034a
    // Check
    if (!Authorizations.canListChargingStations(loggedUser)) {
      return [];
    }
    return statusNotifications;
  }

  public static filterBootNotificationsResponse(bootNotifications: OCPPBootNotificationRequestExtended[],
    loggedUser: UserToken): OCPPBootNotificationRequestExtended[] {
    // Check
    if (!Authorizations.canListChargingStations(loggedUser)) {
      return [];
    }
    return bootNotifications;
  }

  public static filterChargingStationOcppParametersRequest(request: any): HttpChargingStationRequest {
    return { ChargeBoxID: sanitize(request.ChargeBoxID) };
  }

  public static filterChargingProfilesRequest(request: any): HttpChargingProfilesRequest {
    const filteredRequest: HttpChargingProfilesRequest = {} as HttpChargingProfilesRequest;
    filteredRequest.Search = sanitize(request.Search),
    filteredRequest.ChargeBoxID = sanitize(request.ChargeBoxID);
    filteredRequest.ConnectorID = sanitize(request.ConnectorID);
    filteredRequest.WithChargingStation = UtilsSecurity.filterBoolean(request.WithChargingStation);
    filteredRequest.WithSiteArea = UtilsSecurity.filterBoolean(request.WithSiteArea);
    UtilsSecurity.filterSkipAndLimit(request, filteredRequest);
    UtilsSecurity.filterSort(request, filteredRequest);
    return filteredRequest;
  }

  public static filterTriggerSmartCharging(request: any): HttpTriggerSmartChargingRequest {
    return {
      siteAreaID: sanitize(request.SiteAreaID)
    };
  }

  public static filterRequestChargingStationOcppParametersRequest(request: any): HttpChargingStationOcppParametersRequest {
    return {
      chargeBoxID: sanitize(request.chargeBoxID),
      forceUpdateOCPPParamsFromTemplate: UtilsSecurity.filterBoolean(request.forceUpdateOCPPParamsFromTemplate)
    };
  }

  public static filterChargingStationRequest(request: any): HttpByIDRequest {
    return { ID: sanitize(request.ID) };
  }

  public static filterChargingStationRequestByID(request: any): string {
    return sanitize(request.ID);
  }

  public static filterChargingProfileRequestByID(request: any): string {
    return sanitize(request.ID);
  }

  public static filterChargingStationsRequest(request: any): HttpChargingStationsRequest {
    const filteredRequest: HttpChargingStationsRequest = {} as HttpChargingStationsRequest;
    if (request.Issuer) {
      filteredRequest.Issuer = UtilsSecurity.filterBoolean(request.Issuer);
    }
    filteredRequest.Search = sanitize(request.Search);
    filteredRequest.WithNoSiteArea = UtilsSecurity.filterBoolean(request.WithNoSiteArea);
    filteredRequest.SiteID = sanitize(request.SiteID);
    filteredRequest.WithSite = UtilsSecurity.filterBoolean(request.WithSite);
    filteredRequest.SiteAreaID = sanitize(request.SiteAreaID);
    filteredRequest.ConnectorStatus = sanitize(request.ConnectorStatus);
    filteredRequest.ConnectorType = sanitize(request.ConnectorType);
    filteredRequest.IncludeDeleted = UtilsSecurity.filterBoolean(request.IncludeDeleted);
    filteredRequest.ErrorType = sanitize(request.ErrorType);
    UtilsSecurity.filterSkipAndLimit(request, filteredRequest);
    UtilsSecurity.filterSort(request, filteredRequest);
    return filteredRequest;
  }

  public static filterNotificationsRequest(request: any): HttpDatabaseRequest {
    const filteredRequest: HttpDatabaseRequest = {} as HttpDatabaseRequest;
    UtilsSecurity.filterSkipAndLimit(request, filteredRequest);
    UtilsSecurity.filterSort(request, filteredRequest);
    return filteredRequest;
  }

  public static filterChargingStationParamsUpdateRequest(request: any): HttpChargingStationParamsUpdateRequest {
    const filteredRequest = {} as HttpChargingStationParamsUpdateRequest;
    filteredRequest.id = sanitize(request.id);
    if (Utils.objectHasProperty(request, 'chargingStationURL')) {
      filteredRequest.chargingStationURL = sanitize(request.chargingStationURL);
    }
    if (Utils.objectHasProperty(request, 'maximumPower')) {
      filteredRequest.maximumPower = sanitize(request.maximumPower);
    }
    if (Utils.objectHasProperty(request, 'excludeFromSmartCharging')) {
      filteredRequest.excludeFromSmartCharging = UtilsSecurity.filterBoolean(request.excludeFromSmartCharging);
    }
    if (Utils.objectHasProperty(request, 'public')) {
      filteredRequest.public = UtilsSecurity.filterBoolean(request.public);
    }
    if (Utils.objectHasProperty(request, 'siteAreaID')) {
      filteredRequest.siteAreaID = sanitize(request.siteAreaID);
    }
    if (request.coordinates && request.coordinates.length === 2) {
      filteredRequest.coordinates = [
        sanitize(request.coordinates[0]),
        sanitize(request.coordinates[1])
      ];
    }
    // Filter connectors
    if (request.connectors) {
      filteredRequest.connectors = request.connectors.map((connector) => {
        if (connector) {
          return {
            connectorId: sanitize(connector.connectorId),
            power: sanitize(connector.power),
            type: sanitize(connector.type),
            voltage: sanitize(connector.voltage),
            amperage: sanitize(connector.amperage),
            currentType: sanitize(connector.currentType),
            numberOfConnectedPhase: sanitize(connector.numberOfConnectedPhase)
          };
        }
        return null;
      });
    }
    return filteredRequest;
  }


  public static filterChargingProfileUpdateRequest(request: any): ChargingProfile {
    const filteredRequest: ChargingProfile = {} as ChargingProfile;
    if (Utils.objectHasProperty(request, 'id')) {
      filteredRequest.id = sanitize(request.id);
    }
    if (Utils.objectHasProperty(request, 'chargingStationID')) {
      filteredRequest.chargingStationID = sanitize(request.chargingStationID);
    }
    if (Utils.objectHasProperty(request, 'connectorID')) {
      filteredRequest.connectorID = sanitize(request.connectorID);
    }
    if (Utils.objectHasProperty(request, 'chargePointID')) {
      filteredRequest.chargePointID = sanitize(request.chargePointID);
    }
    if (Utils.objectHasProperty(request, 'profile')) {
      filteredRequest.profile = ChargingStationSecurity.filterChargingProfile(request.profile);
    }
    return filteredRequest;
  }

  public static filterChargingStationActionRequest(request: any): HttpChargingStationCommandRequest {
    const filteredRequest: HttpChargingStationCommandRequest = {} as HttpChargingStationCommandRequest;
    // Check
    filteredRequest.chargeBoxID = sanitize(request.chargeBoxID);
    // Do not check action?
    if (request.args) {
      filteredRequest.args = {};
      // Check
      if (Utils.objectHasProperty(request.args, 'type')) {
        filteredRequest.args.type = sanitize(request.args.type);
      }
      if (Utils.objectHasProperty(request.args, 'key')) {
        filteredRequest.args.key = sanitize(request.args.key);
      }
      if (Utils.objectHasProperty(request.args, 'value')) {
        filteredRequest.args.value = sanitize(request.args.value);
      }
      if (Utils.objectHasProperty(request.args, 'connectorId')) {
        filteredRequest.args.connectorId = sanitize(request.args.connectorId);
      }
      if (Utils.objectHasProperty(request.args, 'duration')) {
        filteredRequest.args.duration = sanitize(request.args.duration);
      }
      if (Utils.objectHasProperty(request.args, 'chargingRateUnit')) {
        filteredRequest.args.chargingRateUnit = sanitize(request.args.chargingRateUnit);
      }
      if (Utils.objectHasProperty(request.args, 'chargingProfilePurpose')) {
        filteredRequest.args.chargingProfilePurpose = sanitize(request.args.chargingProfilePurpose);
      }
      if (Utils.objectHasProperty(request.args, 'stackLevel')) {
        filteredRequest.args.stackLevel = sanitize(request.args.stackLevel);
      }
      if (Utils.objectHasProperty(request.args, 'tagID')) {
        filteredRequest.args.tagID = sanitize(request.args.tagID);
      }
      if (Utils.objectHasProperty(request.args, 'location')) {
        filteredRequest.args.location = sanitize(request.args.location);
      }
      if (Utils.objectHasProperty(request.args, 'retries')) {
        filteredRequest.args.retries = sanitize(request.args.retries);
      }
      if (Utils.objectHasProperty(request.args, 'retryInterval')) {
        filteredRequest.args.retryInterval = sanitize(request.args.retryInterval);
      }
      if (Utils.objectHasProperty(request.args, 'startTime')) {
        filteredRequest.args.startTime = sanitize(request.args.startTime);
      }
      if (Utils.objectHasProperty(request.args, 'stopTime')) {
        filteredRequest.args.stopTime = sanitize(request.args.stopTime);
      }
      if (Utils.objectHasProperty(request.args, 'retrieveDate')) {
        filteredRequest.args.retrieveDate = sanitize(request.args.retrieveDate);
      }
      if (Utils.objectHasProperty(request.args, 'retryInterval')) {
        filteredRequest.args.retryInterval = sanitize(request.args.retryInterval);
      }
      if (Utils.objectHasProperty(request.args, 'transactionId')) {
        filteredRequest.args.transactionId = sanitize(request.args.transactionId);
      }
      if (Utils.objectHasProperty(request.args, 'csChargingProfiles')) {
        filteredRequest.args.csChargingProfiles = ChargingStationSecurity.filterChargingProfile(request.args.csChargingProfiles);
      }
    }
    return filteredRequest;
  }

  public static filterChargingStationSetMaxIntensitySocketRequest(request: any): HttpChargingStationSetMaxIntensitySocketRequest {
    return {
      chargeBoxID: sanitize(request.chargeBoxID),
      maxIntensity: request.args ? sanitize(request.args.maxIntensity) : null
    };
  }

  public static filterIsAuthorizedRequest(request: any): HttpIsAuthorizedRequest {
    const filteredRequest: HttpIsAuthorizedRequest = {
      Action: sanitize(request.Action),
      Arg1: sanitize(request.Arg1),
      Arg2: sanitize(request.Arg2),
      Arg3: sanitize(request.Arg3)
    };
    if (filteredRequest.Action === Command.REMOTE_STOP_TRANSACTION) {
      filteredRequest.Action = Command.REMOTE_STOP_TRANSACTION;
    }
    return filteredRequest;
  }

  public static filterChargingStationGetFirmwareRequest(request: any): HttpChargingStationGetFirmwareRequest {
    return {
      FileName: sanitize(request.FileName),
    };
  }

  private static filterChargingProfile(request: any): Profile {
    const filteredRequest: Profile = {} as Profile;
    // Check
    if (Utils.objectHasProperty(request, 'chargingProfileId')) {
      filteredRequest.chargingProfileId = sanitize(request.chargingProfileId);
    }
    if (Utils.objectHasProperty(request, 'transactionId')) {
      filteredRequest.transactionId = sanitize(request.transactionId);
    }
    if (Utils.objectHasProperty(request, 'stackLevel')) {
      filteredRequest.stackLevel = sanitize(request.stackLevel);
    }
    if (Utils.objectHasProperty(request, 'chargingProfilePurpose')) {
      filteredRequest.chargingProfilePurpose = sanitize(request.chargingProfilePurpose);
    }
    if (Utils.objectHasProperty(request, 'chargingProfileKind')) {
      filteredRequest.chargingProfileKind = sanitize(request.chargingProfileKind);
    }
    if (Utils.objectHasProperty(request, 'recurrencyKind')) {
      filteredRequest.recurrencyKind = sanitize(request.recurrencyKind);
    }
    if (Utils.objectHasProperty(request, 'validFrom')) {
      filteredRequest.validFrom = sanitize(request.validFrom);
    }
    if (Utils.objectHasProperty(request, 'validTo')) {
      filteredRequest.validTo = sanitize(request.validTo);
    }
    if (Utils.objectHasProperty(request, 'chargingSchedule')) {
      const chargingSchedule: ChargingSchedule = {} as ChargingSchedule;
      filteredRequest.chargingSchedule = chargingSchedule;
      // Check
      if (Utils.objectHasProperty(request.chargingSchedule, 'duration')) {
        chargingSchedule.duration = sanitize(request.chargingSchedule.duration);
      }
      if (Utils.objectHasProperty(request.chargingSchedule, 'startSchedule')) {
        chargingSchedule.startSchedule = sanitize(request.chargingSchedule.startSchedule);
      }
      if (Utils.objectHasProperty(request.chargingSchedule, 'chargingRateUnit')) {
        chargingSchedule.chargingRateUnit = sanitize(request.chargingSchedule.chargingRateUnit);
      }
      if (Utils.objectHasProperty(request.chargingSchedule, 'minChargeRate')) {
        chargingSchedule.minChargeRate = sanitize(request.chargingSchedule.minChargeRate);
      }
      if (Utils.objectHasProperty(request.chargingSchedule, 'chargingSchedulePeriod')) {
        filteredRequest.chargingSchedule.chargingSchedulePeriod = [];
        // Check
        for (const chargingSchedulePeriod of request.chargingSchedule.chargingSchedulePeriod) {
          const chargingSchedulePeriodNew: ChargingSchedulePeriod = {} as ChargingSchedulePeriod;
          // Check
          if (Utils.objectHasProperty(chargingSchedulePeriod, 'startPeriod')) {
            chargingSchedulePeriodNew.startPeriod = sanitize(chargingSchedulePeriod.startPeriod);
          }
          if (Utils.objectHasProperty(chargingSchedulePeriod, 'limit')) {
            chargingSchedulePeriodNew.limit = sanitize(chargingSchedulePeriod.limit);
          }
          if (Utils.objectHasProperty(chargingSchedulePeriod, 'numberPhases')) {
            chargingSchedulePeriodNew.numberPhases = sanitize(chargingSchedulePeriod.numberPhases);
          }
          // Add
          filteredRequest.chargingSchedule.chargingSchedulePeriod.push(chargingSchedulePeriodNew);
        }
      }
    }
    return filteredRequest;
  }


}
<|MERGE_RESOLUTION|>--- conflicted
+++ resolved
@@ -132,7 +132,8 @@
     return filteredChargingStation;
   }
 
-  public static filterChargingStationsResponse(chargingStations: DataResult<ChargingStation>, loggedUser: UserToken, organizationIsActive: boolean) {
+  public static filterChargingStationsResponse(chargingStations: DataResult<ChargingStation>,
+    loggedUser: UserToken, organizationIsActive: boolean) {
     const filteredChargingStations: ChargingStation[] | ChargingStationInError[] = [];
     // Check
     if (!chargingStations.result) {
@@ -143,7 +144,8 @@
     }
     for (const chargingStation of chargingStations.result) {
       // Filter
-      const filteredChargingStation = ChargingStationSecurity.filterChargingStationResponse(chargingStation, loggedUser, organizationIsActive);
+      const filteredChargingStation = ChargingStationSecurity.filterChargingStationResponse(
+        chargingStation, loggedUser, organizationIsActive);
       if (filteredChargingStation) {
         filteredChargingStations.push(filteredChargingStation);
       }
@@ -151,8 +153,8 @@
     chargingStations.result = filteredChargingStations;
   }
 
-<<<<<<< HEAD
-  public static filterChargingProfilesResponse(chargingProfiles: DataResult<ChargingProfile>, loggedUser: UserToken, organizationIsActive: boolean, filteredRequest: HttpChargingProfilesRequest) {
+  public static filterChargingProfilesResponse(chargingProfiles: DataResult<ChargingProfile>,
+    loggedUser: UserToken, organizationIsActive: boolean, filteredRequest: HttpChargingProfilesRequest) {
     const filteredChargingProfiles: ChargingProfile[] = [];
     // Check
     if (!chargingProfiles.result) {
@@ -184,11 +186,8 @@
     chargingProfiles.result = filteredChargingProfiles;
   }
 
-  public static filterStatusNotificationsResponse(statusNotifications, loggedUser: UserToken) {
-=======
   public static filterStatusNotificationsResponse(statusNotifications: OCPPStatusNotificationRequestExtended[],
     loggedUser: UserToken): OCPPStatusNotificationRequestExtended[] {
->>>>>>> c5d1034a
     // Check
     if (!Authorizations.canListChargingStations(loggedUser)) {
       return [];
