import sanitize from 'mongo-sanitize';
import Authorizations from '../../../../authorization/Authorizations';
import ChargingStation from '../../../../types/ChargingStation';
import Constants from '../../../../utils/Constants';
import HttpByIDRequest from '../../../../types/requests/HttpByIDRequest';
import { HttpAssignChargingStationToSiteAreaRequest, HttpChargingStationCommandRequest, HttpChargingStationRequest, HttpChargingStationSetMaxIntensitySocketRequest, HttpChargingStationsRequest, HttpIsAuthorizedRequest } from '../../../../types/requests/HttpChargingStationRequest';
import HttpDatabaseRequest from '../../../../types/requests/HttpDatabaseRequest';
import UserToken from '../../../../types/UserToken';
import UtilsSecurity from './UtilsSecurity';

export default class ChargingStationSecurity {

  public static filterAssignChargingStationsToSiteAreaRequest(request: any): HttpAssignChargingStationToSiteAreaRequest {
    return {
      siteAreaID: sanitize(request.siteAreaID),
      chargingStationIDs: request.chargingStationIDs.map(sanitize)
    };
  }

  public static filterChargingStationResponse(chargingStation: ChargingStation, loggedUser: UserToken, organizationIsActive: boolean): Partial<ChargingStation> {
    let filteredChargingStation;

    if (!chargingStation || !Authorizations.canReadChargingStation(loggedUser)) {
      return null;
    }

    const siteID = chargingStation.siteArea ? chargingStation.siteArea.siteID : null;
    if (organizationIsActive && !Authorizations.canReadSiteArea(loggedUser, siteID)) {
      return null;
    }
    if (Authorizations.canUpdateChargingStation(loggedUser, siteID)) {
      // Yes: set all params
      filteredChargingStation = chargingStation;
      for (const connector of filteredChargingStation.connectors) {
        if (filteredChargingStation.inactive && connector) {
          connector.status = Constants.CONN_STATUS_UNAVAILABLE;
          connector.currentConsumption = 0;
          connector.totalConsumption = 0;
          connector.totalInactivitySecs = 0;
          connector.currentStateOfCharge = 0;
        }
      }
    } else {
      // Set only necessary info
      filteredChargingStation = {};
      filteredChargingStation.id = chargingStation.id;
      filteredChargingStation.chargeBoxID = chargingStation.id;
      filteredChargingStation.inactive = chargingStation.inactive;
      filteredChargingStation.connectors = chargingStation.connectors.map((connector) => {
        if (!connector) {
          return connector;
        }
        return {
          'connectorId': connector.connectorId,
          'status': (filteredChargingStation.inactive ? Constants.CONN_STATUS_UNAVAILABLE : connector.status),
          'currentConsumption': (filteredChargingStation.inactive ? 0 : connector.currentConsumption),
          'currentStateOfCharge': (filteredChargingStation.inactive ? 0 : connector.currentStateOfCharge),
          'totalConsumption': (filteredChargingStation.inactive ? 0 : connector.totalConsumption),
          'totalInactivitySecs': (filteredChargingStation.inactive ? 0 : connector.totalInactivitySecs),
          'activeTransactionID': connector.activeTransactionID,
          'activeTransactionDate': connector.activeTransactionDate,
          'activeTagID': connector.activeTagID,
          'errorCode': connector.errorCode,
          'type': connector.type,
          'power': connector.power,
          'voltage': connector.voltage,
          'amperage': connector.amperage
        };
      });
      filteredChargingStation.lastHeartBeat = chargingStation.lastHeartBeat;
      filteredChargingStation.maximumPower = chargingStation.maximumPower;
      filteredChargingStation.chargePointVendor = chargingStation.chargePointVendor;
      filteredChargingStation.siteAreaID = chargingStation.siteAreaID;
      filteredChargingStation.latitude = chargingStation.latitude;
      filteredChargingStation.longitude = chargingStation.longitude;
      if (chargingStation.siteArea) {
        filteredChargingStation.siteArea = chargingStation.siteArea;
      }
    }
    // Created By / Last Changed By
    UtilsSecurity.filterCreatedAndLastChanged(
      filteredChargingStation, chargingStation, loggedUser);
    return filteredChargingStation;
  }

  public static filterChargingStationsResponse(chargingStations: {result: ChargingStation[]}, loggedUser: UserToken, organizationIsActive: boolean) {
    const filteredChargingStations = [];
    // Check
    if (!chargingStations.result) {
      return null;
    }
    if (!Authorizations.canListChargingStations(loggedUser)) {
      return null;
    }
    for (const chargingStation of chargingStations.result) {
      // Filter
      const filteredChargingStation = ChargingStationSecurity.filterChargingStationResponse(chargingStation, loggedUser, organizationIsActive);
      if (filteredChargingStation) {
        filteredChargingStations.push(filteredChargingStation);
      }
    }
    chargingStations.result = filteredChargingStations;
  }

  public static filterStatusNotificationsResponse(statusNotifications, loggedUser: UserToken) {
    // Check
    if (!Authorizations.canListChargingStations(loggedUser)) {
      return null;
    }
    return statusNotifications;
  }

  public static filterBootNotificationsResponse(statusNotifications, loggedUser: UserToken) {
    // Check
    if (!Authorizations.canListChargingStations(loggedUser)) {
      return null;
    }
    return statusNotifications;
  }

  public static filterChargingStationConfigurationRequest(request: any): HttpChargingStationRequest {
    return { ChargeBoxID: sanitize(request.ChargeBoxID) };
  }

  public static filterChargingStationRequest(request: any): HttpByIDRequest {
    return { ID: sanitize(request.ID) };
  }

  public static filterChargingStationRequestByID(request: any): string {
    return sanitize(request.ID);
  }

  public static filterChargingStationsRequest(request: any): HttpChargingStationsRequest {
    const filteredRequest: HttpChargingStationsRequest = {} as HttpChargingStationsRequest;
    filteredRequest.Search = sanitize(request.Search);
    filteredRequest.WithNoSiteArea = UtilsSecurity.filterBoolean(request.WithNoSiteArea);
    filteredRequest.SiteID = sanitize(request.SiteID);
    filteredRequest.WithSite = UtilsSecurity.filterBoolean(request.WithSite);
    filteredRequest.SiteAreaID = sanitize(request.SiteAreaID);
    filteredRequest.IncludeDeleted = UtilsSecurity.filterBoolean(request.IncludeDeleted);
    filteredRequest.ErrorType = sanitize(request.ErrorType);
    UtilsSecurity.filterSkipAndLimit(request, filteredRequest);
    UtilsSecurity.filterSort(request, filteredRequest);
    return filteredRequest;
  }

<<<<<<< HEAD
  public static filterNotificationsRequest(request: HttpDatabaseRequest, loggedUser: UserToken): HttpDatabaseRequest {
=======
  public static filterNotificationsRequest(request: any): HttpDatabaseRequest {
>>>>>>> 5fdb88e2
    const filteredRequest: HttpDatabaseRequest = {} as HttpDatabaseRequest;
    UtilsSecurity.filterSkipAndLimit(request, filteredRequest);
    UtilsSecurity.filterSort(request, filteredRequest);
    return filteredRequest;
  }

  public static filterChargingStationParamsUpdateRequest(request: any): Partial<ChargingStation> {
    // Set
    const filteredRequest: any = {};
    filteredRequest.id = sanitize(request.id);
    if (request.hasOwnProperty('chargingStationURL')) {
      filteredRequest.chargingStationURL = sanitize(request.chargingStationURL);
    }
    if (request.hasOwnProperty('numberOfConnectedPhase')) {
      filteredRequest.numberOfConnectedPhase = sanitize(request.numberOfConnectedPhase);
    }
    if (request.hasOwnProperty('maximumPower')) {
      filteredRequest.maximumPower = sanitize(request.maximumPower);
    }
    if (request.hasOwnProperty('cannotChargeInParallel')) {
      filteredRequest.cannotChargeInParallel = UtilsSecurity.filterBoolean(request.cannotChargeInParallel);
    }
    if (request.hasOwnProperty('siteArea')) {
      filteredRequest.siteArea = sanitize(request.siteArea);
    }
    if (request.hasOwnProperty('powerLimitUnit')) {
      filteredRequest.powerLimitUnit = sanitize(request.powerLimitUnit);
    }
    if (request.hasOwnProperty('latitude')) {
      filteredRequest.latitude = sanitize(request.latitude);
    }
    if (request.hasOwnProperty('longitude')) {
      filteredRequest.longitude = sanitize(request.longitude);
    }
    if (request.connectors) {
      // Filter
      filteredRequest.connectors = request.connectors.map((connector) => {
        if (!connector) {
          return connector;
        }
        return {
          connectorId: sanitize(connector.connectorId),
          power: sanitize(connector.power),
          type: sanitize(connector.type),
          voltage: sanitize(connector.voltage),
          amperage: sanitize(connector.amperage)
        };
      });
    }
    return filteredRequest;
  }

<<<<<<< HEAD
  public static filterChargingStationActionRequest(request: HttpChargingStationCommandRequest, action: string, loggedUser: UserToken): HttpChargingStationCommandRequest {
=======
  public static filterChargingStationActionRequest(request: any): HttpChargingStationCommandRequest {
>>>>>>> 5fdb88e2
    const filteredRequest: HttpChargingStationCommandRequest = {} as HttpChargingStationCommandRequest;
    // Check
    filteredRequest.chargeBoxID = sanitize(request.chargeBoxID);
    // Do not check action?
    filteredRequest.args = request.args;
    return filteredRequest;
  }

  public static filterChargingStationSetMaxIntensitySocketRequest(request: any): HttpChargingStationSetMaxIntensitySocketRequest {
    return {
      chargeBoxID: sanitize(request.chargeBoxID),
      maxIntensity: request.args ? sanitize(request.args.maxIntensity) : null
    };
  }

  public static filterIsAuthorizedRequest(request: any): HttpIsAuthorizedRequest {
    const filteredRequest: HttpIsAuthorizedRequest = {
      Action: sanitize(request.Action),
      Arg1: sanitize(request.Arg1),
      Arg2: sanitize(request.Arg2),
      Arg3: sanitize(request.Arg3)
    };
    if (filteredRequest.Action === 'StopTransaction') {
      filteredRequest.Action = 'RemoteStopTransaction';
    }
    return filteredRequest;
  }
}
<|MERGE_RESOLUTION|>--- conflicted
+++ resolved
@@ -144,11 +144,7 @@
     return filteredRequest;
   }
 
-<<<<<<< HEAD
-  public static filterNotificationsRequest(request: HttpDatabaseRequest, loggedUser: UserToken): HttpDatabaseRequest {
-=======
   public static filterNotificationsRequest(request: any): HttpDatabaseRequest {
->>>>>>> 5fdb88e2
     const filteredRequest: HttpDatabaseRequest = {} as HttpDatabaseRequest;
     UtilsSecurity.filterSkipAndLimit(request, filteredRequest);
     UtilsSecurity.filterSort(request, filteredRequest);
@@ -201,11 +197,7 @@
     return filteredRequest;
   }
 
-<<<<<<< HEAD
-  public static filterChargingStationActionRequest(request: HttpChargingStationCommandRequest, action: string, loggedUser: UserToken): HttpChargingStationCommandRequest {
-=======
   public static filterChargingStationActionRequest(request: any): HttpChargingStationCommandRequest {
->>>>>>> 5fdb88e2
     const filteredRequest: HttpChargingStationCommandRequest = {} as HttpChargingStationCommandRequest;
     // Check
     filteredRequest.chargeBoxID = sanitize(request.chargeBoxID);
