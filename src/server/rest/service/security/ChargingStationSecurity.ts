import sanitize from 'mongo-sanitize';
import Authorizations from '../../../../authorization/Authorizations';
import { Action } from '../../../../types/Authorization';
import { ChargingProfile, ChargingSchedule, ChargingSchedulePeriod, Profile } from '../../../../types/ChargingProfile';
import ChargingStation from '../../../../types/ChargingStation';
import { DataResult } from '../../../../types/DataResult';
import { ChargingStationInError } from '../../../../types/InError';
import { ChargePointStatus } from '../../../../types/ocpp/OCPPServer';
import HttpByIDRequest from '../../../../types/requests/HttpByIDRequest';
import { HttpAssignChargingStationToSiteAreaRequest, HttpChargingProfilesRequest, HttpChargingStationCommandRequest, HttpChargingStationConfigurationRequest, HttpChargingStationGetFirmwareRequest, HttpChargingStationLimitPowerRequest, HttpChargingStationRequest, HttpChargingStationSetMaxIntensitySocketRequest, HttpChargingStationsRequest, HttpIsAuthorizedRequest } from '../../../../types/requests/HttpChargingStationRequest';
import HttpDatabaseRequest from '../../../../types/requests/HttpDatabaseRequest';
import { InactivityStatus } from '../../../../types/Transaction';
import UserToken from '../../../../types/UserToken';
import Utils from '../../../../utils/Utils';
import UtilsSecurity from './UtilsSecurity';


export default class ChargingStationSecurity {

  public static filterAssignChargingStationsToSiteAreaRequest(request: any): HttpAssignChargingStationToSiteAreaRequest {
    return {
      siteAreaID: sanitize(request.siteAreaID),
      chargingStationIDs: request.chargingStationIDs.map(sanitize)
    };
  }

  public static filterChargingStationLimitPowerRequest(request: any): HttpChargingStationLimitPowerRequest {
    return {
      chargeBoxID: sanitize(request.chargeBoxID),
      connectorId: sanitize(request.connectorId),
      ampLimitValue: sanitize(request.ampLimitValue),
      forceUpdateChargingPlan: UtilsSecurity.filterBoolean(request.forceUpdateChargingPlan),
    };
  }

  public static filterChargingStationResponse(chargingStation: ChargingStation, loggedUser: UserToken, organizationIsActive: boolean): ChargingStation | ChargingStationInError {
    let filteredChargingStation: ChargingStation;
    if (!chargingStation || !Authorizations.canReadChargingStation(loggedUser)) {
      return null;
    }
    const siteID = chargingStation.siteArea ? chargingStation.siteArea.siteID : null;
    if (organizationIsActive && !Authorizations.canReadSiteArea(loggedUser, siteID)) {
      return null;
    }
    // Check connectors
    Utils.checkAndUpdateConnectorsStatus(chargingStation);
    // Check Auth
    if (Authorizations.canUpdateChargingStation(loggedUser, siteID)) {
      // Yes: set all params
      filteredChargingStation = chargingStation;
      for (const connector of filteredChargingStation.connectors) {
        if (filteredChargingStation.inactive && connector) {
          connector.status = ChargePointStatus.UNAVAILABLE;
          connector.currentConsumption = 0;
          connector.totalConsumption = 0;
          connector.totalInactivitySecs = 0;
          connector.inactivityStatus = InactivityStatus.INFO;
          connector.currentStateOfCharge = 0;
        } else {
          connector.inactivityStatusLevel = Utils.getUIInactivityStatusLevel(connector.inactivityStatus);
        }
      }
    } else {
      // Set only necessary info
      filteredChargingStation = {} as ChargingStation;
      filteredChargingStation.id = chargingStation.id;
      filteredChargingStation.inactive = chargingStation.inactive;
      filteredChargingStation.connectors = chargingStation.connectors.map((connector) => {
        if (!connector) {
          return connector;
        }
        return {
          'id': connector.id,
          'connectorId': connector.connectorId,
          'status': (filteredChargingStation.inactive ? ChargePointStatus.UNAVAILABLE : connector.status),
          'currentConsumption': (filteredChargingStation.inactive ? 0 : connector.currentConsumption),
          'currentStateOfCharge': (filteredChargingStation.inactive ? 0 : connector.currentStateOfCharge),
          'totalConsumption': (filteredChargingStation.inactive ? 0 : connector.totalConsumption),
          'totalInactivitySecs': (filteredChargingStation.inactive ? 0 : connector.totalInactivitySecs),
          'inactivityStatusLevel': Utils.getUIInactivityStatusLevel(connector.inactivityStatus),
          'inactivityStatus': connector.inactivityStatus,
          'activeTransactionID': connector.activeTransactionID,
          'activeTransactionDate': connector.activeTransactionDate,
          'activeTagID': connector.activeTagID,
          'errorCode': connector.errorCode,
          'type': connector.type,
          'power': connector.power,
          'numberOfConnectedPhase': connector.numberOfConnectedPhase,
          'currentType': connector.currentType,
          'voltage': connector.voltage,
          'amperage': connector.amperage
        };
      });
      filteredChargingStation.lastHeartBeat = chargingStation.lastHeartBeat;
      filteredChargingStation.maximumPower = chargingStation.maximumPower;
      filteredChargingStation.chargePointVendor = chargingStation.chargePointVendor;
      filteredChargingStation.chargePointModel = chargingStation.chargePointModel;
      filteredChargingStation.siteAreaID = chargingStation.siteAreaID;
      filteredChargingStation.coordinates = chargingStation.coordinates;
      if (chargingStation.siteArea) {
        filteredChargingStation.siteArea = chargingStation.siteArea;
      }
    }
    // Sort Connector
    filteredChargingStation.connectors.sort(
      (connector1, connector2) => connector1.connectorId - connector2.connectorId);
    // Created By / Last Changed By
    UtilsSecurity.filterCreatedAndLastChanged(
      filteredChargingStation, chargingStation, loggedUser);
    return filteredChargingStation;
  }

  public static filterChargingStationsResponse(chargingStations: DataResult<ChargingStation>, loggedUser: UserToken, organizationIsActive: boolean) {
    const filteredChargingStations: ChargingStation[] | ChargingStationInError[] = [];
    // Check
    if (!chargingStations.result) {
      return null;
    }
    if (!Authorizations.canListChargingStations(loggedUser)) {
      return null;
    }
    for (const chargingStation of chargingStations.result) {
      // Filter
      const filteredChargingStation = ChargingStationSecurity.filterChargingStationResponse(chargingStation, loggedUser, organizationIsActive);
      if (filteredChargingStation) {
        filteredChargingStations.push(filteredChargingStation);
      }
    }
    chargingStations.result = filteredChargingStations;
  }

  public static filterStatusNotificationsResponse(statusNotifications, loggedUser: UserToken) {
    // Check
    if (!Authorizations.canListChargingStations(loggedUser)) {
      return null;
    }
    return statusNotifications;
  }

  public static filterBootNotificationsResponse(statusNotifications, loggedUser: UserToken) {
    // Check
    if (!Authorizations.canListChargingStations(loggedUser)) {
      return null;
    }
    return statusNotifications;
  }

  public static filterChargingStationConfigurationRequest(request: any): HttpChargingStationRequest {
    return { ChargeBoxID: sanitize(request.ChargeBoxID) };
  }

  public static filterChargingStationProfilesRequest(request: any): HttpChargingProfilesRequest {
    const filteredRequest: HttpChargingProfilesRequest = {} as HttpChargingProfilesRequest;
    filteredRequest.ChargeBoxID = sanitize(request.ChargeBoxID);
    filteredRequest.ConnectorID = sanitize(request.ConnectorID);
    UtilsSecurity.filterSkipAndLimit(request, filteredRequest);
    UtilsSecurity.filterSort(request, filteredRequest);
    return filteredRequest;
  }

  public static filterRequestChargingStationConfigurationRequest(request: any): HttpChargingStationConfigurationRequest {
    return {
      chargeBoxID: sanitize(request.chargeBoxID),
      forceUpdateOCPPParamsFromTemplate: UtilsSecurity.filterBoolean(request.forceUpdateOCPPParamsFromTemplate)
    };
  }

  public static filterChargingStationRequest(request: any): HttpByIDRequest {
    return { ID: sanitize(request.ID) };
  }

  public static filterChargingStationRequestByID(request: any): string {
    return sanitize(request.ID);
  }

  public static filterChargingProfileRequestByID(request: any): string {
    return sanitize(request.ID);
  }

  public static filterChargingStationsRequest(request: any): HttpChargingStationsRequest {
    const filteredRequest: HttpChargingStationsRequest = {} as HttpChargingStationsRequest;
    if (request.Issuer) {
      filteredRequest.Issuer = UtilsSecurity.filterBoolean(request.Issuer);
    }
    filteredRequest.Search = sanitize(request.Search);
    filteredRequest.WithNoSiteArea = UtilsSecurity.filterBoolean(request.WithNoSiteArea);
    filteredRequest.SiteID = sanitize(request.SiteID);
    filteredRequest.WithSite = UtilsSecurity.filterBoolean(request.WithSite);
    filteredRequest.SiteAreaID = sanitize(request.SiteAreaID);
    filteredRequest.ConnectorStatus = sanitize(request.ConnectorStatus);
    filteredRequest.IncludeDeleted = UtilsSecurity.filterBoolean(request.IncludeDeleted);
    filteredRequest.ErrorType = sanitize(request.ErrorType);
    UtilsSecurity.filterSkipAndLimit(request, filteredRequest);
    UtilsSecurity.filterSort(request, filteredRequest);
    return filteredRequest;
  }

  public static filterNotificationsRequest(request: any): HttpDatabaseRequest {
    const filteredRequest: HttpDatabaseRequest = {} as HttpDatabaseRequest;
    UtilsSecurity.filterSkipAndLimit(request, filteredRequest);
    UtilsSecurity.filterSort(request, filteredRequest);
    return filteredRequest;
  }

  public static filterChargingStationParamsUpdateRequest(request: any): Partial<ChargingStation> {
    const filteredRequest: any = {};
    filteredRequest.id = sanitize(request.id);
    if (Utils.objectHasProperty(request, 'chargingStationURL')) {
      filteredRequest.chargingStationURL = sanitize(request.chargingStationURL);
    }
    if (Utils.objectHasProperty(request, 'maximumPower')) {
      filteredRequest.maximumPower = sanitize(request.maximumPower);
    }
    if (Utils.objectHasProperty(request, 'cannotChargeInParallel')) {
      filteredRequest.cannotChargeInParallel = UtilsSecurity.filterBoolean(request.cannotChargeInParallel);
    }
<<<<<<< HEAD
=======
    if (Utils.objectHasProperty(request, 'private')) {
      filteredRequest.private = UtilsSecurity.filterBoolean(request.private);
    }
>>>>>>> 0c0cae8d
    if (Utils.objectHasProperty(request, 'siteArea')) {
      filteredRequest.siteArea = sanitize(request.siteArea);
    }
    if (Utils.objectHasProperty(request, 'powerLimitUnit')) {
      filteredRequest.powerLimitUnit = sanitize(request.powerLimitUnit);
    }
    if (Utils.objectHasProperty(request, 'currentType')) {
      filteredRequest.currentType = sanitize(request.currentType);
    }
    if (request.coordinates && request.coordinates.length === 2) {
      filteredRequest.coordinates = [
        sanitize(request.coordinates[0]),
        sanitize(request.coordinates[1])
      ];
    }
    if (request.connectors) {
      // Filter
      filteredRequest.connectors = request.connectors.map((connector) => {
        if (!connector) {
          return connector;
        }
        return {
          connectorId: sanitize(connector.connectorId),
          power: sanitize(connector.power),
          type: sanitize(connector.type),
          voltage: sanitize(connector.voltage),
          amperage: sanitize(connector.amperage),
          currentType: sanitize(connector.currentType),
          numberOfConnectedPhase: sanitize(connector.numberOfConnectedPhase)
        };
      });
    }
    return filteredRequest;
  }


  public static filterChargingProfileUpdateRequest(request: any): ChargingProfile {
    const filteredRequest: ChargingProfile = {} as ChargingProfile;
    if (Utils.objectHasProperty(request, 'id')) {
      filteredRequest.id = sanitize(request.id);
    }
    if (Utils.objectHasProperty(request, 'chargingStationID')) {
      filteredRequest.chargingStationID = sanitize(request.chargingStationID);
    }
    if (Utils.objectHasProperty(request, 'connectorID')) {
      filteredRequest.connectorID = sanitize(request.connectorID);
    }
    if (Utils.objectHasProperty(request, 'profile')) {
      filteredRequest.profile = ChargingStationSecurity.filterChargingProfile(request.profile);
    }
    return filteredRequest;
  }

  public static filterChargingStationActionRequest(request: any): HttpChargingStationCommandRequest {
    const filteredRequest: HttpChargingStationCommandRequest = {} as HttpChargingStationCommandRequest;
    // Check
    filteredRequest.chargeBoxID = sanitize(request.chargeBoxID);
    // Do not check action?
    if (request.args) {
      filteredRequest.args = {};
      // Check
      if (Utils.objectHasProperty(request.args, 'type')) {
        filteredRequest.args.type = sanitize(request.args.type);
      }
      if (Utils.objectHasProperty(request.args, 'key')) {
        filteredRequest.args.key = sanitize(request.args.key);
      }
      if (Utils.objectHasProperty(request.args, 'value')) {
        filteredRequest.args.value = sanitize(request.args.value);
      }
      if (Utils.objectHasProperty(request.args, 'connectorId')) {
        filteredRequest.args.connectorId = sanitize(request.args.connectorId);
      }
<<<<<<< HEAD
=======
      // TODO: To be removed when mobile will be version 1.3
      if (Utils.objectHasProperty(request.args, 'connectorID')) {
        filteredRequest.args.connectorId = sanitize(request.args.connectorID);
      }
>>>>>>> 0c0cae8d
      if (Utils.objectHasProperty(request.args, 'duration')) {
        filteredRequest.args.duration = sanitize(request.args.duration);
      }
      if (Utils.objectHasProperty(request.args, 'chargingRateUnit')) {
        filteredRequest.args.chargingRateUnit = sanitize(request.args.chargingRateUnit);
      }
      if (Utils.objectHasProperty(request.args, 'chargingProfilePurpose')) {
        filteredRequest.args.chargingProfilePurpose = sanitize(request.args.chargingProfilePurpose);
      }
      if (Utils.objectHasProperty(request.args, 'stackLevel')) {
        filteredRequest.args.stackLevel = sanitize(request.args.stackLevel);
      }
      if (Utils.objectHasProperty(request.args, 'tagID')) {
        filteredRequest.args.tagID = sanitize(request.args.tagID);
      }
      if (Utils.objectHasProperty(request.args, 'location')) {
        filteredRequest.args.location = sanitize(request.args.location);
      }
      if (Utils.objectHasProperty(request.args, 'retries')) {
        filteredRequest.args.retries = sanitize(request.args.retries);
      }
      if (Utils.objectHasProperty(request.args, 'retryInterval')) {
        filteredRequest.args.retryInterval = sanitize(request.args.retryInterval);
      }
      if (Utils.objectHasProperty(request.args, 'startTime')) {
        filteredRequest.args.startTime = sanitize(request.args.startTime);
      }
      if (Utils.objectHasProperty(request.args, 'stopTime')) {
        filteredRequest.args.stopTime = sanitize(request.args.stopTime);
      }
      if (Utils.objectHasProperty(request.args, 'retrieveDate')) {
        filteredRequest.args.retrieveDate = sanitize(request.args.retrieveDate);
      }
      if (Utils.objectHasProperty(request.args, 'retryInterval')) {
        filteredRequest.args.retryInterval = sanitize(request.args.retryInterval);
      }
      if (Utils.objectHasProperty(request.args, 'transactionId')) {
        filteredRequest.args.transactionId = sanitize(request.args.transactionId);
      }
      if (Utils.objectHasProperty(request.args, 'csChargingProfiles')) {
        filteredRequest.args.csChargingProfiles = ChargingStationSecurity.filterChargingProfile(request.args.csChargingProfiles);
      }
    }
    return filteredRequest;
  }

  public static filterChargingStationSetMaxIntensitySocketRequest(request: any): HttpChargingStationSetMaxIntensitySocketRequest {
    return {
      chargeBoxID: sanitize(request.chargeBoxID),
      maxIntensity: request.args ? sanitize(request.args.maxIntensity) : null
    };
  }

  public static filterIsAuthorizedRequest(request: any): HttpIsAuthorizedRequest {
    const filteredRequest: HttpIsAuthorizedRequest = {
      Action: sanitize(request.Action),
      Arg1: sanitize(request.Arg1),
      Arg2: sanitize(request.Arg2),
      Arg3: sanitize(request.Arg3)
    };
    if (filteredRequest.Action === Action.REMOTE_STOP_TRANSACTION) {
      filteredRequest.Action = Action.REMOTE_STOP_TRANSACTION;
<<<<<<< HEAD
=======
    }
    return filteredRequest;
  }

  public static filterChargingStationGetFirmwareRequest(request: any): HttpChargingStationGetFirmwareRequest {
    return {
      FileName: sanitize(request.FileName),
    };
  }

  private static filterChargingProfile(request: any): Profile {
    const filteredRequest: Profile = {} as Profile;
    // Check
    if (Utils.objectHasProperty(request, 'chargingProfileId')) {
      filteredRequest.chargingProfileId = sanitize(request.chargingProfileId);
    }
    if (Utils.objectHasProperty(request, 'transactionId')) {
      filteredRequest.transactionId = sanitize(request.transactionId);
    }
    if (Utils.objectHasProperty(request, 'stackLevel')) {
      filteredRequest.stackLevel = sanitize(request.stackLevel);
    }
    if (Utils.objectHasProperty(request, 'chargingProfilePurpose')) {
      filteredRequest.chargingProfilePurpose = sanitize(request.chargingProfilePurpose);
    }
    if (Utils.objectHasProperty(request, 'chargingProfileKind')) {
      filteredRequest.chargingProfileKind = sanitize(request.chargingProfileKind);
    }
    if (Utils.objectHasProperty(request, 'recurrencyKind')) {
      filteredRequest.recurrencyKind = sanitize(request.recurrencyKind);
    }
    if (Utils.objectHasProperty(request, 'validFrom')) {
      filteredRequest.validFrom = sanitize(request.validFrom);
    }
    if (Utils.objectHasProperty(request, 'validTo')) {
      filteredRequest.validTo = sanitize(request.validTo);
    }
    if (Utils.objectHasProperty(request, 'chargingSchedule')) {
      const chargingSchedule: ChargingSchedule = {} as ChargingSchedule;
      filteredRequest.chargingSchedule = chargingSchedule;
      // Check
      if (Utils.objectHasProperty(request.chargingSchedule, 'duration')) {
        chargingSchedule.duration = sanitize(request.chargingSchedule.duration);
      }
      if (Utils.objectHasProperty(request.chargingSchedule, 'startSchedule')) {
        chargingSchedule.startSchedule = sanitize(request.chargingSchedule.startSchedule);
      }
      if (Utils.objectHasProperty(request.chargingSchedule, 'chargingRateUnit')) {
        chargingSchedule.chargingRateUnit = sanitize(request.chargingSchedule.chargingRateUnit);
      }
      if (Utils.objectHasProperty(request.chargingSchedule, 'minChargeRate')) {
        chargingSchedule.minChargeRate = sanitize(request.chargingSchedule.minChargeRate);
      }
      if (Utils.objectHasProperty(request.chargingSchedule, 'chargingSchedulePeriod')) {
        filteredRequest.chargingSchedule.chargingSchedulePeriod = [];
        // Check
        for (const chargingSchedulePeriod of request.chargingSchedule.chargingSchedulePeriod) {
          const chargingSchedulePeriodNew: ChargingSchedulePeriod = {} as ChargingSchedulePeriod;
          // Check
          if (Utils.objectHasProperty(chargingSchedulePeriod, 'startPeriod')) {
            chargingSchedulePeriodNew.startPeriod = sanitize(chargingSchedulePeriod.startPeriod);
          }
          if (Utils.objectHasProperty(chargingSchedulePeriod, 'limit')) {
            chargingSchedulePeriodNew.limit = sanitize(chargingSchedulePeriod.limit);
          }
          if (Utils.objectHasProperty(chargingSchedulePeriod, 'numberPhases')) {
            chargingSchedulePeriodNew.numberPhases = sanitize(chargingSchedulePeriod.numberPhases);
          }
          // Add
          filteredRequest.chargingSchedule.chargingSchedulePeriod.push(chargingSchedulePeriodNew);
        }
      }
>>>>>>> 0c0cae8d
    }
    return filteredRequest;
  }

<<<<<<< HEAD
  public static filterChargingStationGetFirmwareRequest(request: any): HttpChargingStationGetFirmwareRequest {
    return {
      FileName: sanitize(request.FileName),
    };
  }

  private static filterChargingProfile(request: any): Profile {
    const filteredRequest: Profile = {} as Profile;
    // Check
    if (Utils.objectHasProperty(request, 'chargingProfileId')) {
      filteredRequest.chargingProfileId = sanitize(request.chargingProfileId);
    }
    if (Utils.objectHasProperty(request, 'transactionId')) {
      filteredRequest.transactionId = sanitize(request.transactionId);
    }
    if (Utils.objectHasProperty(request, 'stackLevel')) {
      filteredRequest.stackLevel = sanitize(request.stackLevel);
    }
    if (Utils.objectHasProperty(request, 'chargingProfilePurpose')) {
      filteredRequest.chargingProfilePurpose = sanitize(request.chargingProfilePurpose);
    }
    if (Utils.objectHasProperty(request, 'chargingProfileKind')) {
      filteredRequest.chargingProfileKind = sanitize(request.chargingProfileKind);
    }
    if (Utils.objectHasProperty(request, 'recurrencyKind')) {
      filteredRequest.recurrencyKind = sanitize(request.recurrencyKind);
    }
    if (Utils.objectHasProperty(request, 'validFrom')) {
      filteredRequest.validFrom = sanitize(request.validFrom);
    }
    if (Utils.objectHasProperty(request, 'validTo')) {
      filteredRequest.validTo = sanitize(request.validTo);
    }
    if (Utils.objectHasProperty(request, 'chargingSchedule')) {
      const chargingSchedule: ChargingSchedule = {} as ChargingSchedule;
      filteredRequest.chargingSchedule = chargingSchedule;
      // Check
      if (Utils.objectHasProperty(request.chargingSchedule, 'duration')) {
        chargingSchedule.duration = sanitize(request.chargingSchedule.duration);
      }
      if (Utils.objectHasProperty(request.chargingSchedule, 'startSchedule')) {
        chargingSchedule.startSchedule = sanitize(request.chargingSchedule.startSchedule);
      }
      if (Utils.objectHasProperty(request.chargingSchedule, 'chargingRateUnit')) {
        chargingSchedule.chargingRateUnit = sanitize(request.chargingSchedule.chargingRateUnit);
      }
      if (Utils.objectHasProperty(request.chargingSchedule, 'minChargeRate')) {
        chargingSchedule.minChargeRate = sanitize(request.chargingSchedule.minChargeRate);
      }
      if (Utils.objectHasProperty(request.chargingSchedule, 'chargingSchedulePeriod')) {
        filteredRequest.chargingSchedule.chargingSchedulePeriod = [];
        // Check
        for (const chargingSchedulePeriod of request.chargingSchedule.chargingSchedulePeriod) {
          const chargingSchedulePeriodNew: ChargingSchedulePeriod = {} as ChargingSchedulePeriod;
          // Check
          if (Utils.objectHasProperty(chargingSchedulePeriod, 'startPeriod')) {
            chargingSchedulePeriodNew.startPeriod = sanitize(chargingSchedulePeriod.startPeriod);
          }
          if (Utils.objectHasProperty(chargingSchedulePeriod, 'limit')) {
            chargingSchedulePeriodNew.limit = sanitize(chargingSchedulePeriod.limit);
          }
          if (Utils.objectHasProperty(chargingSchedulePeriod, 'numberPhases')) {
            chargingSchedulePeriodNew.numberPhases = sanitize(chargingSchedulePeriod.numberPhases);
          }
          // Add
          filteredRequest.chargingSchedule.chargingSchedulePeriod.push(chargingSchedulePeriodNew);
        }
      }
    }
    return filteredRequest;
  }

=======
>>>>>>> 0c0cae8d

}
<|MERGE_RESOLUTION|>--- conflicted
+++ resolved
@@ -214,12 +214,9 @@
     if (Utils.objectHasProperty(request, 'cannotChargeInParallel')) {
       filteredRequest.cannotChargeInParallel = UtilsSecurity.filterBoolean(request.cannotChargeInParallel);
     }
-<<<<<<< HEAD
-=======
     if (Utils.objectHasProperty(request, 'private')) {
       filteredRequest.private = UtilsSecurity.filterBoolean(request.private);
     }
->>>>>>> 0c0cae8d
     if (Utils.objectHasProperty(request, 'siteArea')) {
       filteredRequest.siteArea = sanitize(request.siteArea);
     }
@@ -293,13 +290,10 @@
       if (Utils.objectHasProperty(request.args, 'connectorId')) {
         filteredRequest.args.connectorId = sanitize(request.args.connectorId);
       }
-<<<<<<< HEAD
-=======
       // TODO: To be removed when mobile will be version 1.3
       if (Utils.objectHasProperty(request.args, 'connectorID')) {
         filteredRequest.args.connectorId = sanitize(request.args.connectorID);
       }
->>>>>>> 0c0cae8d
       if (Utils.objectHasProperty(request.args, 'duration')) {
         filteredRequest.args.duration = sanitize(request.args.duration);
       }
@@ -362,8 +356,6 @@
     };
     if (filteredRequest.Action === Action.REMOTE_STOP_TRANSACTION) {
       filteredRequest.Action = Action.REMOTE_STOP_TRANSACTION;
-<<<<<<< HEAD
-=======
     }
     return filteredRequest;
   }
@@ -436,85 +428,9 @@
           filteredRequest.chargingSchedule.chargingSchedulePeriod.push(chargingSchedulePeriodNew);
         }
       }
->>>>>>> 0c0cae8d
-    }
-    return filteredRequest;
-  }
-
-<<<<<<< HEAD
-  public static filterChargingStationGetFirmwareRequest(request: any): HttpChargingStationGetFirmwareRequest {
-    return {
-      FileName: sanitize(request.FileName),
-    };
-  }
-
-  private static filterChargingProfile(request: any): Profile {
-    const filteredRequest: Profile = {} as Profile;
-    // Check
-    if (Utils.objectHasProperty(request, 'chargingProfileId')) {
-      filteredRequest.chargingProfileId = sanitize(request.chargingProfileId);
-    }
-    if (Utils.objectHasProperty(request, 'transactionId')) {
-      filteredRequest.transactionId = sanitize(request.transactionId);
-    }
-    if (Utils.objectHasProperty(request, 'stackLevel')) {
-      filteredRequest.stackLevel = sanitize(request.stackLevel);
-    }
-    if (Utils.objectHasProperty(request, 'chargingProfilePurpose')) {
-      filteredRequest.chargingProfilePurpose = sanitize(request.chargingProfilePurpose);
-    }
-    if (Utils.objectHasProperty(request, 'chargingProfileKind')) {
-      filteredRequest.chargingProfileKind = sanitize(request.chargingProfileKind);
-    }
-    if (Utils.objectHasProperty(request, 'recurrencyKind')) {
-      filteredRequest.recurrencyKind = sanitize(request.recurrencyKind);
-    }
-    if (Utils.objectHasProperty(request, 'validFrom')) {
-      filteredRequest.validFrom = sanitize(request.validFrom);
-    }
-    if (Utils.objectHasProperty(request, 'validTo')) {
-      filteredRequest.validTo = sanitize(request.validTo);
-    }
-    if (Utils.objectHasProperty(request, 'chargingSchedule')) {
-      const chargingSchedule: ChargingSchedule = {} as ChargingSchedule;
-      filteredRequest.chargingSchedule = chargingSchedule;
-      // Check
-      if (Utils.objectHasProperty(request.chargingSchedule, 'duration')) {
-        chargingSchedule.duration = sanitize(request.chargingSchedule.duration);
-      }
-      if (Utils.objectHasProperty(request.chargingSchedule, 'startSchedule')) {
-        chargingSchedule.startSchedule = sanitize(request.chargingSchedule.startSchedule);
-      }
-      if (Utils.objectHasProperty(request.chargingSchedule, 'chargingRateUnit')) {
-        chargingSchedule.chargingRateUnit = sanitize(request.chargingSchedule.chargingRateUnit);
-      }
-      if (Utils.objectHasProperty(request.chargingSchedule, 'minChargeRate')) {
-        chargingSchedule.minChargeRate = sanitize(request.chargingSchedule.minChargeRate);
-      }
-      if (Utils.objectHasProperty(request.chargingSchedule, 'chargingSchedulePeriod')) {
-        filteredRequest.chargingSchedule.chargingSchedulePeriod = [];
-        // Check
-        for (const chargingSchedulePeriod of request.chargingSchedule.chargingSchedulePeriod) {
-          const chargingSchedulePeriodNew: ChargingSchedulePeriod = {} as ChargingSchedulePeriod;
-          // Check
-          if (Utils.objectHasProperty(chargingSchedulePeriod, 'startPeriod')) {
-            chargingSchedulePeriodNew.startPeriod = sanitize(chargingSchedulePeriod.startPeriod);
-          }
-          if (Utils.objectHasProperty(chargingSchedulePeriod, 'limit')) {
-            chargingSchedulePeriodNew.limit = sanitize(chargingSchedulePeriod.limit);
-          }
-          if (Utils.objectHasProperty(chargingSchedulePeriod, 'numberPhases')) {
-            chargingSchedulePeriodNew.numberPhases = sanitize(chargingSchedulePeriod.numberPhases);
-          }
-          // Add
-          filteredRequest.chargingSchedule.chargingSchedulePeriod.push(chargingSchedulePeriodNew);
-        }
-      }
-    }
-    return filteredRequest;
-  }
-
-=======
->>>>>>> 0c0cae8d
+    }
+    return filteredRequest;
+  }
+
 
 }
