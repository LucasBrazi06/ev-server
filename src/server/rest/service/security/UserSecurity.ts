<<<<<<< HEAD
import { HttpSitesAssignUserRequest, HttpTagStatusRequest, HttpTagsRequest, HttpUserMobileTokenRequest, HttpUserRequest, HttpUserSitesRequest, HttpUsersRequest } from '../../../../types/requests/HttpUserRequest';
=======
import { HttpSitesAssignUserRequest, HttpTagsRequest, HttpUserMobileTokenRequest, HttpUserRequest, HttpUserSitesRequest, HttpUsersRequest } from '../../../../types/requests/HttpUserRequest';
>>>>>>> 8dea985d
import User, { UserRole } from '../../../../types/User';

import Authorizations from '../../../../authorization/Authorizations';
import Constants from '../../../../utils/Constants';
import { DataResult } from '../../../../types/DataResult';
import Tag from '../../../../types/Tag';
import { UserInError } from '../../../../types/InError';
import UserNotifications from '../../../../types/UserNotifications';
import UserToken from '../../../../types/UserToken';
import Utils from '../../../../utils/Utils';
import UtilsSecurity from './UtilsSecurity';
import sanitize from 'mongo-sanitize';

export default class UserSecurity {

  public static filterAssignSitesToUserRequest(request: any): HttpSitesAssignUserRequest {
    return {
      userID: sanitize(request.userID),
      siteIDs: request.siteIDs ? request.siteIDs.map(sanitize) : []
    };
  }

  public static filterUserByIDRequest(request: any): string {
    return sanitize(request.ID);
  }

  public static filterUsersRequest(request: any): HttpUsersRequest {
    if (request.Issuer) {
      request.Issuer = UtilsSecurity.filterBoolean(request.Issuer);
    }
    if (request.Search) {
      request.Search = sanitize(request.Search);
    }
    if (request.SiteID) {
      request.SiteID = sanitize(request.SiteID);
    }
    if (request.Role) {
      request.Role = sanitize(request.Role);
    }
    if (request.Status) {
      request.Status = sanitize(request.Status);
    }
    if (request.ErrorType) {
      request.ErrorType = sanitize(request.ErrorType);
    }
    if (request.ExcludeSiteID) {
      request.ExcludeSiteID = sanitize(request.ExcludeSiteID);
    }
    if (request.TagID) {
      request.TagID = sanitize(request.TagID);
    }
    if (request.ExcludeUserIDs) {
      request.ExcludeUserIDs = sanitize(request.ExcludeUserIDs);
    }
    if (request.IncludeUserIDs) {
      request.IncludeUserIDs = sanitize(request.IncludeUserIDs);
    }
    if (request.NotAssignedToCarID) {
      request.NotAssignedToCarID = sanitize(request.NotAssignedToCarID);
    }
    UtilsSecurity.filterSkipAndLimit(request, request);
    UtilsSecurity.filterSort(request, request);
    return request as HttpUsersRequest;
  }

  public static filterUserSitesRequest(request: any): HttpUserSitesRequest {
    const filteredRequest: HttpUserSitesRequest = {} as HttpUserSitesRequest;
    filteredRequest.UserID = sanitize(request.UserID);
    filteredRequest.Search = sanitize(request.Search);
    UtilsSecurity.filterSkipAndLimit(request, filteredRequest);
    UtilsSecurity.filterSort(request, filteredRequest);
    return filteredRequest;
  }

  public static filterUserUpdateRequest(request: any, loggedUser: UserToken): Partial<HttpUserRequest> {
    const filteredRequest = UserSecurity.filterUserRequest(request, loggedUser);
    filteredRequest.id = sanitize(request.id);
    return filteredRequest;
  }

  public static filterUserUpdateMobileTokenRequest(request: any): Partial<HttpUserMobileTokenRequest> {
    return {
      id: sanitize(request.id),
      mobileToken: sanitize(request.mobileToken),
      mobileOS: sanitize(request.mobileOS)
    };
  }

  public static filterUserCreateRequest(request: any, loggedUser: UserToken): Partial<HttpUserRequest> {
    return UserSecurity.filterUserRequest(request, loggedUser);
  }

  public static filterTagsRequest(request: any): HttpTagsRequest {
    const filteredRequest: HttpTagsRequest = {
      Search: sanitize(request.Search),
      UserID: sanitize(request.UserID),
<<<<<<< HEAD
=======
      Issuer: UtilsSecurity.filterBoolean(request.Issuer),
>>>>>>> 8dea985d
    } as HttpTagsRequest;
    UtilsSecurity.filterSkipAndLimit(request, filteredRequest);
    UtilsSecurity.filterSort(request, filteredRequest);
    return filteredRequest;
  }

  // User
  static filterUserResponse(user: User | UserInError, loggedUser: UserToken): User {
    const filteredUser: User = {} as User;
    if (!user) {
      return null;
    }
    // Check auth
    if (Authorizations.canReadUser(loggedUser, user.id)) {
      // Admin?
      if (Authorizations.canUpdateUser(loggedUser, user.id)) {
        filteredUser.id = user.id;
        filteredUser.issuer = user.issuer;
        filteredUser.name = user.name;
        filteredUser.firstName = user.firstName;
        filteredUser.email = user.email;
        filteredUser.locale = user.locale;
        filteredUser.phone = user.phone;
        filteredUser.mobile = user.mobile;
        filteredUser.notificationsActive = user.notificationsActive;
        if (user.notifications) {
          filteredUser.notifications = UserSecurity.filterNotificationsRequest(user.role, user.notifications);
        }
        filteredUser.iNumber = user.iNumber;
        filteredUser.costCenter = user.costCenter;
        filteredUser.status = user.status;
        filteredUser.eulaAcceptedOn = user.eulaAcceptedOn;
        filteredUser.eulaAcceptedVersion = user.eulaAcceptedVersion;
        filteredUser.plateID = user.plateID;
        filteredUser.role = user.role;
        if (Utils.objectHasProperty(user, 'errorCode')) {
          (filteredUser as UserInError).errorCode = (user as UserInError).errorCode;
        }
        if (user.address) {
          filteredUser.address = UtilsSecurity.filterAddressRequest(user.address);
        }
        if (user.billingData) {
          filteredUser.billingData = user.billingData;
        }
      } else {
        // Set only necessary info
        // Demo user?
        if (Authorizations.isDemo(loggedUser)) {
          filteredUser.id = null;
          filteredUser.name = Constants.ANONYMIZED_VALUE;
          filteredUser.firstName = Constants.ANONYMIZED_VALUE;
        } else {
          filteredUser.id = user.id;
          filteredUser.name = user.name;
          filteredUser.firstName = user.firstName;
        }
        filteredUser.issuer = user.issuer;
        filteredUser.email = user.email;
        filteredUser.locale = user.locale;
        filteredUser.phone = user.phone;
        filteredUser.mobile = user.mobile;
        filteredUser.notificationsActive = user.notificationsActive;
        if (user.notifications) {
          filteredUser.notifications = UserSecurity.filterNotificationsRequest(user.role, user.notifications);
        }
        filteredUser.iNumber = user.iNumber;
        filteredUser.costCenter = user.costCenter;
        filteredUser.plateID = user.plateID;
        filteredUser.role = user.role;
        if (Utils.objectHasProperty(user, 'errorCode')) {
          (filteredUser as UserInError).errorCode = (user as UserInError).errorCode;
        }
        if (user.address) {
          filteredUser.address = UtilsSecurity.filterAddressRequest(user.address);
        }
      }
      // Created By / Last Changed By
      UtilsSecurity.filterCreatedAndLastChanged(filteredUser, user, loggedUser);
    }
    return filteredUser;
  }

  // User
  static filterMinimalUserResponse(user: User, loggedUser: UserToken): User {
    const filteredUser = {} as User;
    if (!user) {
      return null;
    }
    // Check auth
    if (Authorizations.canReadUser(loggedUser, user.id)) {
      // Demo user?
      if (Authorizations.isDemo(loggedUser)) {
        filteredUser.id = null;
        filteredUser.name = Constants.ANONYMIZED_VALUE;
        filteredUser.firstName = Constants.ANONYMIZED_VALUE;
        filteredUser.email = Constants.ANONYMIZED_VALUE;
      } else {
        filteredUser.id = user.id;
        filteredUser.name = user.name;
        filteredUser.firstName = user.firstName;
        filteredUser.email = user.email;
      }
    }
    return filteredUser;
  }

  static filterUsersResponse(users: DataResult<User | UserInError>, loggedUser: UserToken): void {
    const filteredUsers = [];
    if (!users.result) {
      return null;
    }
    for (const user of users.result) {
      // Filter
      const filteredUser = UserSecurity.filterUserResponse(user, loggedUser);
      if (filteredUser) {
        filteredUsers.push(filteredUser);
      }
    }
    users.result = filteredUsers;
  }

  static filterTagsResponse(tags: DataResult<Tag>, loggedUser: UserToken): void {
    const filteredTags = [];
    if (!tags.result) {
      return null;
    }
    if (!Authorizations.canListTags(loggedUser)) {
      return null;
    }
    for (const tag of tags.result) {
      // Filter
      const filteredTag = UserSecurity.filterTagResponse(tag, loggedUser);
      if (filteredTag) {
        filteredTags.push(filteredTag);
      }
    }
    tags.result = filteredTags;
  }

<<<<<<< HEAD
  public static filterTagRequest(tag: Tag): Tag {
=======
  public static filterTagUpdateRequest(request: any, loggedUser: UserToken): Partial<Tag> {
    return UserSecurity.filterTagRequest(request, loggedUser);
  }

  public static filterTagCreateRequest(request: any, loggedUser: UserToken): Partial<Tag> {
    return UserSecurity.filterTagRequest(request, loggedUser);
  }

  public static filterTagRequest(tag: Tag, loggedUser: UserToken): Tag {
>>>>>>> 8dea985d
    let filteredTag: Tag;
    if (tag) {
      filteredTag = {
        id: sanitize(tag.id),
        description: sanitize(tag.description),
        active: UtilsSecurity.filterBoolean(tag.active),
<<<<<<< HEAD
        userID: sanitize(tag.userID)
      } as Tag;
    }
    return filteredTag;
  }

  static filterTagResponse(tag: Tag, loggedUser: UserToken): Tag {
    let filteredTag: Tag = {} as Tag;
    if (tag) {
=======
        issuer: UtilsSecurity.filterBoolean(tag.issuer),
        userID: sanitize(tag.userID)
      } as Tag;
    }
    return filteredTag;
  }

  static filterTagResponse(tag: Tag, loggedUser: UserToken): Tag {
    const filteredTag = {} as Tag;
    if (!tag) {
      return null;
    }
    // Check auth
    if (Authorizations.canReadTag(loggedUser)) {
>>>>>>> 8dea985d
      filteredTag.id = tag.id;
      filteredTag.issuer = tag.issuer;
      filteredTag.description = tag.description;
      filteredTag.active = tag.active;
      filteredTag.transactionsCount = tag.transactionsCount;
<<<<<<< HEAD
      if (tag.user) {
        filteredTag.user = UserSecurity.filterMinimalUserResponse(tag.user, loggedUser)
=======
      filteredTag.userID = tag.userID;
      if (tag.user) {
        filteredTag.user = UserSecurity.filterMinimalUserResponse(tag.user, loggedUser);
      }
      // Created By / Last Changed By
      if (Authorizations.canUpdateTag(loggedUser)) {
        UtilsSecurity.filterCreatedAndLastChanged(filteredTag, tag, loggedUser);
>>>>>>> 8dea985d
      }
    }
    return filteredTag;
  }

  static filterNotificationsRequest(role: UserRole, notifications: UserNotifications): UserNotifications {
    // All Users
    let filteredNotifications: UserNotifications = {
      sendSessionStarted: notifications ? UtilsSecurity.filterBoolean(notifications.sendSessionStarted) : false,
      sendOptimalChargeReached: notifications ? UtilsSecurity.filterBoolean(notifications.sendOptimalChargeReached) : false,
      sendEndOfCharge: notifications ? UtilsSecurity.filterBoolean(notifications.sendEndOfCharge) : false,
      sendEndOfSession: notifications ? UtilsSecurity.filterBoolean(notifications.sendEndOfSession) : false,
      sendUserAccountStatusChanged: notifications ? UtilsSecurity.filterBoolean(notifications.sendUserAccountStatusChanged) : false,
      sendSessionNotStarted: notifications ? UtilsSecurity.filterBoolean(notifications.sendSessionNotStarted) : false,
      sendCarCatalogSynchronizationFailed: notifications ? UtilsSecurity.filterBoolean(notifications.sendCarCatalogSynchronizationFailed) : false,
      sendUserAccountInactivity: notifications ? UtilsSecurity.filterBoolean(notifications.sendUserAccountInactivity) : false,
      sendPreparingSessionNotStarted: notifications ? UtilsSecurity.filterBoolean(notifications.sendPreparingSessionNotStarted) : false,
      sendBillingSynchronizationFailed: notifications ? UtilsSecurity.filterBoolean(notifications.sendBillingSynchronizationFailed) : false,
      sendNewRegisteredUser: false,
      sendUnknownUserBadged: false,
      sendChargingStationStatusError: false,
      sendChargingStationRegistered: false,
      sendOcpiPatchStatusError: false,
      sendSmtpAuthError: false,
      sendOfflineChargingStations: false,
      sendEndUserErrorNotification: false,
    };
    // Admin Notif only
    if (role === UserRole.ADMIN) {
      filteredNotifications = {
        ...filteredNotifications,
        sendBillingSynchronizationFailed: notifications ? UtilsSecurity.filterBoolean(notifications.sendBillingSynchronizationFailed) : false,
        sendNewRegisteredUser: notifications ? UtilsSecurity.filterBoolean(notifications.sendNewRegisteredUser) : false,
        sendUnknownUserBadged: notifications ? UtilsSecurity.filterBoolean(notifications.sendUnknownUserBadged) : false,
        sendChargingStationStatusError: notifications ? UtilsSecurity.filterBoolean(notifications.sendChargingStationStatusError) : false,
        sendChargingStationRegistered: notifications ? UtilsSecurity.filterBoolean(notifications.sendChargingStationRegistered) : false,
        sendOcpiPatchStatusError: notifications ? UtilsSecurity.filterBoolean(notifications.sendOcpiPatchStatusError) : false,
        sendSmtpAuthError: notifications ? UtilsSecurity.filterBoolean(notifications.sendSmtpAuthError) : false,
        sendOfflineChargingStations: notifications ? UtilsSecurity.filterBoolean(notifications.sendOfflineChargingStations) : false,
        sendEndUserErrorNotification: notifications ? UtilsSecurity.filterBoolean(notifications.sendEndUserErrorNotification) : false,
      };
    }
    return filteredNotifications;
  }

<<<<<<< HEAD
  public static filterTagStatusRequest(request: any): HttpTagStatusRequest {
    return {
      id: sanitize(request.id),
      status: UtilsSecurity.filterBoolean(request.status),
    };
  }

=======
>>>>>>> 8dea985d
  public static filterTagRequestByID(request: any): string {
    return sanitize(request.ID);
  }

  private static filterUserRequest(request: any, loggedUser: UserToken): Partial<HttpUserRequest> {
    const filteredRequest: Partial<HttpUserRequest> = {};
    if (request.costCenter) {
      filteredRequest.costCenter = sanitize(request.costCenter);
    }
    if (request.firstName) {
      filteredRequest.firstName = sanitize(request.firstName);
    }
    if (request.iNumber) {
      filteredRequest.iNumber = sanitize(request.iNumber);
    }
    if (request.image) {
      filteredRequest.image = sanitize(request.image);
    }
    if (request.mobile) {
      filteredRequest.mobile = sanitize(request.mobile);
    }
    if (request.name) {
      filteredRequest.name = sanitize(request.name);
    }
    if (request.locale) {
      filteredRequest.locale = sanitize(request.locale);
    }
    if (request.address) {
      filteredRequest.address = UtilsSecurity.filterAddressRequest(request.address);
    }
    if (request.passwords && request.passwords.password && request.passwords.password.length > 0) {
      filteredRequest.password = sanitize(request.passwords.password);
    }
    if (request.phone) {
      filteredRequest.phone = sanitize(request.phone);
    }
    if (request.email) {
      filteredRequest.email = sanitize(request.email);
    }
    if (Utils.objectHasProperty(request, 'issuer')) {
      filteredRequest.issuer = UtilsSecurity.filterBoolean(request.issuer);
    }
    if (Utils.objectHasProperty(request, 'notificationsActive')) {
      filteredRequest.notificationsActive = sanitize(request.notificationsActive);
    }
    // Admin?
    if (Authorizations.isAdmin(loggedUser) || Authorizations.isSuperAdmin(loggedUser)) {
      // Ok to set the sensitive data
      if (request.status) {
        filteredRequest.status = sanitize(request.status);
      }
      if (request.plateID) {
        filteredRequest.plateID = sanitize(request.plateID);
      }
      if (request.role) {
        filteredRequest.role = sanitize(request.role);
      }
    }
    if (request.notifications) {
      filteredRequest.notifications = UserSecurity.filterNotificationsRequest(request.role, request.notifications);
    }
    return filteredRequest;
  }
}<|MERGE_RESOLUTION|>--- conflicted
+++ resolved
@@ -1,8 +1,4 @@
-<<<<<<< HEAD
-import { HttpSitesAssignUserRequest, HttpTagStatusRequest, HttpTagsRequest, HttpUserMobileTokenRequest, HttpUserRequest, HttpUserSitesRequest, HttpUsersRequest } from '../../../../types/requests/HttpUserRequest';
-=======
 import { HttpSitesAssignUserRequest, HttpTagsRequest, HttpUserMobileTokenRequest, HttpUserRequest, HttpUserSitesRequest, HttpUsersRequest } from '../../../../types/requests/HttpUserRequest';
->>>>>>> 8dea985d
 import User, { UserRole } from '../../../../types/User';
 
 import Authorizations from '../../../../authorization/Authorizations';
@@ -99,10 +95,7 @@
     const filteredRequest: HttpTagsRequest = {
       Search: sanitize(request.Search),
       UserID: sanitize(request.UserID),
-<<<<<<< HEAD
-=======
       Issuer: UtilsSecurity.filterBoolean(request.Issuer),
->>>>>>> 8dea985d
     } as HttpTagsRequest;
     UtilsSecurity.filterSkipAndLimit(request, filteredRequest);
     UtilsSecurity.filterSort(request, filteredRequest);
@@ -242,9 +235,6 @@
     tags.result = filteredTags;
   }
 
-<<<<<<< HEAD
-  public static filterTagRequest(tag: Tag): Tag {
-=======
   public static filterTagUpdateRequest(request: any, loggedUser: UserToken): Partial<Tag> {
     return UserSecurity.filterTagRequest(request, loggedUser);
   }
@@ -254,24 +244,12 @@
   }
 
   public static filterTagRequest(tag: Tag, loggedUser: UserToken): Tag {
->>>>>>> 8dea985d
     let filteredTag: Tag;
     if (tag) {
       filteredTag = {
         id: sanitize(tag.id),
         description: sanitize(tag.description),
         active: UtilsSecurity.filterBoolean(tag.active),
-<<<<<<< HEAD
-        userID: sanitize(tag.userID)
-      } as Tag;
-    }
-    return filteredTag;
-  }
-
-  static filterTagResponse(tag: Tag, loggedUser: UserToken): Tag {
-    let filteredTag: Tag = {} as Tag;
-    if (tag) {
-=======
         issuer: UtilsSecurity.filterBoolean(tag.issuer),
         userID: sanitize(tag.userID)
       } as Tag;
@@ -286,16 +264,11 @@
     }
     // Check auth
     if (Authorizations.canReadTag(loggedUser)) {
->>>>>>> 8dea985d
       filteredTag.id = tag.id;
       filteredTag.issuer = tag.issuer;
       filteredTag.description = tag.description;
       filteredTag.active = tag.active;
       filteredTag.transactionsCount = tag.transactionsCount;
-<<<<<<< HEAD
-      if (tag.user) {
-        filteredTag.user = UserSecurity.filterMinimalUserResponse(tag.user, loggedUser)
-=======
       filteredTag.userID = tag.userID;
       if (tag.user) {
         filteredTag.user = UserSecurity.filterMinimalUserResponse(tag.user, loggedUser);
@@ -303,7 +276,6 @@
       // Created By / Last Changed By
       if (Authorizations.canUpdateTag(loggedUser)) {
         UtilsSecurity.filterCreatedAndLastChanged(filteredTag, tag, loggedUser);
->>>>>>> 8dea985d
       }
     }
     return filteredTag;
@@ -349,16 +321,6 @@
     return filteredNotifications;
   }
 
-<<<<<<< HEAD
-  public static filterTagStatusRequest(request: any): HttpTagStatusRequest {
-    return {
-      id: sanitize(request.id),
-      status: UtilsSecurity.filterBoolean(request.status),
-    };
-  }
-
-=======
->>>>>>> 8dea985d
   public static filterTagRequestByID(request: any): string {
     return sanitize(request.ID);
   }
