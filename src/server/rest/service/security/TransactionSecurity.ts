--- conflicted
+++ resolved
@@ -9,20 +9,11 @@
 import moment = require('moment');
 
 export default class TransactionSecurity {
-<<<<<<< HEAD
-  // eslint-disable-next-line no-unused-vars
-  static filterTransactionsRefund(request, loggedUser: UserToken) {
-    const filteredRequest: any = {};
-    // Set
-    filteredRequest.transactionIds = request.transactionIds.map(sanitize);
-    return filteredRequest;
-=======
   public static filterTransactionsRefund(request: Partial<HttpTransactionsRefundRequest>): HttpTransactionsRefundRequest {
     if(! request.transactionIds) {
       return {transactionIds: []};
     }
     return {transactionIds: request.transactionIds.map(id => sanitize(id))};
->>>>>>> 6c8f9ce6
   }
 
   public static filterTransactionDelete(request: Partial<HttpTransactionRequest>): number {
