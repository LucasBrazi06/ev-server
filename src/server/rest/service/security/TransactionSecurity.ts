--- conflicted
+++ resolved
@@ -2,43 +2,20 @@
 import sanitize from 'mongo-sanitize';
 import Authorizations from '../../../../authorization/Authorizations';
 import Constants from '../../../../utils/Constants';
-<<<<<<< HEAD
-import { HttpConsumptionFromTransactionRequest, HttpTransactionRequest, HttpTransactionsRefundRequest, HttpTransactionsRequest } from '../../../../types/requests/HttpTransactionRequest';
-=======
 import { HttpConsumptionFromTransactionRequest, HttpTransactionsRefundRequest, HttpTransactionsRequest, HttpTransactionRequest } from '../../../../types/requests/HttpTransactionRequest';
->>>>>>> 5fdb88e2
 import Transaction from '../../../../types/Transaction';
 import User from '../../../../types/User';
 import UserToken from '../../../../types/UserToken';
 import UtilsSecurity from './UtilsSecurity';
 
 export default class TransactionSecurity {
-<<<<<<< HEAD
-  public static filterTransactionsRefund(request: Partial<HttpTransactionsRefundRequest>): HttpTransactionsRefundRequest {
-=======
   public static filterTransactionsRefund(request: any): HttpTransactionsRefundRequest {
->>>>>>> 5fdb88e2
     if (!request.transactionIds) {
       return { transactionIds: [] };
     }
     return { transactionIds: request.transactionIds.map(sanitize) };
   }
 
-<<<<<<< HEAD
-  public static filterTransactionDelete(request: Partial<HttpTransactionRequest>): number {
-    return sanitize(request.ID);
-  }
-
-  public static filterTransactionSoftStop(request: Partial<HttpTransactionRequest>): number {
-    return sanitize(request.ID);
-  }
-
-  public static filterTransactionRequest(request: Partial<HttpTransactionRequest>): number {
-    return sanitize(request.ID);
-  }
-
-  public static filterTransactionsActiveRequest(request: Partial<HttpTransactionsRequest>): HttpTransactionsRequest {
-=======
   public static filterTransactionRequestByID(request: any): number {
     return parseInt(sanitize(request.ID));
   }
@@ -54,7 +31,6 @@
   }
 
   public static filterTransactionsActiveRequest(request: any): HttpTransactionsRequest {
->>>>>>> 5fdb88e2
     const filtered: HttpTransactionsRequest = {} as HttpTransactionsRequest;
     filtered.ChargeBoxID = sanitize(request.ChargeBoxID);
     filtered.ConnectorId = sanitize(request.ConnectorId);
@@ -65,11 +41,7 @@
     return filtered;
   }
 
-<<<<<<< HEAD
-  public static filterTransactionsCompletedRequest(request: HttpTransactionsRequest): HttpTransactionsRequest {
-=======
   public static filterTransactionsCompletedRequest(request: any): HttpTransactionsRequest {
->>>>>>> 5fdb88e2
     const filteredRequest: HttpTransactionsRequest = {} as HttpTransactionsRequest;
     // Handle picture
     filteredRequest.ChargeBoxID = sanitize(request.ChargeBoxID);
@@ -91,11 +63,7 @@
     return filteredRequest;
   }
 
-<<<<<<< HEAD
-  public static filterTransactionsInErrorRequest(request: HttpTransactionsRequest): HttpTransactionsRequest {
-=======
   public static filterTransactionsInErrorRequest(request: any): HttpTransactionsRequest {
->>>>>>> 5fdb88e2
     const filteredRequest: HttpTransactionsRequest = {} as HttpTransactionsRequest;
     // Handle picture
     filteredRequest.ChargeBoxID = sanitize(request.ChargeBoxID);
@@ -238,11 +206,7 @@
     return filteredUser;
   }
 
-<<<<<<< HEAD
-  public static filterChargingStationConsumptionFromTransactionRequest(request: HttpConsumptionFromTransactionRequest): HttpConsumptionFromTransactionRequest {
-=======
   public static filterChargingStationConsumptionFromTransactionRequest(request: any): HttpConsumptionFromTransactionRequest {
->>>>>>> 5fdb88e2
     const filteredRequest: HttpConsumptionFromTransactionRequest = {} as HttpConsumptionFromTransactionRequest;
     // Set
     if (request.hasOwnProperty("TransactionId")) {
@@ -253,11 +217,7 @@
     return filteredRequest;
   }
 
-<<<<<<< HEAD
-  public static filterChargingStationTransactionsRequest(request: HttpTransactionsRequest): HttpTransactionsRequest {
-=======
   public static filterChargingStationTransactionsRequest(request: any): HttpTransactionsRequest {
->>>>>>> 5fdb88e2
     const filteredRequest: HttpTransactionsRequest = {} as HttpTransactionsRequest;
     // Set
     filteredRequest.ChargeBoxID = sanitize(request.ChargeBoxID);
@@ -269,16 +229,6 @@
     return filteredRequest;
   }
 
-<<<<<<< HEAD
-  /**
-   *
-   * @param transaction {Transaction}
-   * @param consumptions {Consumption[]}
-   * @param loggedUser
-   * @returns {*}
-   */
-=======
->>>>>>> 5fdb88e2
   static filterConsumptionsFromTransactionResponse(transaction: Transaction, consumptions, loggedUser: UserToken) {
     if (!consumptions) {
       consumptions = [];
@@ -286,17 +236,10 @@
     // Check Authorization
     if (transaction.user) {
       if (!Authorizations.canReadUser(loggedUser, transaction.userID)) {
-<<<<<<< HEAD
-        return null;
-      }
-    } else if (!transaction.user && !Authorizations.isAdmin(loggedUser.role)) {
-      return null;
-=======
         return consumptions;
       }
     } else if (!transaction.user && !Authorizations.isAdmin(loggedUser.role)) {
       return consumptions;
->>>>>>> 5fdb88e2
     }
     const filteredTransaction = TransactionSecurity.filterTransactionResponse(transaction, loggedUser);
     if (consumptions.length === 0) {
