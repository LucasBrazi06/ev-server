import sanitize from 'mongo-sanitize';
import Authorizations from '../../../../authorization/Authorizations';
import Constants from '../../../../utils/Constants';
import User from '../../../../types/User';
import UserToken from '../../../../types/UserToken';
import { HttpTransactionRequest, HttpTransactionsRefundRequest, HttpTransactionsRequest } from '../../../../types/requests/HttpTransactionRequest';
import UtilsSecurity from './UtilsSecurity';

export default class TransactionSecurity {
<<<<<<< HEAD
  public static filterTransactionsRefund(request: Partial<HttpTransactionsRefundRequest>): HttpTransactionsRefundRequest {
    if(! request.transactionIds) {
      return {transactionIds: []};
    }
    return {transactionIds: request.transactionIds.map(id => sanitize(id))};
  }

  public static filterTransactionDelete(request: Partial<HttpTransactionRequest>): number {
    return sanitize(request.ID);
  }

  public static filterTransactionSoftStop(request: Partial<HttpTransactionRequest>): number {
    return sanitize(request.ID);
  }

  public static filterTransactionRequest(request: Partial<HttpTransactionRequest>): number {
    return sanitize(request.ID);
  }

  public static filterTransactionsActiveRequest(request: Partial<HttpTransactionsRequest>): HttpTransactionsRequest {
    let filtered: HttpTransactionsRequest = {} as HttpTransactionsRequest;
    filtered.ChargeBoxID = sanitize(request.ChargeBoxID);
    filtered.ConnectorId = sanitize(request.ConnectorId);
    filtered.SiteAreaID = sanitize(request.SiteAreaID);
    filtered.UserID = request.UserID?sanitize(request.UserID):null;
    UtilsSecurity.filterSkipAndLimit(request, filtered);
    UtilsSecurity.filterSort(request, filtered);
    return filtered;
  }

  public static filterTransactionsCompletedRequest(request, loggedUser) {
=======
  // eslint-disable-next-line no-unused-vars
  static filterTransactionsRefund(request, loggedUser: UserToken) {
    const filteredRequest: any = {};
    // Set
    filteredRequest.transactionIds = request.transactionIds.map((id) => {
      return sanitize(id);
    });
    return filteredRequest;
  }

  // eslint-disable-next-line no-unused-vars
  static filterTransactionDelete(request, loggedUser: UserToken) {
    const filteredRequest: any = {};
    // Set
    filteredRequest.ID = sanitize(request.ID);
    return filteredRequest;
  }

  // eslint-disable-next-line no-unused-vars
  static filterTransactionSoftStop(request, loggedUser: UserToken) {
    const filteredRequest: any = {};
    // Set
    filteredRequest.transactionId = sanitize(request.transactionId);
    return filteredRequest;
  }

  // eslint-disable-next-line no-unused-vars
  static filterTransactionRequest(request, loggedUser: UserToken) {
    const filteredRequest: any = {};
    // Set
    filteredRequest.ID = sanitize(request.ID);
    return filteredRequest;
  }

  // eslint-disable-next-line no-unused-vars
  static filterTransactionsActiveRequest(request, loggedUser: UserToken) {
    const filteredRequest: any = {};
    filteredRequest.ChargeBoxID = sanitize(request.ChargeBoxID);
    filteredRequest.ConnectorId = sanitize(request.ConnectorId);
    filteredRequest.SiteAreaID = sanitize(request.SiteAreaID);
    filteredRequest.SiteID = sanitize(request.SiteID);
    if (request.UserID) {
      filteredRequest.UserID = sanitize(request.UserID);
    }
    UtilsSecurity.filterSkipAndLimit(request, filteredRequest);
    UtilsSecurity.filterSort(request, filteredRequest);
    return filteredRequest;
  }

  // eslint-disable-next-line no-unused-vars
  static filterTransactionsCompletedRequest(request, loggedUser: UserToken) {
>>>>>>> b952ad8f
    const filteredRequest: any = {};
    // Handle picture
    filteredRequest.ChargeBoxID = sanitize(request.ChargeBoxID);
    filteredRequest.StartDateTime = sanitize(request.StartDateTime);
    filteredRequest.EndDateTime = sanitize(request.EndDateTime);
    filteredRequest.SiteID = sanitize(request.SiteID);
    filteredRequest.SiteAreaID = sanitize(request.SiteAreaID);
    filteredRequest.Search = sanitize(request.Search);
    filteredRequest.Type = sanitize(request.Type);
    filteredRequest.MinimalPrice = sanitize(request.MinimalPrice);
    if (request.Statistics) {
      filteredRequest.Statistics = sanitize(request.Statistics);
    }
    if (request.UserID) {
      filteredRequest.UserID = sanitize(request.UserID);
    }
    UtilsSecurity.filterSkipAndLimit(request, filteredRequest);
    UtilsSecurity.filterSort(request, filteredRequest);
    return filteredRequest;
  }

  static filterTransactionsInErrorRequest(request) {
    const filteredRequest: any = {};
    // Handle picture
    filteredRequest.ChargeBoxID = sanitize(request.ChargeBoxID);
    filteredRequest.StartDateTime = sanitize(request.StartDateTime);
    filteredRequest.EndDateTime = sanitize(request.EndDateTime);
    filteredRequest.SiteID = sanitize(request.SiteID);
    filteredRequest.SiteAreaID = sanitize(request.SiteAreaID);
    filteredRequest.Search = sanitize(request.Search);
    filteredRequest.ErrorType = sanitize(request.ErrorType);
    if (request.UserID) {
      filteredRequest.UserID = sanitize(request.UserID);
    }
    UtilsSecurity.filterSkipAndLimit(request, filteredRequest);
    UtilsSecurity.filterSort(request, filteredRequest);
    return filteredRequest;
  }

  // Transaction
  /**
   *
   * @param transaction {Transaction}
   * @param loggedUser
   * @returns {*}
   */
  static filterTransactionResponse(transaction, loggedUser: UserToken) {
    let filteredTransaction;

    if (!transaction) {
      return null;
    }
    // Check auth
    if (Authorizations.canReadTransaction(loggedUser, transaction)) {
      // Set only necessary info
      filteredTransaction = {};
      filteredTransaction.id = transaction.getID();
      if (transaction.getModel().errorCode) {
        filteredTransaction.uniqueId = transaction.getModel().uniqueId;
        filteredTransaction.errorCode = transaction.getModel().errorCode;
      }
      filteredTransaction.chargeBoxID = transaction.getChargeBoxID();
      filteredTransaction.siteID = transaction.getSiteID();
      filteredTransaction.siteAreaID = transaction.getSiteAreaID();
      filteredTransaction.connectorId = transaction.getConnectorId();
      filteredTransaction.meterStart = transaction.getMeterStart();
      filteredTransaction.timestamp = transaction.getStartDate();
      filteredTransaction.timezone = transaction.getTimezone();
      // If (Authorizations.isAdmin(loggedUser) && transaction.getModel().hasOwnProperty('price')) {
      if (transaction.hasStartPrice()) {
        filteredTransaction.price = transaction.getStartPrice();
        filteredTransaction.roundedPrice = transaction.getStartRoundedPrice();
        filteredTransaction.priceUnit = transaction.getStartPriceUnit();
        filteredTransaction.pricingSource = transaction.getStartPricingSource();
      }
      // Runtime Data
      if (transaction.isActive()) {
        filteredTransaction.currentConsumption = transaction.getCurrentConsumption();
        filteredTransaction.currentTotalConsumption = transaction.getCurrentTotalConsumption();
        filteredTransaction.currentTotalInactivitySecs = transaction.getCurrentTotalInactivitySecs();
        filteredTransaction.currentTotalDurationSecs = transaction.getCurrentTotalDurationSecs();
        filteredTransaction.currentCumulatedPrice = transaction.getCurrentCumulatedPrice();
        filteredTransaction.currentStateOfCharge = transaction.getCurrentStateOfCharge();
        filteredTransaction.currentStateOfCharge = transaction.getCurrentStateOfCharge();
        filteredTransaction.currentSignedData = transaction.getCurrentSignedData();
      }
      filteredTransaction.status = transaction.getChargerStatus();
      filteredTransaction.isLoading = transaction.isLoading();
      filteredTransaction.stateOfCharge = transaction.getStateOfCharge();
      filteredTransaction.signedData = transaction.getSignedData();
      filteredTransaction.refundData = transaction.getRefundData();
      // Demo user?
      if (Authorizations.isDemo(loggedUser.role)) {
        filteredTransaction.tagID = Constants.ANONYMIZED_VALUE;
      } else {
        filteredTransaction.tagID = transaction.getTagID();
      }
      // Filter user
      filteredTransaction.user = TransactionSecurity._filterUserInTransactionResponse(
        transaction.getUserJson(), loggedUser);
      // Transaction Stop
      if (transaction.isFinished()) {
        filteredTransaction.stop = {};
        filteredTransaction.stop.meterStop = transaction.getStopMeter();
        filteredTransaction.stop.timestamp = transaction.getStopDate();
        filteredTransaction.stop.totalConsumption = transaction.getStopTotalConsumption();
        filteredTransaction.stop.totalInactivitySecs = transaction.getStopTotalInactivitySecs() + transaction.getStopExtraInactivitySecs();
        filteredTransaction.stop.totalDurationSecs = transaction.getStopTotalDurationSecs();
        filteredTransaction.stop.stateOfCharge = transaction.getStopStateOfCharge();
        filteredTransaction.stop.signedData = transaction.getEndSignedData();
        // pragma if (Authorizations.isAdmin(loggedUser) && transaction.hasStopPrice()) {
        if (transaction.hasStopPrice()) {
          filteredTransaction.stop.price = transaction.getStopPrice();
          filteredTransaction.stop.roundedPrice = transaction.getStopRoundedPrice();
          filteredTransaction.stop.priceUnit = transaction.getStopPriceUnit();
          filteredTransaction.stop.pricingSource = transaction.getStopPricingSource();
        }
        // Demo user?
        if (Authorizations.isDemo(loggedUser.role)) {
          filteredTransaction.stop.tagID = Constants.ANONYMIZED_VALUE;
        } else {
          filteredTransaction.stop.tagID = transaction.getStopTagID();
        }
        // Stop User
        if (transaction.getStopUserJson()) {
          // Filter user
          filteredTransaction.stop.user = TransactionSecurity._filterUserInTransactionResponse(
            transaction.getStopUserJson(), loggedUser);
        }
      }
    }
    return filteredTransaction;
  }

  static filterTransactionsResponse(transactions, loggedUser: UserToken) {
    const filteredTransactions = [];
    if (!transactions.result) {
      return null;
    }
    // Filter result
    for (const transaction of transactions.result) {
      // Filter
      const filteredTransaction = TransactionSecurity.filterTransactionResponse(transaction, loggedUser);
      // Ok?
      if (filteredTransaction) {
        filteredTransactions.push(filteredTransaction);
      }
    }
    transactions.result = filteredTransactions;
  }

  static _filterUserInTransactionResponse(user: User, loggedUser: UserToken) {
    const filteredUser: any = {};

    if (!user) {
      return null;
    }
    // Check auth
    if (Authorizations.canReadUser(loggedUser, user.id)) {
      // Demo user?
      if (Authorizations.isDemo(loggedUser.role)) {
        filteredUser.id = null;
        filteredUser.name = Constants.ANONYMIZED_VALUE;
        filteredUser.firstName = Constants.ANONYMIZED_VALUE;
      } else {
        filteredUser.id = user.id;
        filteredUser.name = user.name;
        filteredUser.firstName = user.firstName;
      }
    }
    return filteredUser;
  }

  // eslint-disable-next-line no-unused-vars
  static filterChargingStationConsumptionFromTransactionRequest(request, loggedUser: UserToken) {
    const filteredRequest: any = {};
    // Set
    filteredRequest.TransactionId = sanitize(request.TransactionId);
    filteredRequest.StartDateTime = sanitize(request.StartDateTime);
    filteredRequest.EndDateTime = sanitize(request.EndDateTime);
    return filteredRequest;
  }

  // eslint-disable-next-line no-unused-vars
  static filterChargingStationTransactionsRequest(request, loggedUser: UserToken) {
    const filteredRequest: any = {};
    // Set
    filteredRequest.ChargeBoxID = sanitize(request.ChargeBoxID);
    filteredRequest.ConnectorId = sanitize(request.ConnectorId);
    filteredRequest.StartDateTime = sanitize(request.StartDateTime);
    filteredRequest.EndDateTime = sanitize(request.EndDateTime);
    UtilsSecurity.filterSkipAndLimit(request, filteredRequest);
    UtilsSecurity.filterSort(request, filteredRequest);
    return filteredRequest;
  }

  /**
   *
   * @param transaction {Transaction}
   * @param consumptions {Consumption[]}
   * @param loggedUser
   * @returns {*}
   */
  static filterConsumptionsFromTransactionResponse(transaction, consumptions, loggedUser: UserToken) {
    if (!consumptions) {
      consumptions = [];
    }
    // Check Authorisation
    if (transaction.getUserJson()) {
      if (!Authorizations.canReadUser(loggedUser, transaction.getUserJson().id)) {
        return null;
      }
    } else if (!transaction.getUserJson() && !Authorizations.isAdmin(loggedUser.role)) {
      return null;
    }
    const filteredTransaction = TransactionSecurity.filterTransactionResponse(transaction, loggedUser);
    if (consumptions.length === 0) {
      filteredTransaction.values = [];
      return filteredTransaction;
    }

    // Admin?
    if (Authorizations.isAdmin(loggedUser.role)) {
      // Set them all
      filteredTransaction.values = consumptions.map((consumption) => {
        return consumption.getModel();
      }).map((consumption) => {
        return {
          ...consumption,
          date: consumption.endedAt,
          value: consumption.instantPower,
          cumulated: consumption.cumulatedConsumption
        };
      });
    } else {
      // Clean
      filteredTransaction.values = consumptions.map((consumption) => {
        return consumption.getModel();
      }).map((consumption) => {
        return {
          endedAt: consumption.endedAt,
          instantPower: consumption.instantPower,
          cumulatedConsumption: consumption.cumulatedConsumption,
          stateOfCharge: consumption.stateOfCharge,
          date: consumption.endedAt,
          value: consumption.instantPower,
          cumulated: consumption.cumulatedConsumption
        };
      });
    }
    for (let i = 1; i < filteredTransaction.values.length; i++) {
      if (filteredTransaction.values[i].instantPower === 0 && filteredTransaction.values[i - 1] !== 0) {
        const addedValue = JSON.parse(JSON.stringify(filteredTransaction.values[i]));
        const newDate = new Date(filteredTransaction.values[i - 1].endedAt.getTime() + 60000);
        addedValue.endedAt = newDate;
        addedValue.date = newDate;
        filteredTransaction.values.splice(i, 0, addedValue);
        i++;
      }
    }
    const initialValue = JSON.parse(JSON.stringify(filteredTransaction.values[0]));
    const initialDate = new Date(filteredTransaction.values[0].endedAt.getTime() - 60000);
    initialValue.endedAt = initialDate;
    initialValue.date = initialDate;
    initialValue.value = 0;
    initialValue.cumulated = 0;
    initialValue.instantPower = 0;
    initialValue.cumulatedConsumption = 0;
    if (Authorizations.isAdmin(loggedUser.role)) {
      initialValue.startedAt = new Date(initialDate.getTime() - 60000);
      initialValue.consumption = 0;
      initialValue.amount = 0;
      initialValue.cumulatedAmount = 0;
      initialValue.roundedAmount = 0;
    }
    filteredTransaction.values.splice(0, 0, initialValue);
    return filteredTransaction;
  }
}
<|MERGE_RESOLUTION|>--- conflicted
+++ resolved
@@ -7,7 +7,6 @@
 import UtilsSecurity from './UtilsSecurity';
 
 export default class TransactionSecurity {
-<<<<<<< HEAD
   public static filterTransactionsRefund(request: Partial<HttpTransactionsRefundRequest>): HttpTransactionsRefundRequest {
     if(! request.transactionIds) {
       return {transactionIds: []};
@@ -39,59 +38,6 @@
   }
 
   public static filterTransactionsCompletedRequest(request, loggedUser) {
-=======
-  // eslint-disable-next-line no-unused-vars
-  static filterTransactionsRefund(request, loggedUser: UserToken) {
-    const filteredRequest: any = {};
-    // Set
-    filteredRequest.transactionIds = request.transactionIds.map((id) => {
-      return sanitize(id);
-    });
-    return filteredRequest;
-  }
-
-  // eslint-disable-next-line no-unused-vars
-  static filterTransactionDelete(request, loggedUser: UserToken) {
-    const filteredRequest: any = {};
-    // Set
-    filteredRequest.ID = sanitize(request.ID);
-    return filteredRequest;
-  }
-
-  // eslint-disable-next-line no-unused-vars
-  static filterTransactionSoftStop(request, loggedUser: UserToken) {
-    const filteredRequest: any = {};
-    // Set
-    filteredRequest.transactionId = sanitize(request.transactionId);
-    return filteredRequest;
-  }
-
-  // eslint-disable-next-line no-unused-vars
-  static filterTransactionRequest(request, loggedUser: UserToken) {
-    const filteredRequest: any = {};
-    // Set
-    filteredRequest.ID = sanitize(request.ID);
-    return filteredRequest;
-  }
-
-  // eslint-disable-next-line no-unused-vars
-  static filterTransactionsActiveRequest(request, loggedUser: UserToken) {
-    const filteredRequest: any = {};
-    filteredRequest.ChargeBoxID = sanitize(request.ChargeBoxID);
-    filteredRequest.ConnectorId = sanitize(request.ConnectorId);
-    filteredRequest.SiteAreaID = sanitize(request.SiteAreaID);
-    filteredRequest.SiteID = sanitize(request.SiteID);
-    if (request.UserID) {
-      filteredRequest.UserID = sanitize(request.UserID);
-    }
-    UtilsSecurity.filterSkipAndLimit(request, filteredRequest);
-    UtilsSecurity.filterSort(request, filteredRequest);
-    return filteredRequest;
-  }
-
-  // eslint-disable-next-line no-unused-vars
-  static filterTransactionsCompletedRequest(request, loggedUser: UserToken) {
->>>>>>> b952ad8f
     const filteredRequest: any = {};
     // Handle picture
     filteredRequest.ChargeBoxID = sanitize(request.ChargeBoxID);
