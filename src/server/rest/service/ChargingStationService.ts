import { NextFunction, Request, Response } from 'express';
import fs from 'fs';
import AppAuthError from '../../../exception/AppAuthError';
import AppError from '../../../exception/AppError';
import Authorizations from '../../../authorization/Authorizations';
import ChargingStation from '../../../types/ChargingStation';
import ChargingStationSecurity from './security/ChargingStationSecurity';
import ChargingStationStorage from '../../../storage/mongodb/ChargingStationStorage';
import Constants from '../../../utils/Constants';
import { HttpChargingStationCommandRequest, HttpIsAuthorizedRequest } from '../../../types/requests/HttpChargingStationRequest';
import Logging from '../../../utils/Logging';
import OCPPStorage from '../../../storage/mongodb/OCPPStorage';
import OCPPUtils from '../../ocpp/utils/OCPPUtils';
import SiteAreaStorage from '../../../storage/mongodb/SiteAreaStorage';
import SiteStorage from '../../../storage/mongodb/SiteStorage';
import Transaction from '../../../types/Transaction';
import TransactionStorage from '../../../storage/mongodb/TransactionStorage';
import User from '../../../types/User';
import UserStorage from '../../../storage/mongodb/UserStorage';
import UserToken from '../../../types/UserToken';
import Utils from '../../../utils/Utils';
import UtilsService from './UtilsService';

export default class ChargingStationService {

  public static async handleAssignChargingStationsToSiteArea(action: string, req: Request, res: Response, next: NextFunction): Promise<void> {
    // Check if component is active
    UtilsService.assertComponentIsActiveFromToken(
      req.user, Constants.COMPONENTS.ORGANIZATION,
      Constants.ACTION_UPDATE, Constants.ENTITY_CHARGING_STATION, 'ChargingStationService', 'handleAssignChargingStationsToSiteArea');
    // Filter
    const filteredRequest = ChargingStationSecurity.filterAssignChargingStationsToSiteAreaRequest(req.body);
    // Check mandatory fields
    UtilsService.assertIdIsProvided(filteredRequest.siteAreaID, 'ChargingStationService', 'handleAssignChargingSTationsToSiteArea', req.user);
    if (!filteredRequest.chargingStationIDs || (filteredRequest.chargingStationIDs && filteredRequest.chargingStationIDs.length <= 0)) {
      throw new AppError(
        Constants.CENTRAL_SERVER,
        'The Charging Station\'s IDs must be provided', Constants.HTTP_GENERAL_ERROR,
        'ChargingStationService', 'handleAssignChargingStationsToSiteArea', req.user);
    }
    // Get the Site Area (before auth to get siteID)
    const siteArea = await SiteAreaStorage.getSiteArea(req.user.tenantID, filteredRequest.siteAreaID);
    UtilsService.assertObjectExists(siteArea, `SiteArea '${filteredRequest.siteAreaID}' doesn't exist anymore.`,
      'ChargingStationService', 'handleAssignChargingStationsToSiteArea', req.user);
    // Check auth
    if (!Authorizations.canUpdateSiteArea(req.user, siteArea.siteID)) {
      throw new AppAuthError(
        Constants.ACTION_UPDATE,
        Constants.ENTITY_SITE_AREA,
        filteredRequest.siteAreaID,
        Constants.HTTP_AUTH_ERROR,
        'ChargingStationService', 'handleAssignChargingStationsToSiteArea',
        req.user);
    }
    // Get Charging Stations
    for (const chargingStationID of filteredRequest.chargingStationIDs) {
      // Check the charging station
      const chargingStation = await ChargingStationStorage.getChargingStation(req.user.tenantID, chargingStationID);
      UtilsService.assertObjectExists(chargingStation, `ChargingStation '${chargingStationID}' doesn't exist anymore.`,
        'ChargingStationService', 'handleAssignChargingStationsToSiteArea', req.user);
      // Check auth
      if (!Authorizations.canUpdateChargingStation(req.user, siteArea.siteID)) {
        throw new AppAuthError(
          Constants.ACTION_UPDATE,
          Constants.ENTITY_CHARGING_STATION,
          chargingStationID,
          Constants.HTTP_AUTH_ERROR,
          'ChargingStationService', 'handleAssignChargingStationsToSiteArea',
          req.user);
      }
    }
    // Save
    if (action === 'AddChargingStationsToSiteArea') {
      await ChargingStationStorage.addChargingStationsToSiteArea(req.user.tenantID, filteredRequest.siteAreaID, filteredRequest.chargingStationIDs);
    } else {
      await ChargingStationStorage.removeChargingStationsFromSiteArea(req.user.tenantID, filteredRequest.siteAreaID, filteredRequest.chargingStationIDs);
    }
    // Log
    Logging.logSecurityInfo({
      tenantID: req.user.tenantID,
      user: req.user,
      module: 'ChargingStationService',
      method: 'handleAssignChargingStationsToSiteArea',
      message: 'Site Area\'s Charging Stations have been assigned successfully',
      action: action
    });
    // Ok
    res.json(Constants.REST_RESPONSE_SUCCESS);
    next();
  }

  public static async handleUpdateChargingStationParams(action: string, req: Request, res: Response, next: NextFunction): Promise<void> {
    // Filter
    const filteredRequest = ChargingStationSecurity.filterChargingStationParamsUpdateRequest(req.body);
    // Check existence
    const chargingStation = await ChargingStationStorage.getChargingStation(req.user.tenantID, filteredRequest.id);
    // Check
    UtilsService.assertObjectExists(chargingStation, `ChargingStation '${filteredRequest.id}' doesn't exist`,
      'ChargingStationService', 'handleAssignChargingStationsToSiteArea', req.user);

    let siteID = null;
    if (Utils.isComponentActiveFromToken(req.user, Constants.COMPONENTS.ORGANIZATION)) {
      // Get the Site Area
      const siteArea = await SiteAreaStorage.getSiteArea(req.user.tenantID, chargingStation.siteAreaID);
      siteID = siteArea ? siteArea.siteID : null;
    }

    // Check Auth
    if (!Authorizations.canUpdateChargingStation(req.user, siteID)) {
      throw new AppAuthError(
        Constants.ACTION_UPDATE, Constants.ENTITY_CHARGING_STATION,
        chargingStation.id, Constants.HTTP_AUTH_ERROR,
        'ChargingStationService', 'handleUpdateChargingStationParams',
        req.user);
    }
    // Update URL
    if (filteredRequest.chargingStationURL) {
      chargingStation.chargingStationURL = filteredRequest.chargingStationURL;
    }
    // Update Nb Phase
    if (filteredRequest.hasOwnProperty('numberOfConnectedPhase')) {
      chargingStation.numberOfConnectedPhase = filteredRequest.numberOfConnectedPhase;
    }
    // Update Power Max
    if (filteredRequest.hasOwnProperty('maximumPower')) {
      chargingStation.maximumPower = filteredRequest.maximumPower;
    }
    // Update Cannot Charge in Parallel
    if (filteredRequest.hasOwnProperty('cannotChargeInParallel')) {
      chargingStation.cannotChargeInParallel = filteredRequest.cannotChargeInParallel;
    }
    // Update Site Area
    if (filteredRequest.siteArea) {
      chargingStation.siteArea = await SiteAreaStorage.getSiteArea(req.user.tenantID, filteredRequest.siteArea.id);
      chargingStation.siteAreaID = chargingStation.siteArea.id;
    } else {
      chargingStation.siteAreaID = null;
    }
    // Update Site Area
    if (filteredRequest.hasOwnProperty('powerLimitUnit')) {
      chargingStation.powerLimitUnit = filteredRequest.powerLimitUnit;
    }
    // Update Latitude
    if (filteredRequest.hasOwnProperty('latitude')) {
      chargingStation.latitude = filteredRequest.latitude;
    }
    // Update Longitude
    if (filteredRequest.hasOwnProperty('longitude')) {
      chargingStation.longitude = filteredRequest.longitude;
    }
    // Update Connectors
    if (filteredRequest.connectors) {
      const chargerConnectors = chargingStation.connectors;
      // Assign to Charger's connector
      for (const connector of filteredRequest.connectors) {
        // Set
        chargerConnectors[connector.connectorId - 1].power = connector.power;
        chargerConnectors[connector.connectorId - 1].type = connector.type;
        chargerConnectors[connector.connectorId - 1].voltage = connector.voltage;
        chargerConnectors[connector.connectorId - 1].amperage = connector.amperage;
      }
    }
    // Update timestamp
    chargingStation.lastChangedBy = { 'id': req.user.id };
    chargingStation.lastChangedOn = new Date();
    // Update
    await ChargingStationStorage.saveChargingStation(req.user.tenantID, chargingStation);
    // Log
    Logging.logSecurityInfo({
      tenantID: req.user.tenantID,
      source: chargingStation.id,
      user: req.user, module: 'ChargingStationService',
      method: 'handleUpdateChargingStationParams',
      message: 'Parameters have been updated successfully',
      action: action, detailedMessages: {
        'numberOfConnectedPhase': chargingStation.numberOfConnectedPhase,
        'chargingStationURL': chargingStation.chargingStationURL
      }
    });
    // Ok
    res.json(Constants.REST_RESPONSE_SUCCESS);
    next();
  }

  public static async handleGetChargingStationConfiguration(action: string, req: Request, res: Response, next: NextFunction): Promise<void> {
    // Filter
    const filteredRequest = ChargingStationSecurity.filterChargingStationConfigurationRequest(req.query);
    // Check
    UtilsService.assertIdIsProvided(filteredRequest.ChargeBoxID, 'ChargingStationService', 'handleGetChargingStationConfiguration', req.user);
    // Get the Charging Station`
    const chargingStation = await ChargingStationStorage.getChargingStation(req.user.tenantID, filteredRequest.ChargeBoxID);
    // Found?
    UtilsService.assertObjectExists(chargingStation, `ChargingStation '${filteredRequest.ChargeBoxID}' doesn't exist anymore.`,
      'ChargingStationService', 'handleAssignChargingStationsToSiteArea', req.user);
    // Check auth
    if (!Authorizations.canReadChargingStation(req.user)) {
      throw new AppAuthError(
        Constants.ACTION_READ, Constants.ENTITY_CHARGING_STATION,
        chargingStation.id, Constants.HTTP_AUTH_ERROR,
        'ChargingStationService', 'handleGetChargingStationConfiguration',
        req.user);
    }
    // Get the Config
    const configuration = await ChargingStationStorage.getConfiguration(req.user.tenantID, chargingStation.id);
    // Return the result
    res.json(configuration);
    next();
  }

  public static async handleRequestChargingStationConfiguration(action: string, req: Request, res: Response, next: NextFunction): Promise<void> {
    // Filter
    const filteredRequest = ChargingStationSecurity.filterChargingStationConfigurationRequest(req.query);
    UtilsService.assertIdIsProvided(filteredRequest.ChargeBoxID, 'ChargingStationService', 'handleGetChargingStationConfiguration', req.user);
    // Check auth
    if (!Authorizations.canReadChargingStation(req.user)) {
      throw new AppAuthError(
        Constants.ACTION_READ,
        Constants.ENTITY_CHARGING_STATION,
        filteredRequest.ChargeBoxID, Constants.HTTP_AUTH_ERROR,
        'ChargingStationService', 'handleGetChargingStationConfiguration',
        req.user);
    }
    // Get the Charging Station
    const chargingStation = await ChargingStationStorage.getChargingStation(req.user.tenantID, filteredRequest.ChargeBoxID);
    // Found?
    UtilsService.assertObjectExists(chargingStation, `ChargingStation '${filteredRequest.ChargeBoxID}' doesn't exist anymore.`,
      'ChargingStationService', 'handleAssignChargingStationsToSiteArea', req.user);
    // Get the Config
    const result = await OCPPUtils.requestAndSaveChargingStationConfiguration(req.user.tenantID, chargingStation);
    // Ok
    res.json(result);
    next();
  }

  public static async handleDeleteChargingStation(action: string, req: Request, res: Response, next: NextFunction): Promise<void> {
    // Filter
    const chargingStationID = ChargingStationSecurity.filterChargingStationRequestByID(req.query);
    // Check Mandatory fields
    UtilsService.assertIdIsProvided(chargingStationID, 'ChargingStationService',
      'handleDeleteChargingStation', req.user);
    // Get
    const chargingStation = await ChargingStationStorage.getChargingStation(req.user.tenantID, chargingStationID);
    // Check
    UtilsService.assertObjectExists(chargingStation, `Charging Station with ID '${chargingStationID}' does not exist`,
      'ChargingStationService', 'handleDeleteChargingStation', req.user);

    let siteID = null;
    if (Utils.isComponentActiveFromToken(req.user, Constants.COMPONENTS.ORGANIZATION)) {
      // Get the Site Area
      const siteArea = await SiteAreaStorage.getSiteArea(req.user.tenantID, chargingStation.siteAreaID);
      siteID = siteArea ? siteArea.siteID : null;
    }
    // Check auth
    if (!Authorizations.canDeleteChargingStation(req.user, siteID)) {
      throw new AppAuthError(
        Constants.ACTION_DELETE,
        Constants.ENTITY_CHARGING_STATION,
        chargingStationID, Constants.HTTP_AUTH_ERROR,
        'ChargingStationService', 'handleDeleteChargingStation',
        req.user);
    }

    // Deleted
    if (chargingStation.deleted) {
      throw new AppError(
        Constants.CENTRAL_SERVER,
        `ChargingStation with ID '${chargingStationID}' is already deleted`, Constants.HTTP_OBJECT_DOES_NOT_EXIST_ERROR,
        'ChargingStationService', 'handleDeleteChargingStation', req.user);
    }
    // Check no active transaction
    const foundIndex = chargingStation.connectors.findIndex(
      (connector) => connector ? connector.activeTransactionID > 0 : false);
    if (foundIndex >= 0) {
      // Can' t be deleted
      throw new AppError(
        Constants.CENTRAL_SERVER,
        `Charging station '${chargingStation.id}' can't be deleted due to existing active transactions`,
        Constants.HTTP_EXISTING_TRANSACTION_ERROR,
        'ChargingStationService', 'handleDeleteChargingStation', req.user);
    }
    // Remove Site Area
    chargingStation.siteArea = null;
    chargingStation.siteAreaID = null;
    // Set as deleted
    chargingStation.deleted = true;
    // Check if charging station has had transactions
    const transactions = await TransactionStorage.getTransactions(req.user.tenantID,
      { chargeBoxIDs: [chargingStation.id] }, Constants.DB_PARAMS_COUNT_ONLY);
    if (transactions.count > 0) {
      // Delete logically
      await ChargingStationStorage.saveChargingStation(req.user.tenantID, chargingStation);
    } else {
      // Delete physically
      await ChargingStationStorage.deleteChargingStation(req.user.tenantID, chargingStation.id);
    }
    // Log
    Logging.logSecurityInfo({
      tenantID: req.user.tenantID,
      user: req.user, module: 'ChargingStationService', method: 'handleDeleteChargingStation',
      message: `Charging Station '${chargingStation.id}' has been deleted successfully`,
      action: action, detailedMessages: chargingStation
    });
    // Ok
    res.json(Constants.REST_RESPONSE_SUCCESS);
    next();
  }

  public static async handleGetChargingStation(action: string, req: Request, res: Response, next: NextFunction): Promise<void> {
    // Filter
    const filteredRequest = ChargingStationSecurity.filterChargingStationRequest(req.query);
    // Check
    UtilsService.assertIdIsProvided(filteredRequest.ID, 'ChargingStationService', 'handleGetChargingStation', req.user);
    // Check auth
    if (!Authorizations.canReadChargingStation(req.user)) {
      throw new AppAuthError(
        Constants.ACTION_READ,
        Constants.ENTITY_CHARGING_STATION,
        filteredRequest.ID, Constants.HTTP_AUTH_ERROR, 'ChargingStationService',
        'handleGetChargingStation', req.user);
    }
    // Query charging station
    const chargingStation = await ChargingStationStorage.getChargingStation(req.user.tenantID, filteredRequest.ID);
    // Check
    UtilsService.assertObjectExists(chargingStation, `Charging Station '${filteredRequest.ID}' does not exist`,
      'ChargingStationService', 'handleGetChargingStation', req.user);
    // Deleted?
    if (chargingStation.deleted) {
      throw new AppError(
        Constants.CENTRAL_SERVER,
        `ChargingStation with ID '${filteredRequest.ID}' is logically deleted`,
        Constants.HTTP_OBJECT_DOES_NOT_EXIST_ERROR,
        'ChargingStationService', 'handleGetChargingStation', req.user);
    }
    // Ok
    res.json(
      // Filter
      ChargingStationSecurity.filterChargingStationResponse(
        chargingStation, req.user, req.user.activeComponents.includes(Constants.COMPONENTS.ORGANIZATION))
    );
    next();
  }

  public static async handleGetChargingStations(action: string, req: Request, res: Response, next: NextFunction): Promise<void> {
    // Return
    res.json(await ChargingStationService._getChargingStations(req));
    next();
  }

  public static async handleGetChargingStationsExport(action: string, req: Request, res: Response, next: NextFunction): Promise<void> {
    // Get Charging Stations
    const chargingStations = await ChargingStationService._getChargingStations(req);
    // Build export
    const filename = 'chargingStations_export.csv';
    fs.writeFile(filename, ChargingStationService._convertToCSV(chargingStations.result), (err) => {
      if (err) {
        throw err;
      }
      res.download(filename, (err2) => {
        if (err2) {
          throw err2;
        }
        fs.unlink(filename, (err3) => {
          if (err3) {
            throw err3;
          }
        });
      });
    });
  }

  public static async handleGetChargingStationsInError(action: string, req: Request, res: Response, next: NextFunction): Promise<void> {
    // Check auth
    if (!Authorizations.canListChargingStations(req.user)) {
      throw new AppAuthError(
        Constants.ACTION_LIST,
        Constants.ENTITY_CHARGING_STATIONS,
        null, Constants.HTTP_AUTH_ERROR,
        'ChargingStationService', 'handleGetChargingStations',
        req.user);
    }
    // Filter
    const filteredRequest = ChargingStationSecurity.filterChargingStationsRequest(req.query);
    // Check component
    if (filteredRequest.SiteID) {
      UtilsService.assertComponentIsActiveFromToken(req.user,
        Constants.COMPONENTS.ORGANIZATION, Constants.ACTION_READ, Constants.ENTITY_CHARGING_STATIONS, 'ChargingStationService', 'handleGetChargingStations');
    }
    // Get Charging Stations
    const chargingStations = await ChargingStationStorage.getChargingStationsInError(req.user.tenantID,
      {
        search: filteredRequest.Search,
        siteIDs: (filteredRequest.SiteID ? filteredRequest.SiteID.split('|') : Authorizations.getAuthorizedSiteIDs(req.user)),
        siteAreaID: (filteredRequest.SiteAreaID ? filteredRequest.SiteAreaID.split('|') : null),
        errorType: (filteredRequest.ErrorType ? filteredRequest.ErrorType.split('|') : ['missingSettings','connectionBroken','connectorError','missingSiteArea'])
      },
      { limit: filteredRequest.Limit, skip: filteredRequest.Skip, sort: filteredRequest.Sort, onlyRecordCount: filteredRequest.OnlyRecordCount }
    );
    // Build the result
    ChargingStationSecurity.filterChargingStationsResponse(chargingStations, req.user, req.user.activeComponents.includes(Constants.COMPONENTS.ORGANIZATION));
    // Return
    res.json(chargingStations);
    next();
  }

/*
public static async handleGetChargingStationsInError(action: string, req: Request, res: Response, next: NextFunction): Promise<void> {
  return await ChargingStationService.handleGetChargingStations(action, req, res, next);
}
*/
  public static async handleGetStatusNotifications(action: string, req: Request, res: Response, next: NextFunction) {
    // Check auth
    if (!Authorizations.canListChargingStations(req.user)) {
      throw new AppAuthError(
        Constants.ACTION_LIST,
        Constants.ENTITY_CHARGING_STATIONS,
        null, Constants.HTTP_AUTH_ERROR,
        'ChargingStationService', 'handleGetStatusNotifications',
        req.user);
    }
    // Filter
    const filteredRequest = ChargingStationSecurity.filterNotificationsRequest(req.query);
    // Get all Status Notifications
    const statusNotifications = await OCPPStorage.getStatusNotifications(req.user.tenantID, {},
      { limit: filteredRequest.Limit, skip: filteredRequest.Skip, sort: filteredRequest.Sort });
    // Set
    statusNotifications.result = ChargingStationSecurity.filterStatusNotificationsResponse(statusNotifications.result, req.user);
    // Return
    res.json(statusNotifications);
    next();
  }

  public static async handleGetBootNotifications(action: string, req: Request, res: Response, next: NextFunction) {
    // Check auth
    if (!Authorizations.canListChargingStations(req.user)) {
      throw new AppAuthError(
        Constants.ACTION_LIST,
        Constants.ENTITY_CHARGING_STATIONS,
        null, Constants.HTTP_AUTH_ERROR,
        'ChargingStationService', 'handleGetBootNotifications',
        req.user);
    }
    // Filter
    const filteredRequest = ChargingStationSecurity.filterNotificationsRequest(req.query);
    // Get all Status Notifications
    const bootNotifications = await OCPPStorage.getBootNotifications(req.user.tenantID, {},
      { limit: filteredRequest.Limit, skip: filteredRequest.Skip, sort: filteredRequest.Sort });
    // Set
    bootNotifications.result = ChargingStationSecurity.filterBootNotificationsResponse(bootNotifications.result, req.user);
    // Return
    res.json(bootNotifications);
    next();
  }

  public static async handleAction(action: string, req: Request, res: Response, next: NextFunction) {
    // Filter - Type is hacked because code below is. Would need approval to change code structure.
    const filteredRequest: HttpChargingStationCommandRequest & { loadAllConnectors?: boolean } = ChargingStationSecurity.filterChargingStationActionRequest(req.body);
    UtilsService.assertIdIsProvided(filteredRequest.chargeBoxID, 'ChargingSTationService', 'handleAction', req.user);
    // Get the Charging station
    const chargingStation = await ChargingStationStorage.getChargingStation(req.user.tenantID, filteredRequest.chargeBoxID);
    UtilsService.assertObjectExists(chargingStation, `Charging Station with ID '${filteredRequest.chargeBoxID}' does not exist`,
      'ChargingStationService', 'handleAction', req.user);
    let result;
    // Remote Stop Transaction / Unlock Connector
    if (action === 'RemoteStopTransaction' || action === 'UnlockConnector') {
      // Check Transaction ID
      if (!filteredRequest.args || !filteredRequest.args.transactionId) {
        throw new AppError(
          Constants.CENTRAL_SERVER,
          'Transaction ID is mandatory', Constants.HTTP_AUTH_ERROR,
          'ChargingStationService', 'handleAction', req.user, null, action);
      }
      // Get Transaction
      const transaction = await TransactionStorage.getTransaction(req.user.tenantID, filteredRequest.args.transactionId);
      UtilsService.assertObjectExists(transaction, `Transaction ID '${filteredRequest.args.transactionId}' does not exist`,
        'ChargingStationService', 'handleAction', req.user);
      // Add connector ID
      filteredRequest.args.connectorId = transaction.connectorId;
      // Check Tag ID
      if (!req.user.tagIDs || req.user.tagIDs.length === 0) {
        throw new AppError(
          Constants.CENTRAL_SERVER,
          'The user does not have any badge',
          Constants.HTTP_USER_NO_BADGE_ERROR,
          'ChargingStationService', 'handleAction', req.user, null, action);
      }
      // Check if user is authorized
      await Authorizations.isAuthorizedToStopTransaction(req.user.tenantID, chargingStation, transaction, req.user.tagIDs[0]);
      // Set the tag ID to handle the Stop Transaction afterwards
      transaction.remotestop = {
        timestamp: new Date(),
<<<<<<< HEAD
        tagID: req.user.tagIDs[0]
=======
        tagID: req.user.tagIDs[0],
        userID: req.user.id
>>>>>>> 5fdb88e2
      };
      // Save Transaction
      await TransactionStorage.saveTransaction(req.user.tenantID, transaction);
      // Ok: Execute it
      result = await ChargingStationService._handleAction(req.user.tenantID, chargingStation, action, filteredRequest.args);
      // Remote Start Transaction
    } else if (action === 'RemoteStartTransaction') {
      // Check Tag ID
      if (!filteredRequest.args || !filteredRequest.args.tagID) {
        throw new AppError(
          Constants.CENTRAL_SERVER,
          'The user does not have any badge',
          Constants.HTTP_USER_NO_BADGE_ERROR,
          'ChargingStationService', 'handleAction', req.user, null, action);
      }
      // Check if user is authorized
      await Authorizations.isAuthorizedToStartTransaction(req.user.tenantID, chargingStation, filteredRequest.args.tagID);
      // Ok: Execute it
      result = await ChargingStationService._handleAction(req.user.tenantID, chargingStation, action, filteredRequest.args);
    } else if (action === 'GetCompositeSchedule') {
      // Check auth
      if (!Authorizations.canPerformActionOnChargingStation(req.user, action, chargingStation)) {
        throw new AppAuthError(action,
          Constants.ENTITY_CHARGING_STATION,
          chargingStation.id,
          Constants.HTTP_AUTH_ERROR, 'ChargingStationService', 'handleAction',
          req.user);
      }
      // Check if we have to load all connectors in case connector 0 fails
      if (req.body.hasOwnProperty('loadAllConnectors')) {
        filteredRequest.loadAllConnectors = req.body.loadAllConnectors;
      }
      if (filteredRequest.loadAllConnectors && filteredRequest.args.connectorId === 0) {
        // Call for connector 0
        result = await ChargingStationService._handleAction(req.user.tenantID, chargingStation, action, filteredRequest.args);
        if (result.status !== Constants.OCPP_RESPONSE_ACCEPTED) {
          result = [];
          // Call each connectors
          for (const connector of chargingStation.connectors) {
            filteredRequest.args.connectorId = connector.connectorId;
            // Execute request
            const simpleResult = await ChargingStationService._handleAction(req.user.tenantID, chargingStation, action, filteredRequest.args);
            // Fix central reference date
            const centralTime = new Date();
            simpleResult.centralSystemTime = centralTime;
            result.push(simpleResult);
          }
        }
      } else {
        // Execute it
        result = await ChargingStationService._handleAction(req.user.tenantID, chargingStation, action, filteredRequest.args);
        // Fix central reference date
        const centralTime = new Date();
        result.centralSystemTime = centralTime;
      }
    } else {
      // Check auth
      if (!Authorizations.canPerformActionOnChargingStation(req.user, action, chargingStation)) {
        throw new AppAuthError(action,
          Constants.ENTITY_CHARGING_STATION,
          chargingStation.id,
          Constants.HTTP_AUTH_ERROR, 'ChargingStationService', 'handleAction',
          req.user);
      }
      // Execute it
      result = await ChargingStationService._handleAction(req.user.tenantID, chargingStation, action, filteredRequest.args);
    }
    // Log
    Logging.logSecurityInfo({
      tenantID: req.user.tenantID,
      source: chargingStation.id, user: req.user, action: action,
      module: 'ChargingStationService', method: 'handleAction',
      message: `'${action}' has been executed successfully`,
      detailedMessages: result
    });
    // Return
    res.json(result);
    next();
  }

  public static async handleActionSetMaxIntensitySocket(action: string, req: Request, res: Response, next: NextFunction): Promise<void> {
    // Filter
    const filteredRequest = ChargingStationSecurity.filterChargingStationSetMaxIntensitySocketRequest(req.body);
    // Charge Box is mandatory
    UtilsService.assertIdIsProvided(filteredRequest.chargeBoxID, 'ChargingStationService', 'handleActionSetMaxIntensitySocket', req.user);
    // Check auth
    // Get the Charging station
    const chargingStation = await ChargingStationStorage.getChargingStation(req.user.tenantID, filteredRequest.chargeBoxID);
    UtilsService.assertObjectExists(chargingStation, `Charging Station with ID '${filteredRequest.chargeBoxID}' does not exist`,
      'ChargingStationService', 'handleActionSetMaxIntensitySocket', req.user);
    // Get the Config
    if (!Authorizations.canPerformActionOnChargingStation(req.user, 'ChangeConfiguration', chargingStation)) {
      throw new AppAuthError(action,
        Constants.ENTITY_CHARGING_STATION,
        filteredRequest.chargeBoxID,
        Constants.HTTP_AUTH_ERROR, 'ChargingStationService', 'handleActionSetMaxIntensitySocket',
        req.user);
    }
    const chargerConfiguration = await ChargingStationStorage.getConfiguration(req.user.tenantID, chargingStation.id);
    UtilsService.assertObjectExists(chargerConfiguration, 'Cannot retrieve the configuration',
      'ChargingStationService', 'handleActionSetMaxIntensitySocket', req.user);
    let maxIntensitySocketMax = null;
    // Fill current params
    for (let i = 0; i < chargerConfiguration.configuration.length; i++) {
      // Max Intensity?
      if (chargerConfiguration.configuration[i].key.startsWith('currentpb')) {
        maxIntensitySocketMax = Number(chargerConfiguration.configuration[i].value);
      }
    }
    UtilsService.assertObjectExists(maxIntensitySocketMax, 'Cannot retrieve the max intensity socket from the configuration',
      'ChargingStationService', 'handleActionSetMaxIntensitySocket', req.user);
    // Check
    let result;
    if (filteredRequest.maxIntensity && filteredRequest.maxIntensity >= 0 && filteredRequest.maxIntensity <= maxIntensitySocketMax) {
      // Log
      Logging.logSecurityInfo({
        tenantID: req.user.tenantID,
        user: req.user,
        module: 'ChargingStationService',
        method: 'handleActionSetMaxIntensitySocket',
        action: action,
        source: chargingStation.id,
        message: `Max Instensity Socket has been set to '${filteredRequest.maxIntensity}'`
      });
      // Change the config
      result = await OCPPUtils.requestChangeChargingStationConfiguration(req.user.tenantID, chargingStation,
        { key: 'maxintensitysocket', value: filteredRequest.maxIntensity });
    } else {
      // Invalid value
      throw new AppError(
        chargingStation.id,
        `Invalid value for Max Intensity Socket: '${filteredRequest.maxIntensity}'`, Constants.HTTP_GENERAL_ERROR,
        'ChargingStationService', 'handleActionSetMaxIntensitySocket', req.user);
    }
    // Return the result
    res.json(result);
    next();
  }

  public static async handleIsAuthorized(action: string, req: Request, res: Response, next: NextFunction) {
    let user: User;
    // Default
    let result = [{ 'IsAuthorized': false }];
    // Filter
    const filteredRequest = ChargingStationSecurity.filterIsAuthorizedRequest(req.query);
    // Check
    if (!filteredRequest.Action) {
      throw new AppError(
        Constants.CENTRAL_SERVER,
        'The Action is mandatory',
        Constants.HTTP_OBJECT_DOES_NOT_EXIST_ERROR, 'ChargingStationService', 'handleIsAuthorized');
    }
    let chargingStation: ChargingStation = null;
    // Action
    switch (filteredRequest.Action) {
      // Hack for mobile app not sending the RemoteStopTransaction yet
      case 'StopTransaction':
      case 'RemoteStopTransaction':
        // Check
        if (!filteredRequest.Arg1) {
          throw new AppError(
            Constants.CENTRAL_SERVER,
            'The Charging Station ID is mandatory',
            Constants.HTTP_OBJECT_DOES_NOT_EXIST_ERROR, 'ChargingStationService', 'handleIsAuthorized');
        }
        // Get the Charging station
        chargingStation = await ChargingStationStorage.getChargingStation(req.user.tenantID, filteredRequest.Arg1);
        // Found?
        if (!chargingStation) {
          throw new AppError(
            Constants.CENTRAL_SERVER,
            `Charging Station with ID '${filteredRequest.Arg1}' does not exist`,
            Constants.HTTP_OBJECT_DOES_NOT_EXIST_ERROR, 'ChargingStationService', 'handleIsAuthorized');
        }
        // Check
        if (!filteredRequest.Arg2) {
          const results = [];
          // Check authorization for each connectors
          for (let index = 0; index < chargingStation.connectors.length; index++) {
            const foundConnector = chargingStation.connectors.find((connector) => connector.connectorId === index + 1);
            const tempResult = { 'IsAuthorized': false };
            if (foundConnector && foundConnector.activeTransactionID) {
              tempResult.IsAuthorized = await ChargingStationService.isStopTransactionAuthorized(
                filteredRequest, chargingStation, foundConnector.activeTransactionID, req.user);
            }
            results.push(tempResult);
          }
          // Return table of result (will be in the connector order)
          result = results;
        } else {
          result[0].IsAuthorized = await ChargingStationService.isStopTransactionAuthorized(
            filteredRequest, chargingStation, parseInt(filteredRequest.Arg2), req.user);
        }
        break;
      // Action on connectors of a charger
      case 'ConnectorsAction':
        // Arg1 contains the charger ID
        // Check
        if (!filteredRequest.Arg1) {
          throw new AppError(
            Constants.CENTRAL_SERVER,
            'The Charging Station ID is mandatory',
            Constants.HTTP_OBJECT_DOES_NOT_EXIST_ERROR, 'ChargingStationService', 'handleIsAuthorized');
        }
        // Get the Charging station
        chargingStation = await ChargingStationStorage.getChargingStation(req.user.tenantID, filteredRequest.Arg1);
        // Found?
        if (!chargingStation) {
          // Not Found!
          throw new AppError(
            Constants.CENTRAL_SERVER,
            `Charging Station with ID '${filteredRequest.Arg1}' does not exist`,
            Constants.HTTP_OBJECT_DOES_NOT_EXIST_ERROR, 'ChargingStationService', 'handleIsAuthorized');
        }

        user = await UserStorage.getUser(req.user.tenantID, req.user.id);
        // Found?
        if (!user) {
          // Not Found!
          throw new AppError(
            Constants.CENTRAL_SERVER,
            `User with ID '${filteredRequest.Arg1}' does not exist`,
            Constants.HTTP_OBJECT_DOES_NOT_EXIST_ERROR, 'ChargingStationService', 'handleIsAuthorized');
        }
        result = await ChargingStationService.checkConnectorsActionAuthorizations(req.user.tenantID, req.user, chargingStation);
        break;
    }
    // Return the result
    res.json(result.length === 1 ? result[0] : result);
    next();
  }

  private static async checkConnectorsActionAuthorizations(tenantID: string, user: UserToken, chargingStation: ChargingStation) {
    const results = [];
    if (Utils.isComponentActiveFromToken(user, Constants.COMPONENTS.ORGANIZATION)) {
      try {
        // Site is mandatory
        if (!chargingStation.siteArea) {
          throw new AppError(
            chargingStation.id,
            `Charging Station '${chargingStation.id}' is not assigned to a Site Area!`,
            Constants.HTTP_AUTH_CHARGER_WITH_NO_SITE_AREA_ERROR,
            'AuthService', 'checkConnectorsActionAuthorizations');
        }

        // Site -----------------------------------------------------
        chargingStation.siteArea.site = await SiteStorage.getSite(tenantID, chargingStation.siteArea.siteID);
        if (!chargingStation.siteArea.site) {
          throw new AppError(
            chargingStation.id,
            `Site Area '${chargingStation.siteArea.name}' is not assigned to a Site!`,
            Constants.HTTP_AUTH_SITE_AREA_WITH_NO_SITE_ERROR,
            'AuthService', 'checkConnectorsActionAuthorizations',
            user);
        }
      } catch (error) {
        // Problem with site assignment so do not allow any action
        for (let index = 0; index < chargingStation.connectors.length; index++) {
          results.push(
            {
              'isStartAuthorized': false,
              'isStopAuthorized': false,
              'isTransactionDisplayAuthorized': false
            }
          );
        }
        return results;
      }
    }
    // Check authorization for each connectors
    for (let index = 0; index < chargingStation.connectors.length; index++) {
      const foundConnector = chargingStation.connectors.find(
        (connector) => connector.connectorId === index + 1);
      if (foundConnector.activeTransactionID > 0) {
        const transaction = await TransactionStorage.getTransaction(user.tenantID, foundConnector.activeTransactionID);
        results.push({
          'isStartAuthorized': false,
          'isStopAuthorized': Authorizations.canStopTransaction(user, transaction),
          'isTransactionDisplayAuthorized': Authorizations.canReadTransaction(user, transaction),
        });
      } else {
        results.push({
          'isStartAuthorized': Authorizations.canStartTransaction(user, chargingStation),
          'isStopAuthorized': false,
          'isTransactionDisplayAuthorized': false,
        });
      }
    }
    return results;
  }

  private static async isStopTransactionAuthorized(filteredRequest: HttpIsAuthorizedRequest, chargingStation: ChargingStation, transactionId: number, user: UserToken) {
    // Get Transaction
    const transaction = await TransactionStorage.getTransaction(user.tenantID, transactionId);
    if (!transaction) {
      throw new AppError(
        Constants.CENTRAL_SERVER,
        `Transaction ID '${filteredRequest.Arg2}' does not exist`,
        Constants.HTTP_AUTH_ERROR, 'AuthService', 'isStopTransactionAuthorized');
    }
    // Check Charging Station
    if (transaction.chargeBoxID !== chargingStation.id) {
      throw new AppError(
        Constants.CENTRAL_SERVER,
        `Transaction ID '${filteredRequest.Arg2}' has a Charging Station '${transaction.chargeBoxID}' that differs from '${chargingStation.id}'`,
        565, 'AuthService', 'isStopTransactionAuthorized');
    }
    return Authorizations.canStopTransaction(user, transaction);
  }

  private static async _getChargingStations(req: Request): Promise<{count: number; result: ChargingStation[]}> {
    // Check auth
    if (!Authorizations.canListChargingStations(req.user)) {
      throw new AppAuthError(
        Constants.ACTION_LIST,
        Constants.ENTITY_CHARGING_STATIONS,
        null, Constants.HTTP_AUTH_ERROR,
        'ChargingStationService', 'handleGetChargingStations',
        req.user);
    }
    // Filter
    const filteredRequest = ChargingStationSecurity.filterChargingStationsRequest(req.query);
    // Check component
    if (filteredRequest.SiteID || filteredRequest.WithSite || filteredRequest.SiteAreaID || !filteredRequest.WithNoSiteArea) {
      UtilsService.assertComponentIsActiveFromToken(req.user,
        Constants.COMPONENTS.ORGANIZATION, Constants.ACTION_READ, Constants.ENTITY_CHARGING_STATIONS, 'ChargingStationService', 'handleGetChargingStations');
    }
    // Get Charging Stations
    const chargingStations = await ChargingStationStorage.getChargingStations(req.user.tenantID,
      {
        search: filteredRequest.Search,
        withNoSiteArea: filteredRequest.WithNoSiteArea,
        withSite: filteredRequest.WithSite,
        siteIDs: (filteredRequest.SiteID ? filteredRequest.SiteID.split('|') : Authorizations.getAuthorizedSiteIDs(req.user)),
        siteAreaID: (filteredRequest.SiteAreaID ? filteredRequest.SiteAreaID.split('|') : null),
        includeDeleted: filteredRequest.IncludeDeleted,
        errorType: (filteredRequest.ErrorType ? filteredRequest.ErrorType.split('|') : ['all'])
      },
      {
        limit: filteredRequest.Limit,
        skip: filteredRequest.Skip,
        sort: filteredRequest.Sort,
        onlyRecordCount: filteredRequest.OnlyRecordCount
      }
    );
    chargingStations.result.forEach((chargingStation) => {
      chargingStation.inactive = OCPPUtils.getIfChargingStationIsInactive(chargingStation);
    });
    // Build the result
    if (chargingStations.result && chargingStations.result.length > 0) {
      // Filter
      ChargingStationSecurity.filterChargingStationsResponse(
        chargingStations, req.user, req.user.activeComponents.includes(Constants.COMPONENTS.ORGANIZATION));
    }
    return chargingStations;
  }

  private static _convertToCSV(chargingStations: ChargingStation[]): string {
    let csv = 'id,createdOn,connectors,siteAreaID,latitude,longitude,chargePointSerialNumber,chargePointModel,chargeBoxSerialNumber,chargePointVendor,firmwareVersion,endpoint,ocppVersion,ocppProtocol,lastHeartBeat,deleted,inactive,lastReboot,numberOfConnectedPhase,maximumPower,cannotChargeInParallel,powerLimitUnit\r\n';
    for (const chargingStation of chargingStations) {
      csv += `${chargingStation.id},`;
      csv += `${chargingStation.createdOn},`;
      csv += `${chargingStation.connectors ? chargingStation.connectors.length : ''},`;
      csv += `${chargingStation.siteAreaID},`;
      csv += `${chargingStation.latitude ? chargingStation.latitude : ''},`;
      csv += `${chargingStation.longitude ? chargingStation.longitude : ''},`;
      csv += `${chargingStation.chargePointSerialNumber},`;
      csv += `${chargingStation.chargePointModel},`;
      csv += `${chargingStation.chargeBoxSerialNumber},`;
      csv += `${chargingStation.chargePointVendor},`;
      csv += `${chargingStation.firmwareVersion},`;
      csv += `${chargingStation.endpoint},`;
      csv += `${chargingStation.ocppVersion},`;
      csv += `${chargingStation.ocppProtocol},`;
      csv += `${chargingStation.lastHeartBeat},`;
      csv += `${chargingStation.deleted},`;
      csv += `${chargingStation.inactive},`;
      csv += `${chargingStation.lastReboot},`;
      csv += `${chargingStation.numberOfConnectedPhase},`;
      csv += `${chargingStation.maximumPower},`;
      csv += `${chargingStation.cannotChargeInParallel},`;
      csv += `${chargingStation.powerLimitUnit}\r\n`;
    }
    return csv;
  }

  private static async _handleAction(tenantID: string, chargingStation: ChargingStation, action: string, args: any) {
    switch (action) {
      case 'ClearCache':
        return await OCPPUtils.requestExecuteChargingStationCommand(tenantID, chargingStation, 'clearCache');
      case 'GetConfiguration':
        return await OCPPUtils.requestExecuteChargingStationCommand(tenantID, chargingStation, 'getConfiguration', args);
      case 'ChangeConfiguration':
        return await OCPPUtils.requestChangeChargingStationConfiguration(tenantID, chargingStation, args);
      case 'RemoteStopTransaction':
        return await OCPPUtils.requestExecuteChargingStationCommand(tenantID, chargingStation, 'remoteStopTransaction', args);
      case 'RemoteStartTransaction':
        return await OCPPUtils.requestExecuteChargingStationCommand(tenantID, chargingStation, 'remoteStartTransaction', args);
      case 'UnlockConnector':
        return await OCPPUtils.requestExecuteChargingStationCommand(tenantID, chargingStation, 'unlockConnector', args);
      case 'Reset':
        return await OCPPUtils.requestExecuteChargingStationCommand(tenantID, chargingStation, 'reset', args);
      case 'SetChargingProfile':
        return await OCPPUtils.requestExecuteChargingStationCommand(tenantID, chargingStation, 'setChargingProfile', args);
      case 'GetCompositeSchedule':
        return await OCPPUtils.requestExecuteChargingStationCommand(tenantID, chargingStation, 'getCompositeSchedule', args);
      case 'ClearChargingProfile':
        return await OCPPUtils.requestExecuteChargingStationCommand(tenantID, chargingStation, 'clearChargingProfile', args);
      case 'GetDiagnostics':
        return await OCPPUtils.requestExecuteChargingStationCommand(tenantID, chargingStation, 'getDiagnostics', args);
      case 'ChangeAvailability':
        return await OCPPUtils.requestExecuteChargingStationCommand(tenantID, chargingStation, 'changeAvailability', args);
      case 'UpdateFirmware':
        return await OCPPUtils.requestExecuteChargingStationCommand(tenantID, chargingStation, 'updateFirmware', args);
    }
  }
}<|MERGE_RESOLUTION|>--- conflicted
+++ resolved
@@ -488,12 +488,8 @@
       // Set the tag ID to handle the Stop Transaction afterwards
       transaction.remotestop = {
         timestamp: new Date(),
-<<<<<<< HEAD
-        tagID: req.user.tagIDs[0]
-=======
         tagID: req.user.tagIDs[0],
         userID: req.user.id
->>>>>>> 5fdb88e2
       };
       // Save Transaction
       await TransactionStorage.saveTransaction(req.user.tenantID, transaction);
