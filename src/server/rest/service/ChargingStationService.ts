--- conflicted
+++ resolved
@@ -9,7 +9,6 @@
 import OCPPStorage from '../../../storage/mongodb/OCPPStorage';
 import SiteAreaStorage from '../../../storage/mongodb/SiteAreaStorage';
 import TransactionStorage from '../../../storage/mongodb/TransactionStorage';
-<<<<<<< HEAD
 import { Request, Response, NextFunction } from 'express';
 import UtilsService from './UtilsService';
 import ChargingStationStorage from '../../../storage/mongodb/ChargingStationStorage';
@@ -19,9 +18,6 @@
 import BackendError from '../../../exception/BackendError';
 import OCPPConstants from '../../ocpp/utils/OCPPConstants';
 import OCPPUtils from '../../ocpp/utils/OCPPUtils';
-=======
-import Utils from '../../../utils/Utils';
->>>>>>> 2793c295
 
 export default class ChargingStationService {
 
@@ -430,56 +426,12 @@
     res.json(
       // Filter
       ChargingStationSecurity.filterChargingStationResponse(
-<<<<<<< HEAD
         chargingStation, req.user, req.user.activeComponents.includes(Constants.COMPONENTS.ORGANIZATION))
-=======
-        chargingStation.getModel(), req.user, Utils.isComponentActiveFromToken(req.user, Constants.COMPONENTS.ORGANIZATION))
->>>>>>> 2793c295
     );
     next();
   }
 
-<<<<<<< HEAD
   public static async handleGetChargingStations(action: string, req: Request, res: Response, next: NextFunction): Promise<void> {
-=======
-  static async handleGetChargingStations(action, req, res, next) {
-    // Check auth
-    if (!Authorizations.canListChargingStations(req.user)) {
-      throw new AppAuthError(
-        Constants.ACTION_LIST,
-        Constants.ENTITY_CHARGING_STATIONS,
-        null, Constants.HTTP_AUTH_ERROR,
-        'ChargingStationService', 'handleGetChargingStations',
-        req.user);
-    }
-    // Filter
-    const filteredRequest = ChargingStationSecurity.filterChargingStationsRequest(req.query, req.user);
-    // Get Charging Stations
-    const chargingStations = await ChargingStation.getChargingStations(req.user.tenantID,
-      {
-        'search': filteredRequest.Search,
-        'withNoSiteArea': filteredRequest.WithNoSiteArea,
-        'withSite': filteredRequest.WithSite,
-        'siteIDs': (filteredRequest.SiteID ? filteredRequest.SiteID.split('|') : Authorizations.getAuthorizedSiteIDs(req.user)),
-        'chargeBoxID': filteredRequest.ChargeBoxID,
-        'siteAreaID': filteredRequest.SiteAreaID,
-        'includeDeleted': filteredRequest.IncludeDeleted
-      },
-      { limit: filteredRequest.Limit, skip: filteredRequest.Skip, sort: filteredRequest.Sort, onlyRecordCount: filteredRequest.OnlyRecordCount }
-    );
-    // Build the result
-    if (chargingStations.result && chargingStations.result.length > 0) {
-      // Get the Tenant
-      const organizationIsActive = Utils.isComponentActiveFromToken(
-        req.user, Constants.COMPONENTS.ORGANIZATION);
-      // Convert to JSon
-      chargingStations.result = chargingStations.result.map((chargingStation) => {
-        return chargingStation.getModel();
-      });
-      // Filter
-      ChargingStationSecurity.filterChargingStationsResponse(chargingStations, req.user, organizationIsActive);
-    }
->>>>>>> 2793c295
     // Return
     res.json(await ChargingStationService._getChargingStations(req));
     next();
@@ -518,15 +470,6 @@
     );
     // Build the result
     if (chargingStations.result && chargingStations.result.length > 0) {
-<<<<<<< HEAD
-=======
-      // Check
-      const organizationIsActive = Utils.isComponentActiveFromToken(req.user, Constants.COMPONENTS.ORGANIZATION)
-      // Set
-      chargingStations.result = chargingStations.result.map((chargingStation) => {
-        return chargingStation.getModel();
-      });
->>>>>>> 2793c295
       // Filter
       ChargingStationSecurity.filterChargingStationsResponse(chargingStations, req.user, req.user.activeComponents.includes(Constants.COMPONENTS.ORGANIZATION));
     }
@@ -553,49 +496,11 @@
     });
   }
 
-<<<<<<< HEAD
   public static async handleGetChargingStationsInError(action: string, req: Request, res: Response, next: NextFunction): Promise<void> {
     if(! req.query.ErrorType) {
       req.query.ErrorType = 'all';
-=======
-  static async handleGetChargingStationsInError(action, req, res, next) {
-    // Check auth
-    if (!Authorizations.canListChargingStations(req.user)) {
-      throw new AppAuthError(
-        Constants.ACTION_LIST,
-        Constants.ENTITY_CHARGING_STATIONS,
-        null, Constants.HTTP_AUTH_ERROR,
-        'ChargingStationService', 'handleGetChargingStationsInError',
-        req.user);
-    }
-    // Filter
-    const filteredRequest = ChargingStationSecurity.filterChargingStationsInErrorRequest(req.query, req.user);
-    // Get Charging Stations in Error
-    const chargingStations = await ChargingStation.getChargingStationsInError(req.user.tenantID,
-      {
-        'search': filteredRequest.Search,
-        'withNoSiteArea': filteredRequest.WithNoSiteArea,
-        'withSite': filteredRequest.WithSite,
-        'siteIDs': filteredRequest.SiteID,
-        'chargeBoxID': filteredRequest.ChargeBoxID,
-        'siteAreaID': filteredRequest.SiteAreaID,
-        'errorType': filteredRequest.ErrorType
-      },
-      { limit: filteredRequest.Limit, skip: filteredRequest.Skip, sort: filteredRequest.Sort, onlyRecordCount: filteredRequest.OnlyRecordCount }
-    );
-    // Build the result
-    if (chargingStations.result && chargingStations.result.length > 0) {
-      // Check
-      const organizationIsActive = Utils.isComponentActiveFromToken(req.user, Constants.COMPONENTS.ORGANIZATION);
-      // Set
-      chargingStations.result = chargingStations.result.map((chargingStation) => {
-        return chargingStation.getModel();
-      });
-      // Filter
-      ChargingStationSecurity.filterChargingStationsResponse(chargingStations, req.user, organizationIsActive);
->>>>>>> 2793c295
-    }
-    ChargingStationService.handleGetChargingStation(action, req, res, next);
+    }
+    ChargingStationService.handleGetChargingStations(action, req, res, next);
   }
 
   static async handleGetStatusNotifications(action, req, res, next) {
