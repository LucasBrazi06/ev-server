--- conflicted
+++ resolved
@@ -5,10 +5,7 @@
 import ChargingStationClientFactory from '../../../client/ocpp/ChargingStationClientFactory';
 import AppAuthError from '../../../exception/AppAuthError';
 import AppError from '../../../exception/AppError';
-<<<<<<< HEAD
-=======
 import BackendError from '../../../exception/BackendError';
->>>>>>> 0c0cae8d
 import ChargingStationVendorFactory from '../../../integration/charging-station-vendor/ChargingStationVendorFactory';
 import ChargingStationStorage from '../../../storage/mongodb/ChargingStationStorage';
 import OCPPStorage from '../../../storage/mongodb/OCPPStorage';
@@ -21,11 +18,7 @@
 import { DataResult } from '../../../types/DataResult';
 import { HTTPAuthError, HTTPError } from '../../../types/HTTPError';
 import { ChargingStationInErrorType } from '../../../types/InError';
-<<<<<<< HEAD
-import { OCPPChargingProfileStatus, OCPPChargingStationCommand, OCPPClearChargingProfileStatus, OCPPConfigurationStatus, OCPPStatus, OCPPClearChargingProfileCommandResult, OCPPSetChargingProfileCommandResult } from '../../../types/ocpp/OCPPClient';
-=======
 import { OCPPChargingProfileStatus, OCPPChargingStationCommand, OCPPClearChargingProfileCommandResult, OCPPClearChargingProfileStatus, OCPPConfigurationStatus, OCPPSetChargingProfileCommandResult, OCPPStatus } from '../../../types/ocpp/OCPPClient';
->>>>>>> 0c0cae8d
 import { HttpChargingStationCommandRequest, HttpIsAuthorizedRequest } from '../../../types/requests/HttpChargingStationRequest';
 import TenantComponents from '../../../types/TenantComponents';
 import User from '../../../types/User';
@@ -37,10 +30,7 @@
 import OCPPUtils from '../../ocpp/utils/OCPPUtils';
 import ChargingStationSecurity from './security/ChargingStationSecurity';
 import UtilsService from './UtilsService';
-<<<<<<< HEAD
-=======
 import { ChargingProfile } from '../../../types/ChargingProfile';
->>>>>>> 0c0cae8d
 
 export default class ChargingStationService {
 
@@ -223,15 +213,9 @@
     if (filteredRequest.ampLimitValue < StaticLimitAmps.MIN_LIMIT) {
       throw new AppError({
         source: filteredRequest.chargeBoxID,
-<<<<<<< HEAD
-        action: Action.POWER_LIMITATION,
-        errorCode: HTTPError.GENERAL_ERROR,
-        message: `Limitation to ${filteredRequest.ampLimitValue} Amps is too low, min required is ${StaticLimitAmps.MIN_LIMIT} Amps`,
-=======
         action: action,
         errorCode: HTTPError.GENERAL_ERROR,
         message: `Limitation to ${filteredRequest.ampLimitValue}A is too low, min required is ${StaticLimitAmps.MIN_LIMIT}A`,
->>>>>>> 0c0cae8d
         module: 'ChargingStationService', method: 'handleChargingStationLimitPower',
         user: req.user
       });
@@ -252,11 +236,7 @@
       throw new AppAuthError({
         errorCode: HTTPAuthError.ERROR,
         user: req.user,
-<<<<<<< HEAD
-        action: Action.POWER_LIMITATION,
-=======
         action: Action.UPDATE,
->>>>>>> 0c0cae8d
         entity: Entity.CHARGING_STATION,
         module: 'ChargingStationService', method: 'handleChargingStationLimitPower',
         value: chargingStation.id
@@ -266,11 +246,7 @@
     if (!chargingStation.capabilities || !chargingStation.capabilities.supportStaticLimitationForChargingStation) {
       throw new AppError({
         source: chargingStation.id,
-<<<<<<< HEAD
-        action: Action.POWER_LIMITATION,
-=======
         action: action,
->>>>>>> 0c0cae8d
         errorCode: HTTPError.FEATURE_NOT_SUPPORTED_ERROR,
         message: 'Charging Station does not support power limitation',
         module: 'ChargingStationService', method: 'handleChargingStationLimitPower',
@@ -282,11 +258,7 @@
     if (!chargingStationVendor) {
       throw new AppError({
         source: chargingStation.id,
-<<<<<<< HEAD
-        action: Action.POWER_LIMITATION,
-=======
         action: action,
->>>>>>> 0c0cae8d
         errorCode: HTTPError.FEATURE_NOT_SUPPORTED_ERROR,
         message: `No vendor implementation is available (${chargingStation.chargePointVendor}) for limiting the charge`,
         module: 'ChargingStationService', method: 'handleChargingStationLimitPower',
@@ -348,17 +320,10 @@
     if (result.status !== OCPPConfigurationStatus.ACCEPTED) {
       throw new AppError({
         source: chargingStation.id,
-<<<<<<< HEAD
-        action: Action.POWER_LIMITATION,
-        errorCode: HTTPError.LIMIT_POWER_ERROR,
-        module: 'ChargingStationService', method: 'handleChargingStationLimitPower',
-        message: `Cannot limit the charger's power: '${result.status}'`,
-=======
         action: action,
         errorCode: HTTPError.LIMIT_POWER_ERROR,
         module: 'ChargingStationService', method: 'handleChargingStationLimitPower',
         message: `Cannot limit the charger's power to ${filteredRequest.ampLimitValue}A: '${result.status}'`,
->>>>>>> 0c0cae8d
         detailedMessages: result,
         user: req.user
       });
@@ -366,17 +331,10 @@
     Logging.logInfo({
       tenantID: req.user.tenantID,
       source: chargingStation.id,
-<<<<<<< HEAD
-      action: Action.POWER_LIMITATION,
-      user: req.user,
-      module: 'ChargingStationService', method: 'handleChargingStationLimitPower',
-      message: `The charger's power limit has been successfully set to ${filteredRequest.ampLimitValue} Amps`,
-=======
       action: action,
       user: req.user,
       module: 'ChargingStationService', method: 'handleChargingStationLimitPower',
       message: `The charger's power limit has been successfully set to ${filteredRequest.ampLimitValue}A`,
->>>>>>> 0c0cae8d
       detailedMessages: result
     });
     // Ok
@@ -394,11 +352,7 @@
       throw new AppAuthError({
         errorCode: HTTPAuthError.ERROR,
         user: req.user,
-<<<<<<< HEAD
-        action: Action.GET_CHARGING_PROFILE,
-=======
         action: Action.READ,
->>>>>>> 0c0cae8d
         entity: Entity.CHARGING_STATION,
         module: 'ChargingStationService',
         method: 'handleGetChargingProfiles',
@@ -432,30 +386,13 @@
       throw new AppAuthError({
         errorCode: HTTPAuthError.ERROR,
         user: req.user,
-<<<<<<< HEAD
-        action: Action.SET_CHARGING_PROFILE,
-=======
         action: Action.UPDATE,
->>>>>>> 0c0cae8d
         entity: Entity.CHARGING_STATION,
         module: 'ChargingStationService',
         method: 'handleUpdateChargingProfile',
         value: chargingStation.id
       });
     }
-<<<<<<< HEAD
-    // Check if charging profile is supported
-    if (!chargingStation.capabilities || !chargingStation.capabilities.supportChargingProfiles) {
-      throw new AppError({
-        source: chargingStation.id,
-        action: Action.SET_CHARGING_PROFILE,
-        errorCode: HTTPError.FEATURE_NOT_SUPPORTED_ERROR,
-        user: req.user,
-        module: 'ChargingStationService', method: 'handleUpdateChargingProfile',
-        message: `Charging Station '${chargingStation.id}' does not support charging profiles`,
-      });
-    }
-=======
     // Check if Charging Profile is supported
     if (!chargingStation.capabilities || !chargingStation.capabilities.supportChargingProfiles) {
       throw new AppError({
@@ -475,23 +412,11 @@
   }
 
   private static async applyAndSaveChargingProfile(action: Action, chargingStation: ChargingStation, chargingProfile: ChargingProfile, user: UserToken) {
->>>>>>> 0c0cae8d
     // Get Vendor Instance
     const chargingStationVendor = ChargingStationVendorFactory.getChargingStationVendorInstance(chargingStation);
     if (!chargingStationVendor) {
       throw new AppError({
         source: chargingStation.id,
-<<<<<<< HEAD
-        action: Action.SET_CHARGING_PROFILE,
-        user: req.user,
-        errorCode: HTTPError.FEATURE_NOT_SUPPORTED_ERROR,
-        module: 'ChargingStationService', method: 'handleUpdateChargingProfile',
-        message: `No vendor implementation is available (${chargingStation.chargePointVendor}) for setting a charging profile`,
-      });
-    }
-    // Set charging profile
-    const result = await chargingStationVendor.setChargingProfile(req.user.tenantID, chargingStation, filteredRequest);
-=======
         action: action,
         user: user,
         errorCode: HTTPError.FEATURE_NOT_SUPPORTED_ERROR,
@@ -501,7 +426,6 @@
     }
     // Set Charging Profile
     const result = await chargingStationVendor.setChargingProfile(user.tenantID, chargingStation, chargingProfile);
->>>>>>> 0c0cae8d
     // Check for Array
     let resultStatus = OCPPChargingProfileStatus.ACCEPTED;
     if (Array.isArray(result)) {
@@ -517,31 +441,6 @@
     if (resultStatus !== OCPPChargingProfileStatus.ACCEPTED) {
       throw new AppError({
         source: chargingStation.id,
-<<<<<<< HEAD
-        action: Action.SET_CHARGING_PROFILE,
-        user: req.user,
-        errorCode: HTTPError.SET_CHARGING_PROFILE_ERROR,
-        module: 'ChargingStationService', method: 'handleUpdateChargingProfile',
-        message: `Cannot set the Charging Station's charging profile!`,
-        detailedMessages: result,
-      });
-    }
-    // Save
-    await ChargingStationStorage.saveChargingProfile(req.user.tenantID, filteredRequest);
-    // Log
-    Logging.logInfo({
-      tenantID: req.user.tenantID,
-      source: chargingStation.id,
-      action: action,
-      user: req.user,
-      module: 'ChargingStationService', method: 'handleUpdateChargingProfile',
-      message: 'Charging Profile has been successfully set',
-      detailedMessages: { chargingProfile: filteredRequest }
-    });
-    // Ok
-    res.json(Constants.REST_RESPONSE_SUCCESS);
-    next();
-=======
         action: action,
         user: user,
         errorCode: HTTPError.SET_CHARGING_PROFILE_ERROR,
@@ -562,7 +461,6 @@
       message: 'Charging Profile has been successfully pushed and saved',
       detailedMessages: { chargingProfile }
     });
->>>>>>> 0c0cae8d
   }
 
   public static async handleDeleteChargingProfile(action: Action, req: Request, res: Response, next: NextFunction) {
@@ -588,27 +486,12 @@
       throw new AppAuthError({
         errorCode: HTTPAuthError.ERROR,
         user: req.user,
-<<<<<<< HEAD
-        action: Action.SET_CHARGING_PROFILE,
-=======
         action: Action.UPDATE,
->>>>>>> 0c0cae8d
         entity: Entity.CHARGING_STATION,
         module: 'ChargingStationService', method: 'handleDeleteChargingProfile',
         value: chargingStation.id
       });
     }
-<<<<<<< HEAD
-    // Check if charging profile is supported
-    if (!chargingStation.capabilities || !chargingStation.capabilities.supportChargingProfiles) {
-      throw new AppError({
-        source: chargingStation.id,
-        action: Action.SET_CHARGING_PROFILE,
-        user: req.user,
-        errorCode: HTTPError.FEATURE_NOT_SUPPORTED_ERROR,
-        module: 'ChargingStationService', method: 'handleDeleteChargingProfile',
-        message: `Charging Station '${chargingStation.id}' does not support the charging profiles`,
-=======
     // Check if Charging Profile is supported
     if (!chargingStation.capabilities || !chargingStation.capabilities.supportChargingProfiles) {
       throw new AppError({
@@ -618,7 +501,6 @@
         errorCode: HTTPError.FEATURE_NOT_SUPPORTED_ERROR,
         module: 'ChargingStationService', method: 'handleDeleteChargingProfile',
         message: `Charging Station '${chargingStation.id}' does not support the Charging Profiles`,
->>>>>>> 0c0cae8d
       });
     }
     // Get Vendor Instance
@@ -626,40 +508,6 @@
     if (!chargingStationVendor) {
       throw new AppError({
         source: chargingStation.id,
-<<<<<<< HEAD
-        action: Action.SET_CHARGING_PROFILE,
-        user: req.user,
-        errorCode: HTTPError.FEATURE_NOT_SUPPORTED_ERROR,
-        module: 'ChargingStationService', method: 'handleDeleteChargingProfile',
-        message: `No vendor implementation is available (${chargingStation.chargePointVendor}) for setting a charging profile`,
-      });
-    }
-    // Clear charging profile
-    const result = await chargingStationVendor.clearChargingProfile(req.user.tenantID, chargingStation, chargingProfile);
-    // Check for Array
-    let resultStatus = OCPPClearChargingProfileStatus.ACCEPTED;
-    if (Array.isArray(result)) {
-      for (const oneResult of result as OCPPClearChargingProfileCommandResult[]) {
-        if (oneResult.status !== OCPPClearChargingProfileStatus.ACCEPTED) {
-          resultStatus = oneResult.status;
-          break;
-        }
-      }
-    } else {
-      resultStatus = (result as OCPPClearChargingProfileCommandResult).status;
-    }
-    if (resultStatus !== OCPPClearChargingProfileStatus.ACCEPTED) {
-      throw new AppError({
-        source: chargingStation.id,
-        action: Action.SET_CHARGING_PROFILE,
-        user: req.user,
-        errorCode: HTTPError.SET_CHARGING_PROFILE_ERROR,
-        message: `Cannot clear the Charging Station's charging profiles!`,
-        module: 'ChargingStationService', method: 'handleDeleteChargingProfile',
-        detailedMessages: result,
-      });
-    }
-=======
         action: action,
         user: req.user,
         errorCode: HTTPError.FEATURE_NOT_SUPPORTED_ERROR,
@@ -673,7 +521,6 @@
     // 2\ Charging Profile does not exist : Status = UNKNOWN
     // As there are only 2 statuses, testing them is not necessary
     await chargingStationVendor.clearChargingProfile(req.user.tenantID, chargingStation, chargingProfile);
->>>>>>> 0c0cae8d
     // Delete
     await ChargingStationStorage.deleteChargingProfile(req.user.tenantID, chargingProfile.id);
     // Log
@@ -871,11 +718,7 @@
     res.json(
       // Filter
       ChargingStationSecurity.filterChargingStationResponse(
-<<<<<<< HEAD
-        chargingStation, req.user, req.user.activeComponents.includes(TenantComponents.ORGANIZATION))
-=======
         chargingStation, req.user, Utils.isComponentActiveFromToken(req.user, TenantComponents.ORGANIZATION))
->>>>>>> 0c0cae8d
     );
     next();
   }
@@ -997,12 +840,8 @@
       }
     );
     // Build the result
-<<<<<<< HEAD
-    ChargingStationSecurity.filterChargingStationsResponse(chargingStations, req.user, req.user.activeComponents.includes(TenantComponents.ORGANIZATION));
-=======
     ChargingStationSecurity.filterChargingStationsResponse(chargingStations, req.user,
       Utils.isComponentActiveFromToken(req.user, TenantComponents.ORGANIZATION));
->>>>>>> 0c0cae8d
     // Return
     res.json(chargingStations);
     next();
@@ -1191,17 +1030,10 @@
       if (!chargingStationVendor) {
         throw new AppError({
           source: chargingStation.id,
-<<<<<<< HEAD
-          action: Action.POWER_LIMITATION,
-          errorCode: HTTPError.FEATURE_NOT_SUPPORTED_ERROR,
-          message: `No vendor implementation is available (${chargingStation.chargePointVendor}) for limiting the charge`,
-          module: 'ChargingStationService', method: 'handleChargingStationLimitPower',
-=======
           action: command as unknown as Action,
           errorCode: HTTPError.FEATURE_NOT_SUPPORTED_ERROR,
           message: `No vendor implementation is available (${chargingStation.chargePointVendor}) for limiting the charge`,
           module: 'ChargingStationService', method: 'handleAction',
->>>>>>> 0c0cae8d
           user: req.user
         });
       }
@@ -1480,11 +1312,7 @@
     if (chargingStations.result && chargingStations.result.length > 0) {
       // Filter
       ChargingStationSecurity.filterChargingStationsResponse(
-<<<<<<< HEAD
-        chargingStations, req.user, req.user.activeComponents.includes(TenantComponents.ORGANIZATION));
-=======
         chargingStations, req.user, Utils.isComponentActiveFromToken(req.user, TenantComponents.ORGANIZATION));
->>>>>>> 0c0cae8d
     }
     return chargingStations;
   }
@@ -1673,12 +1501,7 @@
         action: command as unknown as Action,
         errorCode: HTTPError.GENERAL_ERROR,
         message: `OCPP Command '${command}' has failed`,
-<<<<<<< HEAD
-        module: 'ChargingStationService',
-        method: 'handleChargingStationCommand',
-=======
         module: 'ChargingStationService', method: 'handleChargingStationCommand',
->>>>>>> 0c0cae8d
         user: user,
         detailedMessages: { params, error }
       });
