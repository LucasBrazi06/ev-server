--- conflicted
+++ resolved
@@ -12,34 +12,12 @@
 import TransactionStorage from '../../../storage/mongodb/TransactionStorage';
 import UtilsService from './UtilsService';
 import ChargingStationStorage from '../../../storage/mongodb/ChargingStationStorage';
-<<<<<<< HEAD
-import buildChargingStationClient from '../../../client/ocpp/ChargingStationClientFactory';
-import ChargingStationClient from '../../../client/ocpp/ChargingStationClient';
-import Utils from '../../../utils/Utils';
-import BackendError from '../../../exception/BackendError';
-import OCPPConstants from '../../ocpp/utils/OCPPConstants';
-import OCPPUtils from '../../ocpp/utils/OCPPUtils';
-import { HttpChargingStationCommandRequest } from '../../../types/requests/HttpChargingStationRequest';
-import Configuration from '../../../utils/Configuration';
-=======
 import { HttpChargingStationCommandRequest } from '../../../types/requests/HttpChargingStationRequest';
 import OCPPUtils from '../../ocpp/utils/OCPPUtils';
->>>>>>> f8355f9c
 
 export default class ChargingStationService {
 
   public static async handleAssignChargingStationsToSiteArea(action: string, req: Request, res: Response, next: NextFunction): Promise<void> {
-<<<<<<< HEAD
-    // Filter
-    const filteredRequest = ChargingStationSecurity.filterAssignChargingStationsToSiteAreaRequest(req.body);
-    // Check Mandatory fields
-    if (!filteredRequest.siteAreaID) {
-      throw new AppError(
-        Constants.CENTRAL_SERVER,
-        'The Site Area\'s ID must be provided', Constants.HTTP_GENERAL_ERROR,
-        'ChargingStationService', 'handleAssignChargingStationsToSiteArea', req.user);
-    }
-=======
     // Check if component is active
     UtilsService.assertComponentIsActiveFromToken(
       req.user, Constants.COMPONENTS.ORGANIZATION,
@@ -48,7 +26,6 @@
     const filteredRequest = ChargingStationSecurity.filterAssignChargingStationsToSiteAreaRequest(req.body);
     // Check mandatory fields
     UtilsService.assertIdIsProvided(filteredRequest.siteAreaID, 'ChargingStationService', 'handleAssignChargingSTationsToSiteArea', req.user);
->>>>>>> f8355f9c
     if (!filteredRequest.chargingStationIDs || (filteredRequest.chargingStationIDs && filteredRequest.chargingStationIDs.length <= 0)) {
       throw new AppError(
         Constants.CENTRAL_SERVER,
@@ -57,11 +34,8 @@
     }
     // Get the Site Area (before auth to get siteID)
     const siteArea = await SiteAreaStorage.getSiteArea(req.user.tenantID, filteredRequest.siteAreaID);
-<<<<<<< HEAD
-=======
     UtilsService.assertObjectExists(siteArea, `SiteArea '${filteredRequest.siteAreaID}' doesn't exist anymore.`,
       'ChargingStationService', 'handleAssignChargingStationsToSiteArea', req.user);
->>>>>>> f8355f9c
     // Check auth
     if (!Authorizations.canUpdateSiteArea(req.user, siteArea.siteID)) {
       throw new AppAuthError(
@@ -72,30 +46,12 @@
         'ChargingStationService', 'handleAssignChargingStationsToSiteArea',
         req.user);
     }
-<<<<<<< HEAD
-    if (!siteArea) {
-      throw new AppError(
-        Constants.CENTRAL_SERVER,
-        `The Site Area with ID '${filteredRequest.siteAreaID}' does not exist anymore`, Constants.HTTP_OBJECT_DOES_NOT_EXIST_ERROR,
-        'ChargingStationService', 'handleAddChargingStationsToSiteArea', req.user);
-    }
-=======
->>>>>>> f8355f9c
     // Get Charging Stations
     for (const chargingStationID of filteredRequest.chargingStationIDs) {
       // Check the charging station
       const chargingStation = await ChargingStationStorage.getChargingStation(req.user.tenantID, chargingStationID);
-<<<<<<< HEAD
-      if (!chargingStation) {
-        throw new AppError(
-          Constants.CENTRAL_SERVER,
-          `The Charging Station with ID '${chargingStationID}' does not exist anymore`, Constants.HTTP_OBJECT_DOES_NOT_EXIST_ERROR,
-          'ChargingStationService', 'handleAssignChargingStationsToSiteArea', req.user);
-      }
-=======
       UtilsService.assertObjectExists(chargingStation, `ChargingStation '${chargingStationID}' doesn't exist anymore.`,
         'ChargingStationService', 'handleAssignChargingStationsToSiteArea', req.user);
->>>>>>> f8355f9c
       // Check auth
       if (!Authorizations.canUpdateChargingStation(req.user, siteArea.siteID)) {
         throw new AppAuthError(
@@ -108,11 +64,7 @@
       }
     }
     // Save
-<<<<<<< HEAD
-    if (action.toLowerCase().includes('add')) {
-=======
     if (action === 'AddChargingStationsToSiteArea') {
->>>>>>> f8355f9c
       await ChargingStationStorage.addChargingStationsToSiteArea(req.user.tenantID, filteredRequest.siteAreaID, filteredRequest.chargingStationIDs);
     } else {
       await ChargingStationStorage.removeChargingStationsFromSiteArea(req.user.tenantID, filteredRequest.siteAreaID, filteredRequest.chargingStationIDs);
@@ -133,19 +85,10 @@
     const filteredRequest = ChargingStationSecurity.filterChargingStationParamsUpdateRequest(req.body, req.user);
     // Check existence
     const chargingStation = await ChargingStationStorage.getChargingStation(req.user.tenantID, filteredRequest.id);
-<<<<<<< HEAD
-    if (!chargingStation) {
-      throw new AppError(
-        Constants.CENTRAL_SERVER,
-        `The Charging Station with ID '${filteredRequest.id}' does not exist`, Constants.HTTP_OBJECT_DOES_NOT_EXIST_ERROR,
-        'ChargingStationService', 'handleUpdateChargingStationParams', req.user);
-    }
-=======
     // Check
     UtilsService.assertObjectExists(chargingStation, `ChargingStation '${filteredRequest.id}' doesn't exist.`,
       'ChargingStationService', 'handleAssignChargingStationsToSiteArea', req.user);
     // Get the Site Area
->>>>>>> f8355f9c
     const siteArea = await SiteAreaStorage.getSiteArea(req.user.tenantID, chargingStation.siteAreaID);
     // Check Auth
     if (!Authorizations.canUpdateChargingStation(req.user, siteArea ? siteArea.siteID : null)) {
@@ -175,11 +118,8 @@
     if (filteredRequest.siteArea) {
       chargingStation.siteArea = await SiteAreaStorage.getSiteArea(req.user.tenantID, filteredRequest.siteArea.id);
       chargingStation.siteAreaID = chargingStation.siteArea.id;
-<<<<<<< HEAD
-=======
     } else {
       chargingStation.siteAreaID = null;
->>>>>>> f8355f9c
     }
     // Update Site Area
     if (filteredRequest.hasOwnProperty('powerLimitUnit')) {
@@ -209,11 +149,7 @@
     chargingStation.lastChangedBy = { 'id': req.user.id };
     chargingStation.lastChangedOn = new Date();
     // Update
-<<<<<<< HEAD
-    ChargingStationStorage.saveChargingStation(req.user.tenantID, chargingStation);
-=======
     await ChargingStationStorage.saveChargingStation(req.user.tenantID, chargingStation);
->>>>>>> f8355f9c
     // Log
     Logging.logSecurityInfo({
       tenantID: req.user.tenantID,
@@ -234,18 +170,8 @@
   public static async handleGetChargingStationConfiguration(action: string, req: Request, res: Response, next: NextFunction): Promise<void> {
     // Filter
     const filteredRequest = ChargingStationSecurity.filterChargingStationConfigurationRequest(req.query);
-<<<<<<< HEAD
-    // Charge Box is mandatory
-    if (!filteredRequest.ChargeBoxID) {
-      throw new AppError(
-        Constants.CENTRAL_SERVER,
-        'The Charging Station ID is mandatory', Constants.HTTP_GENERAL_ERROR,
-        'ChargingStationService', 'handleGetChargingStationConfiguration', req.user);
-    }
-=======
     // Check
     UtilsService.assertIdIsProvided(filteredRequest.ChargeBoxID, 'ChargingStationService', 'handleGetChargingStationConfiguration', req.user);
->>>>>>> f8355f9c
     // Get the Charging Station`
     const chargingStation = await ChargingStationStorage.getChargingStation(req.user.tenantID, filteredRequest.ChargeBoxID);
     // Found?
@@ -269,17 +195,7 @@
   public static async handleRequestChargingStationConfiguration(action: string, req: Request, res: Response, next: NextFunction): Promise<void> {
     // Filter
     const filteredRequest = ChargingStationSecurity.filterChargingStationConfigurationRequest(req.query);
-<<<<<<< HEAD
-    // Charge Box is mandatory
-    if (!filteredRequest.ChargeBoxID) {
-      throw new AppError(
-        Constants.CENTRAL_SERVER,
-        'The Charging Station ID is mandatory', Constants.HTTP_GENERAL_ERROR,
-        'ChargingStationService', 'handleRequestChargingStationConfiguration', req.user);
-    }
-=======
     UtilsService.assertIdIsProvided(filteredRequest.ChargeBoxID, 'ChargingStationService', 'handleGetChargingStationConfiguration', req.user);
->>>>>>> f8355f9c
     // Check auth
     if (!Authorizations.canReadChargingStation(req.user)) {
       throw new AppAuthError(
@@ -292,21 +208,10 @@
     // Get the Charging Station
     const chargingStation = await ChargingStationStorage.getChargingStation(req.user.tenantID, filteredRequest.ChargeBoxID);
     // Found?
-<<<<<<< HEAD
-    if (!chargingStation) {
-      throw new AppError(
-        Constants.CENTRAL_SERVER,
-        `Charging Station with ID '${filteredRequest.ChargeBoxID}' does not exist`, Constants.HTTP_OBJECT_DOES_NOT_EXIST_ERROR,
-        'ChargingStationService', 'handleRequestChargingStationConfiguration', req.user);
-    }
-    // Get the Config
-    const result = await ChargingStationService.requestAndSaveConfiguration(req.user.tenantID, chargingStation);
-=======
     UtilsService.assertObjectExists(chargingStation, `ChargingStation '${filteredRequest.ChargeBoxID}' doesn't exist anymore.`,
       'ChargingStationService', 'handleAssignChargingStationsToSiteArea', req.user);
     // Get the Config
     const result = await OCPPUtils.requestAndSaveChargingStationConfiguration(req.user.tenantID, chargingStation);
->>>>>>> f8355f9c
     // Ok
     res.json(result);
     next();
@@ -314,15 +219,9 @@
 
   public static async handleDeleteChargingStation(action: string, req: Request, res: Response, next: NextFunction): Promise<void> {
     // Filter
-<<<<<<< HEAD
-    const filteredRequest = ChargingStationSecurity.filterChargingStationRequest(req.query);
-    // Check Mandatory fields
-    UtilsService.assertIdIsProvided(filteredRequest.ID, 'ChargingStationService',
-=======
     const chargingStationID = ChargingStationSecurity.filterChargingStationByIDRequest(req.query);
     // Check Mandatory fields
     UtilsService.assertIdIsProvided(chargingStationID, 'ChargingStationService',
->>>>>>> f8355f9c
       'handleDeleteChargingStation', req.user);
     // Check auth
     if (!Authorizations.canDeleteChargingStation(req.user)) {
@@ -334,27 +233,14 @@
         req.user);
     }
     // Get
-<<<<<<< HEAD
-    const chargingStation = await ChargingStationStorage.getChargingStation(req.user.tenantID, filteredRequest.ID);
-    UtilsService.assertObjectExists(chargingStation, `Charging Station with ID '${filteredRequest.ID}' does not exist`,
-=======
     const chargingStation = await ChargingStationStorage.getChargingStation(req.user.tenantID, chargingStationID);
     // Check
     UtilsService.assertObjectExists(chargingStation, `Charging Station with ID '${chargingStationID}' does not exist`,
->>>>>>> f8355f9c
       'ChargingStationService', 'handleDeleteChargingStation', req.user);
     // Deleted
     if (chargingStation.deleted) {
       throw new AppError(
         Constants.CENTRAL_SERVER,
-<<<<<<< HEAD
-        `ChargingStation with ID '${filteredRequest.ID}' is already deleted`, Constants.HTTP_OBJECT_DOES_NOT_EXIST_ERROR,
-        'ChargingStationService', 'handleDeleteChargingStation', req.user);
-    }
-    // Check no active transaction
-    const foundIndex = chargingStation.connectors.findIndex((connector) =>
-      (connector ? connector.activeTransactionID > 0 : false));
-=======
         `ChargingStation with ID '${chargingStationID}' is already deleted`, Constants.HTTP_OBJECT_DOES_NOT_EXIST_ERROR,
         'ChargingStationService', 'handleDeleteChargingStation', req.user);
     }
@@ -362,7 +248,6 @@
     const foundIndex = chargingStation.connectors.findIndex((connector) => {
       return (connector ? connector.activeTransactionID > 0 : false);
     });
->>>>>>> f8355f9c
     if (foundIndex >= 0) {
       // Can' t be deleted
       throw new AppError(
@@ -379,11 +264,7 @@
     // Check if charging station has had transactions
     const transactions = await TransactionStorage.getTransactions(req.user.tenantID,
       { chargeBoxID: chargingStation.id }, Constants.DB_PARAMS_COUNT_ONLY);
-<<<<<<< HEAD
-    if(transactions.count > 0) {
-=======
     if (transactions.count > 0) {
->>>>>>> f8355f9c
       // Delete logically
       await ChargingStationStorage.saveChargingStation(req.user.tenantID, chargingStation);
     } else {
@@ -405,16 +286,10 @@
   public static async handleGetChargingStation(action: string, req: Request, res: Response, next: NextFunction): Promise<void> {
     // Filter
     const filteredRequest = ChargingStationSecurity.filterChargingStationRequest(req.query);
-<<<<<<< HEAD
-    UtilsService.assertIdIsProvided(filteredRequest.ID, 'ChargingStationService', 'handleGetChargingStation', req.user);
-    // Check auth
-    if(!Authorizations.canReadChargingStation(req.user)) {
-=======
     // Check
     UtilsService.assertIdIsProvided(filteredRequest.ID, 'ChargingStationService', 'handleGetChargingStation', req.user);
     // Check auth
     if (!Authorizations.canReadChargingStation(req.user)) {
->>>>>>> f8355f9c
       throw new AppAuthError(
         Constants.ACTION_READ,
         Constants.ENTITY_CHARGING_STATION,
@@ -423,18 +298,11 @@
     }
     // Query charging station
     const chargingStation = await ChargingStationStorage.getChargingStation(req.user.tenantID, filteredRequest.ID);
-<<<<<<< HEAD
-    UtilsService.assertObjectExists(chargingStation, `Charging Station '${filteredRequest.ID}' does not exist`,
-      'ChargingStationService', 'handleGetChargingStation', req.user);
-    // Deleted?
-    if(chargingStation.deleted) {
-=======
     // Check
     UtilsService.assertObjectExists(chargingStation, `Charging Station '${filteredRequest.ID}' does not exist`,
       'ChargingStationService', 'handleGetChargingStation', req.user);
     // Deleted?
     if (chargingStation.deleted) {
->>>>>>> f8355f9c
       throw new AppError(
         Constants.CENTRAL_SERVER,
         `ChargingStation with ID '${filteredRequest.ID}' is logically deleted`,
@@ -456,61 +324,12 @@
     next();
   }
 
-<<<<<<< HEAD
-  private static async _getChargingStations(req: Request): Promise<{count: number, result: ChargingStation[]}> {
-    // Check auth
-    if (!Authorizations.canListChargingStations(req.user)) {
-      throw new AppAuthError(
-        Constants.ACTION_LIST,
-        Constants.ENTITY_CHARGING_STATIONS,
-        null, Constants.HTTP_AUTH_ERROR,
-        'ChargingStationService', 'handleGetChargingStations',
-        req.user);
-    }
-    // Filter
-    const filteredRequest = ChargingStationSecurity.filterChargingStationsRequest(req.query);
-    // Check component
-    if (filteredRequest.SiteID || filteredRequest.WithSite || filteredRequest.SiteAreaID || !filteredRequest.WithNoSiteArea) {
-      await UtilsService.assertComponentIsActiveFromToken(req.user,
-        Constants.COMPONENTS.ORGANIZATION, Constants.ACTION_READ, Constants.ENTITY_SITE_AREA, 'ChargingStationService', 'handleGetChargingStations');
-    }
-    // Get Charging Stations
-    const chargingStations = await ChargingStationStorage.getChargingStations(req.user.tenantID,
-      {
-        search: filteredRequest.Search,
-        withNoSiteArea: filteredRequest.WithNoSiteArea,
-        withSite: filteredRequest.WithSite,
-        siteIDs: (filteredRequest.SiteID ? filteredRequest.SiteID.split('|') : Authorizations.getAuthorizedSiteIDs(req.user)),
-        chargeBoxID: filteredRequest.ChargeBoxID,
-        siteAreaID: filteredRequest.SiteAreaID,
-        includeDeleted: filteredRequest.IncludeDeleted,
-        errorType: filteredRequest.ErrorType
-      },
-      { limit: filteredRequest.Limit, skip: filteredRequest.Skip, sort: filteredRequest.Sort, onlyRecordCount: filteredRequest.OnlyRecordCount }
-    );
-    chargingStations.result.forEach(chargingStation => {
-      chargingStation.inactive = ChargingStationService.chargingStationIsInactive(chargingStation);
-    });
-    // Build the result
-    if (chargingStations.result && chargingStations.result.length > 0) {
-      // Filter
-      ChargingStationSecurity.filterChargingStationsResponse(chargingStations, req.user, req.user.activeComponents.includes(Constants.COMPONENTS.ORGANIZATION));
-    }
-    return chargingStations;
-  }
-
-  public static async handleGetChargingStationsExport(action: string, req: Request, res: Response, next: NextFunction): Promise<void> {
-    const result = await ChargingStationService._getChargingStations(req);
-    const filename = 'chargingStations_export.csv';
-    fs.writeFile(filename, ChargingStationService.convertToCSV(result.result), (err) => {
-=======
   public static async handleGetChargingStationsExport(action: string, req: Request, res: Response, next: NextFunction): Promise<void> {
     // Get Charging Stations
     const chargingStations = await ChargingStationService._getChargingStations(req);
     // Build export
     const filename = 'chargingStations_export.csv';
     fs.writeFile(filename, ChargingStationService._convertToCSV(chargingStations.result), (err) => {
->>>>>>> f8355f9c
       if (err) {
         throw err;
       }
@@ -528,12 +347,6 @@
   }
 
   public static async handleGetChargingStationsInError(action: string, req: Request, res: Response, next: NextFunction): Promise<void> {
-<<<<<<< HEAD
-    if(! req.query.ErrorType) {
-      req.query.ErrorType = 'all';
-    }
-    ChargingStationService.handleGetChargingStations(action, req, res, next);
-=======
     if (!req.query.ErrorType) {
       req.query.ErrorType = ['all'];
     } else {
@@ -541,7 +354,6 @@
     }
     const chargingStationsInError = await ChargingStationService.handleGetChargingStations(action, req, res, next);
     return chargingStationsInError;
->>>>>>> f8355f9c
   }
 
   public static async handleGetStatusNotifications(action: string, req: Request, res: Response, next: NextFunction) {
@@ -558,11 +370,7 @@
     const filteredRequest = ChargingStationSecurity.filterNotificationsRequest(req.query, req.user);
     // Get all Status Notifications
     const statusNotifications = await OCPPStorage.getStatusNotifications(req.user.tenantID, {},
-<<<<<<< HEAD
-      {limit: filteredRequest.Limit, skip: filteredRequest.Skip, sort: filteredRequest.Sort});
-=======
       { limit: filteredRequest.Limit, skip: filteredRequest.Skip, sort: filteredRequest.Sort });
->>>>>>> f8355f9c
     // Set
     statusNotifications.result = ChargingStationSecurity.filterStatusNotificationsResponse(statusNotifications.result, req.user);
     // Return
@@ -584,11 +392,7 @@
     const filteredRequest = ChargingStationSecurity.filterNotificationsRequest(req.query, req.user);
     // Get all Status Notifications
     const bootNotifications = await OCPPStorage.getBootNotifications(req.user.tenantID, {},
-<<<<<<< HEAD
-      {limit: filteredRequest.Limit, skip: filteredRequest.Skip, sort: filteredRequest.Sort});
-=======
       { limit: filteredRequest.Limit, skip: filteredRequest.Skip, sort: filteredRequest.Sort });
->>>>>>> f8355f9c
     // Set
     bootNotifications.result = ChargingStationSecurity.filterBootNotificationsResponse(bootNotifications.result, req.user);
     // Return
@@ -599,17 +403,7 @@
   public static async handleAction(action: string, req: Request, res: Response, next: NextFunction) {
     // Filter - Type is hacked because code below is. Would need approval to change code structure.
     const filteredRequest: HttpChargingStationCommandRequest & {loadAllConnectors?: boolean} = ChargingStationSecurity.filterChargingStationActionRequest(req.body, action, req.user);
-<<<<<<< HEAD
-    // Charge Box is mandatory
-    if (!filteredRequest.chargeBoxID) {
-      throw new AppError(
-        Constants.CENTRAL_SERVER,
-        'Charging Station ID is mandatory', Constants.HTTP_GENERAL_ERROR,
-        'ChargingStationService', 'handleAction', req.user, null, action);
-    }
-=======
     UtilsService.assertIdIsProvided(filteredRequest.chargeBoxID, 'ChargingSTationService', 'handleAction', req.user);
->>>>>>> f8355f9c
     // Get the Charging station
     const chargingStation = await ChargingStationStorage.getChargingStation(req.user.tenantID, filteredRequest.chargeBoxID);
     UtilsService.assertObjectExists(chargingStation, `Charging Station with ID '${filteredRequest.chargeBoxID}' does not exist`,
@@ -722,50 +516,6 @@
     next();
   }
 
-<<<<<<< HEAD
-  private static async _handleAction(tenantID: string, chargingStation: ChargingStation, action: string, args: any) {
-    switch(action) {
-      case 'ClearCache':
-        return this.requestExecuteCommand(tenantID, chargingStation, 'clearCache');
-      case 'GetConfiguration':
-          return this.requestExecuteCommand(tenantID, chargingStation, 'getConfiguration', args);
-      case 'ChangeConfiguration':
-          const result = await this.requestExecuteCommand(tenantID, chargingStation, 'changeConfiguration', args);
-          // Request the new Configuration?
-          if (result.status !== 'Accepted') {
-            // Error
-            throw new BackendError(chargingStation.id, `Cannot set the configuration param ${args.key} with value ${args.value} to ${chargingStation.id}`,
-              'ChargingStationService', '_handleAction');
-          }
-          // Retrieve and Save it in the DB
-          await this.requestAndSaveConfiguration(tenantID, chargingStation);
-          // Return
-          return result;
-      case 'RemoteStopTransaction':
-        return this.requestExecuteCommand(tenantID, chargingStation, 'remoteStopTransaction', args);
-      case 'RemoteStartTransaction':
-        return this.requestExecuteCommand(tenantID, chargingStation, 'remoteStartTransaction', args);
-      case 'UnlockConnector':
-        return this.requestExecuteCommand(tenantID, chargingStation, 'unlockConnector', args);
-      case 'Reset':
-        return this.requestExecuteCommand(tenantID, chargingStation, 'reset', args);
-      case 'SetChargingProfile':
-        return this.requestExecuteCommand(tenantID, chargingStation, 'setChargingProfile', args);
-      case 'GetCompositeSchedule':
-        return this.requestExecuteCommand(tenantID, chargingStation, 'getCompositeSchedule', args);
-      case 'ClearChargingProfile':
-        return this.requestExecuteCommand(tenantID, chargingStation, 'clearChargingProfile', args);
-      case 'GetDiagnostics':
-        return this.requestExecuteCommand(tenantID, chargingStation, 'getDiagnostics', args);
-      case 'ChangeAvailability':
-        return this.requestExecuteCommand(tenantID, chargingStation, 'changeAvailability', args);
-      case 'UpdateFirmware':
-        return this.requestExecuteCommand(tenantID, chargingStation, 'updateFirmware', args);
-    }
-  }
-
-=======
->>>>>>> f8355f9c
   public static async handleActionSetMaxIntensitySocket(action: string, req: Request, res: Response, next: NextFunction): Promise<void> {
     // Filter
     const filteredRequest = ChargingStationSecurity.filterChargingStationSetMaxIntensitySocketRequest(req.body);
@@ -811,13 +561,8 @@
         message: `Max Instensity Socket has been set to '${filteredRequest.maxIntensity}'`
       });
       // Change the config
-<<<<<<< HEAD
-      result = await ChargingStationService.requestChangeConfiguration(req.user.tenantID, chargingStation,
-        {key: 'maxintensitysocket', value: filteredRequest.maxIntensity});
-=======
       result = await OCPPUtils.requestChangeChargingStationConfiguration(req.user.tenantID, chargingStation,
         { key: 'maxintensitysocket', value: filteredRequest.maxIntensity });
->>>>>>> f8355f9c
     } else {
       // Invalid value
       throw new AppError(
@@ -830,9 +575,6 @@
     next();
   }
 
-<<<<<<< HEAD
-  public static convertToCSV(chargingStations: ChargingStation[]): string {
-=======
   private static async _getChargingStations(req: Request): Promise<{count: number, result: ChargingStation[]}> {
     // Check auth
     if (!Authorizations.canListChargingStations(req.user)) {
@@ -876,7 +618,6 @@
   }
 
   private static _convertToCSV(chargingStations: ChargingStation[]): string {
->>>>>>> f8355f9c
     let csv = 'id,createdOn,connectors,siteAreaID,latitude,longitude,chargePointSerialNumber,chargePointModel,chargeBoxSerialNumber,chargePointVendor,firmwareVersion,endpoint,ocppVersion,ocppProtocol,lastHeartBeat,deleted,inactive,lastReboot,numberOfConnectedPhase,maximumPower,cannotChargeInParallel,powerLimitUnit\r\n';
     for (const chargingStation of chargingStations) {
       csv += `${chargingStation.id},`;
@@ -905,155 +646,6 @@
     return csv;
   }
 
-<<<<<<< HEAD
-
-  // TODO: Please review. Previously on ChargingStation.ts. Service a good new home?
-  // Access modifier public because it is used by OCPP etc as well most likely.
-  public static async getClient(tenantID: string, chargingStation: ChargingStation): Promise<ChargingStationClient> {
-    if(! chargingStation.client) {
-      chargingStation.client = await buildChargingStationClient(tenantID, chargingStation);
-    }
-    return chargingStation.client;
-  }
-
-  public static async requestExecuteCommand(tenantID: string, chargingStation: ChargingStation, method: string, params?) {
-    try {
-      // Get the client
-      const chargingStationClient = await ChargingStationService.getClient(tenantID, chargingStation);
-      // Set Charging Profile
-      const result = await chargingStationClient[method](params);
-      // Log
-      Logging.logInfo({
-        tenantID: tenantID, source: chargingStation.id,
-        module: 'ChargingStation', method: '_requestExecuteCommand',
-        action: Utils.firstLetterInUpperCase(method),
-        message: 'Command sent with success',
-        detailedMessages: result
-      });
-      // Return
-      return result;
-    } catch (error) {
-      // OCPP 1.6?
-      if (Array.isArray(error.error)) {
-        const response = error.error;
-        throw new BackendError(chargingStation.id, response[3], 'ChargingStationService',
-          'requestExecuteCommand', Utils.firstLetterInUpperCase(method));
-      } else {
-        throw error;
-      }
-    }
-  }
-
-  public static async requestAndSaveConfiguration(tenantID: string, chargingStation: ChargingStation) {
-    let configuration = null;
-    try {
-      // In case of error. the boot should no be denied
-      configuration = await ChargingStationService.requestExecuteCommand(tenantID, chargingStation, 'getConfiguration', {});
-      // Log
-      Logging.logInfo({
-        tenantID: tenantID, source: chargingStation.id, module: 'ChargingStationService',
-        method: 'requestAndSaveConfiguration', action: 'RequestConfiguration',
-        message: 'Command sent with success', detailedMessages: configuration
-      });
-      // Override with Conf
-      configuration = {
-        'configuration': configuration.configurationKey
-      };
-      // Set default?
-      if (!configuration) {
-        // Check if there is an already existing config
-        const existingConfiguration = await ChargingStationStorage.getConfiguration(tenantID, chargingStation.id);
-        if (!existingConfiguration) {
-          // No config at all: Set default OCCP configuration
-          configuration = OCPPConstants.DEFAULT_OCPP_CONFIGURATION;
-        } else {
-          // Set default
-          configuration = existingConfiguration;
-        }
-      }
-      // Set the charger ID
-      configuration.chargeBoxID = chargingStation.id;
-      configuration.timestamp = new Date();
-      // Save config
-      await OCPPStorage.saveConfiguration(tenantID, configuration);
-      // Update connector power
-      await OCPPUtils.updateConnectorsPower(tenantID, chargingStation); //TODO might be wrong
-      // Ok
-      Logging.logInfo({
-        tenantID: tenantID, source: chargingStation.id, module: 'ChargingStation',
-        method: 'requestAndSaveConfiguration', action: 'RequestConfiguration',
-        message: 'Configuration has been saved'
-      });
-      return { status: 'Accepted' };
-    } catch (error) {
-      // Log error
-      Logging.logActionExceptionMessage(tenantID, 'RequestConfiguration', error);
-      return { status: 'Rejected' };
-    }
-  }
-
-  public static async requestChangeConfiguration(tenantID: string, chargingStation: ChargingStation, params) {
-    const result = await ChargingStationService.requestExecuteCommand(tenantID, chargingStation, 'changeConfiguration', params);
-    // Request the new Configuration?
-    if (result.status !== 'Accepted') {
-      // Error
-      throw new BackendError(chargingStation.id, `Cannot set the configuration param ${params.key} with value ${params.value} to ${chargingStation.id}`,
-        'ChargingStation', 'requestChangeConfiguration');
-    }
-    // Retrieve and Save it in the DB
-    await ChargingStationService.requestAndSaveConfiguration(tenantID, chargingStation);
-    // Return
-    return result;
-  }
-
-  public static async checkAndFreeConnector(tenantID: string, chargingStation: ChargingStation, connectorId: number, saveOtherConnectors: boolean = false) {
-    // Cleanup connector transaction data
-    let connector = chargingStation.connectors.find(c=>c.connectorId===connectorId);
-    if(connector) {
-      connector.currentConsumption = 0;
-      connector.totalConsumption = 0;
-      connector.totalInactivitySecs = 0;
-      connector.currentStateOfCharge = 0;
-      connector.activeTransactionID = 0;
-    }
-    // Check if Charger can charge in //
-    if (chargingStation.cannotChargeInParallel) {
-      // Set all the other connectors to Available
-      chargingStation.connectors.forEach(async (connector) => {
-        // Only other Occupied connectors
-        if ((connector.status === Constants.CONN_STATUS_OCCUPIED ||
-          connector.status === Constants.CONN_STATUS_UNAVAILABLE) &&
-          connector.connectorId !== connectorId) {
-          // Set connector Available again
-          connector.status = Constants.CONN_STATUS_AVAILABLE;
-          // Save other updated connectors?
-          if (saveOtherConnectors) {
-            await ChargingStationStorage.saveChargingStationConnector(tenantID, chargingStation, connector);
-          }
-        }
-      });
-    }
-  }
-
-  public static chargingStationIsInactive(chargingStation: ChargingStation): boolean {
-    let inactive = false;
-    // Get Heartbeat Interval from conf
-    const config = Configuration.getChargingStationConfig();
-    if (config) {
-      const heartbeatIntervalSecs = config.heartbeatIntervalSecs;
-      // Compute against the last Heartbeat
-      if (chargingStation.lastHeartBeat) {
-        const inactivitySecs = Math.floor((Date.now() - chargingStation.lastHeartBeat.getTime()) / 1000);
-        // Inactive?
-        if (inactivitySecs > (heartbeatIntervalSecs * 5)) {
-          inactive = true;
-        }
-      }
-    }
-    return inactive;
-  }
-
-=======
   private static async _handleAction(tenantID: string, chargingStation: ChargingStation, action: string, args: any) {
     switch (action) {
       case 'ClearCache':
@@ -1084,5 +676,4 @@
         return await OCPPUtils.requestExecuteChargingStationCommand(tenantID, chargingStation, 'updateFirmware', args);
     }
   }
->>>>>>> f8355f9c
 }