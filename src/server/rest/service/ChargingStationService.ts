--- conflicted
+++ resolved
@@ -14,12 +14,7 @@
 import SiteAreaStorage from '../../../storage/mongodb/SiteAreaStorage';
 import TransactionStorage from '../../../storage/mongodb/TransactionStorage';
 import UtilsService from './UtilsService';
-<<<<<<< HEAD
-=======
-import ChargingStationStorage from '../../../storage/mongodb/ChargingStationStorage';
-import OCPPUtils from '../../ocpp/utils/OCPPUtils';
 import { HttpChargingStationCommandRequest } from '../../../types/requests/HttpChargingStationRequest';
->>>>>>> 60e6729b
 
 export default class ChargingStationService {
 
@@ -251,12 +246,8 @@
         'ChargingStationService', 'handleDeleteChargingStation', req.user);
     }
     // Check no active transaction
-<<<<<<< HEAD
-    const foundIndex = chargingStation.connectors.findIndex((connector) => (connector ? connector.activeTransactionID > 0 : false));
-=======
     const foundIndex = chargingStation.connectors.findIndex(
       (connector) => connector ? connector.activeTransactionID > 0 : false);
->>>>>>> 60e6729b
     if (foundIndex >= 0) {
       // Can' t be deleted
       throw new AppError(
