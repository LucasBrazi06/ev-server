--- conflicted
+++ resolved
@@ -385,20 +385,13 @@
       UtilsService.assertComponentIsActiveFromToken(req.user,
         Constants.COMPONENTS.ORGANIZATION, Constants.ACTION_READ, Constants.ENTITY_CHARGING_STATIONS, 'ChargingStationService', 'handleGetChargingStations');
     }
-    let _errorType = [];
-    if (Utils.isComponentActiveFromToken(req.user, Constants.COMPONENTS.ORGANIZATION)) {
-      // Get the Site Area
-      _errorType = (filteredRequest.ErrorType ? filteredRequest.ErrorType.split('|') : ['missingSettings','connectionBroken','connectorError','missingSiteArea']);
-    } else {
-      _errorType = (filteredRequest.ErrorType ? filteredRequest.ErrorType.split('|') : ['missingSettings','connectionBroken','connectorError']);
-    }
     // Get Charging Stations
     const chargingStations = await ChargingStationStorage.getChargingStationsInError(req.user.tenantID,
       {
         search: filteredRequest.Search,
-        siteID: (filteredRequest.SiteID ? filteredRequest.SiteID.split('|') : Authorizations.getAuthorizedSiteIDs(req.user)),
+        siteIDs: (filteredRequest.SiteID ? filteredRequest.SiteID.split('|') : Authorizations.getAuthorizedSiteIDs(req.user)),
         siteAreaID: (filteredRequest.SiteAreaID ? filteredRequest.SiteAreaID.split('|') : null),
-        errorType: _errorType
+        errorType: (filteredRequest.ErrorType ? filteredRequest.ErrorType.split('|') : ['missingSettings','connectionBroken','connectorError','missingSiteArea'])
       },
       { limit: filteredRequest.Limit, skip: filteredRequest.Skip, sort: filteredRequest.Sort, onlyRecordCount: filteredRequest.OnlyRecordCount }
     );
@@ -409,14 +402,11 @@
     next();
   }
 
-<<<<<<< HEAD
-=======
   /*
-Public static async handleGetChargingStationsInError(action: string, req: Request, res: Response, next: NextFunction): Promise<void> {
-  return await ChargingStationService.handleGetChargingStations(action, req, res, next);
-}
-*/
->>>>>>> 0b711dc2
+  public static async handleGetChargingStationsInError(action: string, req: Request, res: Response, next: NextFunction): Promise<void> {
+    return await ChargingStationService.handleGetChargingStations(action, req, res, next);
+  }
+  */
   public static async handleGetStatusNotifications(action: string, req: Request, res: Response, next: NextFunction) {
     // Check auth
     if (!Authorizations.canListChargingStations(req.user)) {
