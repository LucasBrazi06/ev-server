--- conflicted
+++ resolved
@@ -285,8 +285,10 @@
       });
     }
 
+    const chargingStationClient = await ChargingStationClientFactory.getChargingStationClient(req.user.tenantID, chargingStation);
     // Clear charging profile
-    const status = await OCPPUtils.requestExecuteChargingStationCommand(req.user.tenantID, chargingStation, 'clearChargingProfile');
+    const status = await chargingStationClient.clearChargingProfile({});
+    (req.user.tenantID, chargingStation, 'clearChargingProfile');
     console.log(status);
 
     // Update
@@ -1147,36 +1149,6 @@
     return csv;
   }
 
-<<<<<<< HEAD
-  private static async handleChargingStationAction(tenantID: string, chargingStation: ChargingStation, action: string, args: any) {
-    switch (action) {
-      case 'ClearCache':
-        return await OCPPUtils.requestExecuteChargingStationCommand(tenantID, chargingStation, 'clearCache');
-      case 'GetConfiguration':
-        return await OCPPUtils.requestExecuteChargingStationCommand(tenantID, chargingStation, 'getConfiguration', args);
-      case 'ChangeConfiguration':
-        return await OCPPUtils.requestChangeChargingStationConfiguration(tenantID, chargingStation, args);
-      case 'RemoteStopTransaction':
-        return await OCPPUtils.requestExecuteChargingStationCommand(tenantID, chargingStation, 'remoteStopTransaction', args);
-      case 'RemoteStartTransaction':
-        return await OCPPUtils.requestExecuteChargingStationCommand(tenantID, chargingStation, 'remoteStartTransaction', args);
-      case 'UnlockConnector':
-        return await OCPPUtils.requestExecuteChargingStationCommand(tenantID, chargingStation, 'unlockConnector', args);
-      case 'Reset':
-        return await OCPPUtils.requestExecuteChargingStationCommand(tenantID, chargingStation, 'reset', args);
-      case 'SetChargingProfile':
-        return await OCPPUtils.requestExecuteChargingStationCommand(tenantID, chargingStation, 'setChargingProfile', args);;
-      case 'GetCompositeSchedule':
-        return await OCPPUtils.requestExecuteChargingStationCommand(tenantID, chargingStation, 'getCompositeSchedule', args);
-      case 'ClearChargingProfile':
-        return await OCPPUtils.requestExecuteChargingStationCommand(tenantID, chargingStation, 'clearChargingProfile', args);
-      case 'GetDiagnostics':
-        return await OCPPUtils.requestExecuteChargingStationCommand(tenantID, chargingStation, 'getDiagnostics', args);
-      case 'ChangeAvailability':
-        return await OCPPUtils.requestExecuteChargingStationCommand(tenantID, chargingStation, 'changeAvailability', args);
-      case 'UpdateFirmware':
-        return await OCPPUtils.requestExecuteChargingStationCommand(tenantID, chargingStation, 'updateFirmware', args);
-=======
   private static async handleChargingStationCommand(tenantID: string, user: UserToken, chargingStation: ChargingStation,
     command: OCPPChargingStationCommand, params: any): Promise<any> {
     let result: any;
@@ -1308,7 +1280,6 @@
         user: user,
         detailedMessages: { params, error }
       });
->>>>>>> 72457dde
     }
   }
 }