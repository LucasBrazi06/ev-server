--- conflicted
+++ resolved
@@ -108,14 +108,6 @@
     // Filter
     const filteredRequest = CarSecurity.filterCarImagesRequest(req.query);
     UtilsService.assertIdIsProvided(action, filteredRequest.CarID, 'CarService', 'handleGetCarImages', req.user);
-<<<<<<< HEAD
-
-    // Get the car
-    const car = await CarStorage.getCarImages({ carID: filteredRequest.CarID }, { limit: filteredRequest.Limit, skip: filteredRequest.Skip });
-
-    // Return
-    res.json(car);
-=======
     // Get the car
     const carImages = await CarStorage.getCarImages(
       filteredRequest.CarID,
@@ -123,7 +115,6 @@
     );
     // Return
     res.json(carImages);
->>>>>>> bb035bdd
     next();
   }
 
