--- conflicted
+++ resolved
@@ -382,11 +382,6 @@
         'withCompany': filteredRequest.WithCompany,
         'excludeSitesOfUserID': filteredRequest.ExcludeSitesOfUserID,
         'withAvailableChargers': filteredRequest.WithAvailableChargers
-<<<<<<< HEAD
-      },
-      { limit: filteredRequest.Limit, skip: filteredRequest.Skip, sort: filteredRequest.Sort, onlyRecordCount: filteredRequest.OnlyRecordCount},
-      [ 'id', 'name', 'address.latitude', 'address.longitude', 'address.city', 'address.country', 'company.name',
-=======
       },
       {
         limit: filteredRequest.Limit,
@@ -395,7 +390,6 @@
         onlyRecordCount: filteredRequest.OnlyRecordCount
       },
       ['id', 'name', 'address.latitude', 'address.longitude', 'address.city', 'address.country', 'company.name',
->>>>>>> b952ad8f
         'autoUserSiteAssignment', 'allowAllUsersToStopTransactions']
     );
     // Filter
