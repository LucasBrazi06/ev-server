import { NextFunction, Request, Response } from 'express';
import Authorizations from '../../../authorization/Authorizations';
import AppAuthError from '../../../exception/AppAuthError';
import AppError from '../../../exception/AppError';
import SmartChargingFactory from '../../../integration/smart-charging/SmartChargingFactory';
import SiteAreaStorage from '../../../storage/mongodb/SiteAreaStorage';
import SiteStorage from '../../../storage/mongodb/SiteStorage';
import { Action, Entity } from '../../../types/Authorization';
import { ChargingProfilePurposeType } from '../../../types/ChargingProfile';
import { ActionsResponse } from '../../../types/GlobalType';
import { HTTPAuthError, HTTPError } from '../../../types/HTTPError';
import SiteArea from '../../../types/SiteArea';
import TenantComponents from '../../../types/TenantComponents';
import Constants from '../../../utils/Constants';
import Logging from '../../../utils/Logging';
import Utils from '../../../utils/Utils';
import OCPPUtils from '../../ocpp/utils/OCPPUtils';
import SiteAreaSecurity from './security/SiteAreaSecurity';
import UtilsService from './UtilsService';

const MODULE_NAME = 'SiteAreaService';

export default class SiteAreaService {
  public static async handleDeleteSiteArea(action: Action, req: Request, res: Response, next: NextFunction): Promise<void> {
    // Check if component is active
    UtilsService.assertComponentIsActiveFromToken(req.user, TenantComponents.ORGANIZATION,
      Action.DELETE, Entity.SITE_AREA, 'SiteAreaService', 'handleDeleteSiteArea');
    // Filter
    const siteAreaID = SiteAreaSecurity.filterSiteAreaRequestByID(req.query);
    // Check Mandatory fields
    UtilsService.assertIdIsProvided(action, siteAreaID, 'SiteAreaService', 'handleDeleteSiteArea', req.user);
    // Get
    const siteArea = await SiteAreaStorage.getSiteArea(req.user.tenantID, siteAreaID);
    // Found?
    UtilsService.assertObjectExists(action, siteArea, `Site Area with ID '${siteAreaID}' does not exist`,
      'SiteAreaService', 'handleDeleteSiteArea', req.user);
    // Check auth
    if (!Authorizations.canDeleteSiteArea(req.user, siteArea.siteID)) {
      throw new AppAuthError({
        errorCode: HTTPAuthError.ERROR,
        user: req.user,
        action: Action.DELETE,
        entity: Entity.SITE_AREA,
        module: MODULE_NAME,
        method: 'handleDeleteSiteArea',
        value: siteAreaID
      });
    }
    // Delete
    await SiteAreaStorage.deleteSiteArea(req.user.tenantID, siteArea.id);
    // Log
    Logging.logSecurityInfo({
      tenantID: req.user.tenantID,
      user: req.user, module: MODULE_NAME, method: 'handleDeleteSiteArea',
      message: `Site Area '${siteArea.name}' has been deleted successfully`,
      action: action,
      detailedMessages: { siteArea }
    }
    );
    // Ok
    res.json(Constants.REST_RESPONSE_SUCCESS);
    next();
  }

  public static async handleGetSiteArea(action: Action, req: Request, res: Response, next: NextFunction): Promise<void> {
    // Check if component is active
    UtilsService.assertComponentIsActiveFromToken(req.user, TenantComponents.ORGANIZATION,
      Action.READ, Entity.SITE_AREA, 'SiteAreaService', 'handleGetSiteArea');
    // Filter
    const filteredRequest = SiteAreaSecurity.filterSiteAreaRequest(req.query);
    // ID is mandatory
    UtilsService.assertIdIsProvided(action, filteredRequest.ID, 'SiteAreaService', 'handleGetSiteArea', req.user);
    // Get it
    const siteArea = await SiteAreaStorage.getSiteArea(req.user.tenantID, filteredRequest.ID,
      { withSite: filteredRequest.WithSite, withChargeBoxes: filteredRequest.WithChargeBoxes });
    // Found?
    UtilsService.assertObjectExists(action, siteArea, `Site Area with ID '${filteredRequest.ID}' does not exist`,
      'SiteAreaService', 'handleGetSiteArea', req.user);
    // Check auth
    if (!Authorizations.canReadSiteArea(req.user, siteArea.siteID)) {
      throw new AppAuthError({
        errorCode: HTTPAuthError.ERROR,
        user: req.user,
        action: Action.READ,
        entity: Entity.SITE_AREA,
        module: MODULE_NAME,
        method: 'handleGetSiteArea',
        value: filteredRequest.ID
      });
    }
    // Return
    res.json(
      // Filter
      SiteAreaSecurity.filterSiteAreaResponse(siteArea, req.user)
    );
    next();
  }

  public static async handleGetSiteAreaImage(action: Action, req: Request, res: Response, next: NextFunction): Promise<void> {
    // Check if component is active
    UtilsService.assertComponentIsActiveFromToken(req.user, TenantComponents.ORGANIZATION,
      Action.READ, Entity.SITE_AREA, 'SiteAreaService', 'handleGetSiteAreaImage');
    // Filter
    const siteAreaID = SiteAreaSecurity.filterSiteAreaRequestByID(req.query);
    // Charge Box is mandatory
    UtilsService.assertIdIsProvided(action, siteAreaID, 'SiteAreaService', 'handleGetSiteAreaImage', req.user);
    // Get it
    const siteArea = await SiteAreaStorage.getSiteArea(req.user.tenantID, siteAreaID);
    UtilsService.assertObjectExists(action, siteArea, `Site Area with ID '${siteAreaID}' does not exist`,
      'SiteAreaService', 'handleGetSiteAreaImage', req.user);
    // Check auth
    if (!Authorizations.canReadSiteArea(req.user, siteArea.siteID)) {
      throw new AppAuthError({
        errorCode: HTTPAuthError.ERROR,
        user: req.user,
        action: Action.READ,
        entity: Entity.SITE_AREA,
        module: MODULE_NAME,
        method: 'handleGetSiteAreaImage',
        value: siteAreaID
      });
    }
    // Get it
    const siteAreaImage = await SiteAreaStorage.getSiteAreaImage(req.user.tenantID, siteAreaID);
    UtilsService.assertObjectExists(action, siteAreaImage, `Site Area Image with ID '${siteAreaID}' does not exist`,
      'SiteAreaService', 'handleGetSiteAreaImage', req.user);
    // Return
    res.json({ id: siteAreaImage.id, image: siteAreaImage.image });
    next();
  }

  public static async handleGetSiteAreas(action: Action, req: Request, res: Response, next: NextFunction): Promise<void> {
    // Check if component is active
    UtilsService.assertComponentIsActiveFromToken(req.user, TenantComponents.ORGANIZATION,
      Action.LIST, Entity.SITE_AREAS, 'SiteAreaService', 'handleGetSiteAreas');
    // Check auth
    if (!Authorizations.canListSiteAreas(req.user)) {
      throw new AppAuthError({
        errorCode: HTTPAuthError.ERROR,
        user: req.user,
        action: Action.LIST,
        entity: Entity.SITE_AREAS,
        module: MODULE_NAME,
        method: 'handleGetSiteAreas'
      });
    }
    // Filter
    const filteredRequest = SiteAreaSecurity.filterSiteAreasRequest(req.query);
    // Get the sites
    const siteAreas = await SiteAreaStorage.getSiteAreas(req.user.tenantID,
      {
        issuer: filteredRequest.Issuer,
        search: filteredRequest.Search,
        withSite: filteredRequest.WithSite,
        withChargeBoxes: filteredRequest.WithChargeBoxes,
        withAvailableChargers: filteredRequest.WithAvailableChargers,
        siteIDs: Authorizations.getAuthorizedSiteIDs(req.user, filteredRequest.SiteID ? filteredRequest.SiteID.split('|') : null),
      },
      { limit: filteredRequest.Limit, skip: filteredRequest.Skip, sort: filteredRequest.Sort, onlyRecordCount: filteredRequest.OnlyRecordCount },
      ['id', 'name', 'siteID', 'address.coordinates', 'address.city', 'address.country', 'site.id', 'site.name', 'issuer']
    );
    // Filter
    SiteAreaSecurity.filterSiteAreasResponse(siteAreas, req.user);
    // Return
    res.json(siteAreas);
    next();
  }

  public static async handleCreateSiteArea(action: Action, req: Request, res: Response, next: NextFunction): Promise<void> {
    // Check if component is active
    UtilsService.assertComponentIsActiveFromToken(req.user, TenantComponents.ORGANIZATION,
      Action.CREATE, Entity.SITE_AREAS, 'SiteAreaService', 'handleCreateSiteArea');
    // Filter
    const filteredRequest = SiteAreaSecurity.filterSiteAreaCreateRequest(req.body);
    // Check
    Utils.checkIfSiteAreaValid(filteredRequest, req);
    // Check auth
    if (!Authorizations.canCreateSiteArea(req.user, filteredRequest.siteID)) {
      throw new AppAuthError({
        errorCode: HTTPAuthError.ERROR,
        user: req.user,
        action: Action.CREATE,
        entity: Entity.SITE_AREA,
        module: MODULE_NAME,
        method: 'handleCreateSiteArea'
      });
    }
    // Check Site
    const site = await SiteStorage.getSite(req.user.tenantID, filteredRequest.siteID);
    UtilsService.assertObjectExists(action, site, `Site ID '${filteredRequest.siteID}' does not exist`,
      'SiteAreaService', 'handleCreateSiteArea', req.user);
    // Create site
    const newSiteArea: SiteArea = {
      ...filteredRequest,
      issuer: true,
      createdBy: { id: req.user.id },
      createdOn: new Date()
    } as SiteArea;
    // Save
    newSiteArea.id = await SiteAreaStorage.saveSiteArea(req.user.tenantID, newSiteArea, true);
    Logging.logSecurityInfo({
      tenantID: req.user.tenantID,
      user: req.user, module: MODULE_NAME, method: 'handleCreateSiteArea',
      message: `Site Area '${newSiteArea.name}' has been created successfully`,
      action: action,
      detailedMessages: { siteArea: newSiteArea }
    });
    // Ok
    res.json(Object.assign({ id: newSiteArea.id }, Constants.REST_RESPONSE_SUCCESS));
    next();
  }

  public static async handleUpdateSiteArea(action: Action, req: Request, res: Response, next: NextFunction): Promise<void> {
    // Check if component is active
    UtilsService.assertComponentIsActiveFromToken(req.user, TenantComponents.ORGANIZATION,
      Action.UPDATE, Entity.SITE_AREA, 'SiteAreaService', 'handleUpdateSiteArea');
    // Filter
    const filteredRequest = SiteAreaSecurity.filterSiteAreaUpdateRequest(req.body);
    // Get
    const siteArea = await SiteAreaStorage.getSiteArea(req.user.tenantID, filteredRequest.id, { withChargeBoxes: true });
    UtilsService.assertObjectExists(action, siteArea, `Site Area with ID '${filteredRequest.id}' does not exist`,
      'SiteAreaService', 'handleUpdateSiteArea', req.user);
    // Check auth
    if (!Authorizations.canUpdateSiteArea(req.user, siteArea.siteID)) {
      throw new AppAuthError({
        errorCode: HTTPAuthError.ERROR,
        user: req.user,
        action: Action.UPDATE,
        entity: Entity.SITE_AREA,
        module: MODULE_NAME,
        method: 'handleUpdateSiteArea',
        value: filteredRequest.id
      });
    }
    // Check Mandatory fields
    Utils.checkIfSiteAreaValid(filteredRequest, req);
    // Check Site
    const site = await SiteStorage.getSite(req.user.tenantID, filteredRequest.siteID);
    UtilsService.assertObjectExists(action, site, `Site ID '${filteredRequest.siteID}' does not exist`,
      'SiteAreaService', 'handleUpdateSiteArea', req.user);
    // Update
    siteArea.name = filteredRequest.name;
    siteArea.address = filteredRequest.address;
    siteArea.image = filteredRequest.image;
    if (siteArea.maximumPower !== filteredRequest.maximumPower && filteredRequest.smartCharging) {
      try {
        const smartCharging = await SmartChargingFactory.getSmartChargingImpl(req.user.tenantID);
        if (smartCharging) {
          await smartCharging.computeAndApplyChargingProfiles(siteArea);
        }
      } catch (error) {
        Logging.logError({
          tenantID: req.user.tenantID,
          source: Constants.CENTRAL_SERVER,
          module: MODULE_NAME, method: 'handleUpdateSiteArea',
          action: Action.UPDATE,
<<<<<<< HEAD
          message: 'An error occurred while trying to call smart charging',
          detailedMessages: { error }
=======
          message: `An error occurred while trying to call smart charging`,
          detailedMessages: { error: error.message, stack: error.stack }
>>>>>>> 940ce473
        });
      }
    }
    siteArea.maximumPower = filteredRequest.maximumPower;
    let actionsResponse: ActionsResponse;
    if (siteArea.smartCharging && !filteredRequest.smartCharging) {
      actionsResponse = await OCPPUtils.clearAndDeleteChargingProfilesForSiteArea(
        req.user.tenantID, siteArea,
        { profilePurposeType : ChargingProfilePurposeType.TX_PROFILE });
    }
    siteArea.smartCharging = filteredRequest.smartCharging;
    siteArea.accessControl = filteredRequest.accessControl;
    siteArea.siteID = filteredRequest.siteID;
    siteArea.lastChangedBy = { 'id': req.user.id };
    siteArea.lastChangedOn = new Date();
    // Update Site Area
    await SiteAreaStorage.saveSiteArea(req.user.tenantID, siteArea, true);
    // Log
    Logging.logSecurityInfo({
      tenantID: req.user.tenantID,
      user: req.user, module: MODULE_NAME, method: 'handleUpdateSiteArea',
      message: `Site Area '${siteArea.name}' has been updated successfully`,
      action: action,
      detailedMessages: { siteArea }
    });
    if (actionsResponse && actionsResponse.inError > 0) {
      throw new AppError({
        source: Constants.CENTRAL_SERVER,
        action: action,
        errorCode: HTTPError.CLEAR_CHARGING_PROFILE_NOT_SUCCESSFUL,
        message: 'Error occurred while clearing Charging Profiles for Site Area',
        module: MODULE_NAME, method: 'handleUpdateSiteArea',
        user: req.user, actionOnUser: req.user
      });
    }
    // Ok
    res.json(Constants.REST_RESPONSE_SUCCESS);
    next();
  }
}<|MERGE_RESOLUTION|>--- conflicted
+++ resolved
@@ -254,13 +254,8 @@
           source: Constants.CENTRAL_SERVER,
           module: MODULE_NAME, method: 'handleUpdateSiteArea',
           action: Action.UPDATE,
-<<<<<<< HEAD
           message: 'An error occurred while trying to call smart charging',
-          detailedMessages: { error }
-=======
-          message: `An error occurred while trying to call smart charging`,
           detailedMessages: { error: error.message, stack: error.stack }
->>>>>>> 940ce473
         });
       }
     }
