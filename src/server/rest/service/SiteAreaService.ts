--- conflicted
+++ resolved
@@ -13,96 +13,6 @@
 
 export default class SiteAreaService {
 
-<<<<<<< HEAD
-  public static async handleCreateSiteArea(action: string, req: Request, res: Response, next: NextFunction): Promise<void> {
-    try {
-      // Check if organization component is active
-      if (!await UtilsService.isOrganizationComponentActive(req.user.tenantID)) {
-        throw new OrganizationComponentInactiveError(
-          Constants.ACTION_CREATE,
-          Constants.ENTITY_SITE_AREA,
-          560, 'SiteAreaService', 'handleCreateSiteArea');
-      }
-
-      // Filter, check fields, check auth
-      const filteredRequest = SiteAreaSecurity.filterSiteAreaCreateRequest( req.body, req.user );
-
-      // Check Site
-      if(! SiteStorage.siteExists(req.user.tenantID, filteredRequest.siteID)) {
-        Utils.assertObjectExists(null, `The Site ID '${filteredRequest.siteID}' does not exist`, 'SiteAreaService', 'handleCreateSiteArea', req.user);
-      }
-
-      // Create site
-      const idlessSiteArea: Optional<SiteArea, 'id'|'chargingStations'|'site'> = {
-        ...filteredRequest,
-        createdBy: new User(req.user.tenantID, {id: req.user.id}),
-        createdOn: new Date(),
-        lastChangedBy: new User(req.user.tenantID, {id: req.user.id}),
-        lastChangedOn: new Date()
-      };
-
-      const siteArea: Optional<SiteArea,'site'> = {
-        id: await SiteAreaStorage.saveSiteArea(req.user.tenantID, idlessSiteArea, true),
-        chargingStations: [],
-        ...idlessSiteArea
-      };
-
-      await ChargingStationStorage.addChargingStationsToSiteArea(req.user.tenantID, siteArea.id, filteredRequest.chargeBoxIDs);
-
-      // Ok
-      Logging.logSecurityInfo({
-        tenantID: req.user.tenantID,
-        user: req.user, module: 'SiteAreaService', method: 'handleCreateSiteArea',
-        message: `Site Area '${siteArea.name}' has been created successfully`,
-        action: action, detailedMessages: siteArea});
-      // Ok
-      res.json(Object.assign({ id: siteArea.id }, Constants.REST_RESPONSE_SUCCESS));
-      next();
-    } catch (error) {
-      // Log
-      Logging.logActionExceptionMessageAndSendResponse(action, error, req, res, next);
-    }
-  }
-
-  public static async handleGetSiteAreas(action: string, req: Request, res: Response, next: NextFunction): Promise<void> {
-    try {
-      // Check if organization component is active
-      if (!await UtilsService.isOrganizationComponentActive(req.user.tenantID)) {
-        throw new OrganizationComponentInactiveError(
-          Constants.ACTION_LIST,
-          Constants.ENTITY_SITE_AREAS,
-          560, 'SiteAreaService', 'handleGetSiteAreas');
-      }
-
-      // Filter
-      const filteredRequest = SiteAreaSecurity.filterSiteAreasRequest(req.query, req.user);
-      // Get the sites
-      const siteAreas = await SiteAreaStorage.getSiteAreas(req.user.tenantID,
-        {
-          'search': filteredRequest.Search,
-          'siteIDs': Authorizations.getAuthorizedEntityIDsFromLoggedUser(Constants.ENTITY_SITE, req.user),
-          'withSite': filteredRequest.WithSite,
-          'withChargeBoxes': filteredRequest.WithChargeBoxes,
-          'withAvailableChargers': filteredRequest.WithAvailableChargers,
-          'siteID': filteredRequest.SiteID,
-          'onlyRecordCount': filteredRequest.OnlyRecordCount
-        },
-        filteredRequest.Limit, filteredRequest.Skip, filteredRequest.Sort);
-
-      // Filter
-      SiteAreaSecurity.filterSiteAreasResponse(siteAreas, req.user);
-
-      // Return
-      res.json(siteAreas);
-      next();
-    } catch (error) {
-      // Log
-      Logging.logActionExceptionMessageAndSendResponse(action, error, req, res, next);
-    }
-  }
-
-=======
->>>>>>> 4159fc52
   public static async handleDeleteSiteArea(action: string, req: Request, res: Response, next: NextFunction): Promise<void> {
     try {
       // Check if component is active
