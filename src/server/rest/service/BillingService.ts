import sanitize from 'mongo-sanitize';
import { NextFunction, Request, Response } from 'express';
import HttpStatusCodes from 'http-status-codes';
import AppAuthError from '../../../exception/AppAuthError';
import AppError from '../../../exception/AppError';
import Authorizations from '../../../authorization/Authorizations';
import BillingFactory from '../../../integration/billing/BillingFactory';
import Constants from '../../../utils/Constants';
import Logging from '../../../utils/Logging';
import TenantStorage from '../../../storage/mongodb/TenantStorage';
import UserStorage from '../../../storage/mongodb/UserStorage';
import Utils from '../../../utils/Utils';

export default class BillingService {

  public static async handleGetBillingConnection(action: string, req: Request, res: Response, next: NextFunction) {
    const tenantID = sanitize(req.user.tenantID);
    const billingImpl = await BillingFactory.getBillingImpl(tenantID);
    if (billingImpl) {
      // Check auth TODO: use another check
      if (!Authorizations.canUpdateSetting(req.user)) {
        throw new AppAuthError({
          errorCode: Constants.HTTP_AUTH_ERROR,
          user: req.user,
          action: Constants.ACTION_UPDATE,
          entity: Constants.ENTITY_SETTING,
          module: 'BillingService',
          method: 'handleGetBillingConnection',
        });
      }

      const checkResult = await billingImpl.checkConnection();

      if (checkResult.success) {
        Logging.logSecurityInfo({
          tenantID: tenantID,
          user: req.user, module: 'BillingService', method: 'handleGetBillingConnection',
          message: checkResult.message,
          action: action, detailedMessages: 'Successfully checking connection to Billing application'
        });
      } else {
        Logging.logSecurityWarning({
          tenantID: tenantID,
          user: req.user, module: 'BillingService', method: 'handleGetBillingConnection',
          message: checkResult.message,
          action: action, detailedMessages: 'Error when checking connection to Billing application'
        });
      }
      res.status(HttpStatusCodes.OK).json(Object.assign({ connectionIsValid: checkResult.success }, Constants.REST_RESPONSE_SUCCESS));
    } else {
      Logging.logSecurityWarning({
        tenantID: tenantID,
        user: req.user, module: 'BillingService', method: 'handleGetBillingConnection',
        message: 'Billing (or Pricing) not active or Billing not fully implemented',
        action: action, detailedMessages: 'Error when checking connection to Billing application'
      });
      res.status(HttpStatusCodes.OK).json(Object.assign({ connectionIsValid: false }, Constants.REST_RESPONSE_SUCCESS));
    }
    next();
  }

  public static async handleSynchronizeUsers(action: string, req: Request, res: Response, next: NextFunction) {
    try {
      if (!Authorizations.isAdmin(req.user)) {
<<<<<<< HEAD
        throw new AppAuthError(
          Constants.ACTION_SYNCHRONIZE_BILLING,
          Constants.ENTITY_USER,
          null,
          Constants.HTTP_AUTH_ERROR, 'BillingService', 'handleSynchronizeUsers',
          req.user);
=======
        throw new AppAuthError({
          errorCode: Constants.HTTP_AUTH_ERROR,
          user: req.user,
          action: Constants.ACTION_UPDATE,
          entity: Constants.ENTITY_USER,
          module: 'BillingService',
          method: 'handleSynchronizeUsers',
        });
>>>>>>> 24c46e2b
      }

      const tenant = await TenantStorage.getTenant(req.user.tenantID);
      if (!Utils.isTenantComponentActive(tenant, Constants.COMPONENTS.BILLING) ||
        !Utils.isTenantComponentActive(tenant, Constants.COMPONENTS.PRICING)) {
        throw new AppError({
          source: Constants.CENTRAL_SERVER,
          errorCode: Constants.HTTP_GENERAL_ERROR,
          message: 'Billing or Pricing not active in this Tenant',
          module: 'BillingService',
          method: 'handleSynchronizeUsers',
          action: action,
          user: req.user
        });
      }

      // Get Billing implementation from factory
      const billingImpl = await BillingFactory.getBillingImpl(tenant.id);
      if (!billingImpl) {
        throw new AppError({
          source: Constants.CENTRAL_SERVER,
          errorCode: Constants.HTTP_GENERAL_ERROR,
          message: 'Billing settings are not configured',
          module: 'BillingService',
          method: 'handleSynchronizeUsers',
          action: action,
          user: req.user
        });
      }

      // Check
      const actionsDone = {
        synchronized: 0,
        error: 0
      };

      // First step: Get recently updated customers from Billing application
      let changedBillingCustomers = await billingImpl.getUpdatedCustomersForSynchronization();

      // Second step: Treat all not-synchronized users from own database
      const users = await UserStorage.getUsers(tenant.id,
        { 'statuses': [Constants.USER_STATUS_ACTIVE], 'notSynchronizedBillingData': true },
        { ...Constants.DB_PARAMS_MAX_LIMIT, sort: { 'userID': 1 } });
      if (users.count > 0) {
        // Process them
        Logging.logInfo({
          tenantID: tenant.id,
          source: Constants.CENTRAL_SERVER,
          action: Constants.ACTION_SYNCHRONIZE_BILLING,
          module: 'BillingService', method: 'handleSynchronizeUsers',
          message: `${users.count} changed active users are going to be synchronized with Billing application`
        });
        for (const user of users.result) {
          try {
            const newBillingUserData = await billingImpl.synchronizeUser(user);
            if (newBillingUserData.customerID) {
              // Delete duplicate customers
              if (changedBillingCustomers && changedBillingCustomers.length > 0) {
                changedBillingCustomers = changedBillingCustomers.filter((id) => id !== newBillingUserData.customerID);
              }
              await UserStorage.saveUserBillingData(tenant.id, user.id, newBillingUserData);
              actionsDone.synchronized++;
            } else {
              actionsDone.error++;
            }
          } catch (error) {
            actionsDone.error++;
            Logging.logActionExceptionMessage(tenant.id, Constants.ACTION_SYNCHRONIZE_BILLING, error);
          }
        }
      }

      // Third step: synchronize remaining customers from Billing
      if (changedBillingCustomers && changedBillingCustomers.length > 0) {
        Logging.logInfo({
          tenantID: tenant.id,
          source: Constants.CENTRAL_SERVER,
          action: Constants.ACTION_SYNCHRONIZE_BILLING,
          module: 'BillingService', method: 'handleSynchronizeUsers',
          message: `Users are going to be synchronized for ${changedBillingCustomers.length} changed Billing customers`
        });
        for (const changedBillingCustomer of changedBillingCustomers) {
          const billingUsers = await UserStorage.getUsers(tenant.id,
            { billingCustomer: changedBillingCustomer },
            Constants.DB_PARAMS_SINGLE_RECORD);
          if (billingUsers.count > 0) {
            try {
              const updatedBillingUserData = await billingImpl.synchronizeUser(billingUsers.result[0]);
              if (updatedBillingUserData.customerID) {
                await UserStorage.saveUserBillingData(tenant.id, billingUsers.result[0].id, updatedBillingUserData);
                actionsDone.synchronized++;
              } else {
                actionsDone.error++;
              }
            } catch (error) {
              actionsDone.error++;
              Logging.logActionExceptionMessage(tenant.id, Constants.ACTION_SYNCHRONIZE_BILLING, error);
            }
          } else {
            Logging.logError({
              tenantID: tenant.id,
              source: Constants.CENTRAL_SERVER,
              action: Constants.ACTION_SYNCHRONIZE_BILLING,
              module: 'BillingService', method: 'handleSynchronizeUsers',
              message: `No user exists for billing customer ID '${changedBillingCustomer}`,
              detailedMessages: `Synchronization failed for customer ID '${changedBillingCustomer}' from the Billing application. No user exists for this customer ID`
            });
            actionsDone.error++;
          }
        }
      }

      // Final step
      await billingImpl.finalizeSynchronization();

      res.status(HttpStatusCodes.OK).json(Object.assign(actionsDone, Constants.REST_RESPONSE_SUCCESS));
      next();
    } catch (error) {
      Logging.logActionExceptionMessageAndSendResponse(action, error, req, res, next);
    }
  }

}<|MERGE_RESOLUTION|>--- conflicted
+++ resolved
@@ -62,14 +62,6 @@
   public static async handleSynchronizeUsers(action: string, req: Request, res: Response, next: NextFunction) {
     try {
       if (!Authorizations.isAdmin(req.user)) {
-<<<<<<< HEAD
-        throw new AppAuthError(
-          Constants.ACTION_SYNCHRONIZE_BILLING,
-          Constants.ENTITY_USER,
-          null,
-          Constants.HTTP_AUTH_ERROR, 'BillingService', 'handleSynchronizeUsers',
-          req.user);
-=======
         throw new AppAuthError({
           errorCode: Constants.HTTP_AUTH_ERROR,
           user: req.user,
@@ -78,7 +70,6 @@
           module: 'BillingService',
           method: 'handleSynchronizeUsers',
         });
->>>>>>> 24c46e2b
       }
 
       const tenant = await TenantStorage.getTenant(req.user.tenantID);
