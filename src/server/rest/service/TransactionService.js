const Logging = require('../../../utils/Logging');
const AppError = require('../../../exception/AppError');
const AppAuthError = require('../../../exception/AppAuthError');
const Authorizations = require('../../../authorization/Authorizations');
const Constants = require('../../../utils/Constants');
const moment = require('moment');
const TransactionSecurity = require('./security/TransactionSecurity');
const TransactionStorage = require('../../../storage/mongodb/TransactionStorage');
const ChargingStation = require('../../../entity/ChargingStation');
const User = require('../../../entity/User');
const SettingStorage = require("../../../storage/mongodb/SettingStorage");
const ConcurConnector = require("../../../integration/refund/ConcurConnector");
const OCPPService = require("../../../server/ocpp/services/OCPPService");
const fs = require("fs");
const crypto = require('crypto');

class TransactionService {
  static async handleRefundTransactions(action, req, res, next) {
    try {
      // Filter
      const filteredRequest = TransactionSecurity.filterTransactionsRefund(req.body, req.user);
      if (!filteredRequest.transactionIds) {
        // Not Found!
        throw new AppError(
          Constants.CENTRAL_SERVER,
          `Transaction IDs must be provided`, 500,
          'TransactionService', 'handleRefundTransactions', req.user);
      }
      const transactionsToRefund = [];
      for (const transactionId of filteredRequest.transactionIds) {
        const transaction = await TransactionStorage.getTransaction(req.user.tenantID, transactionId);
        if (!transaction) {
          Logging.logError({
            tenantID: req.user.tenantID,
            user: req.user, actionOnUser: (transaction.getUserJson() ? transaction.getUserJson() : null),
            module: 'TransactionService', method: 'handleRefundTransactions',
            message: `Transaction '${transaction.getID()}' does not exist`,
            action: action, detailedMessages: transaction.getModel()
          });
          continue;
        }
        if (transaction.isRefunded()) {
          Logging.logError({
            tenantID: req.user.tenantID,
            user: req.user, actionOnUser: (transaction.getUserJson() ? transaction.getUserJson() : null),
            module: 'TransactionService', method: 'handleRefundTransactions',
            message: `Transaction '${transaction.getID()}' is already refunded`,
            action: action, detailedMessages: transaction.getModel()
          });
          continue;
        }
        // Check auth
        if (!Authorizations.canRefundTransaction(req.user, transaction)) {
          // Not Authorized!
          throw new AppAuthError(
            Constants.ACTION_REFUND_TRANSACTION,
            Constants.ENTITY_TRANSACTION,
            transaction.getID(),
            560, 'TransactionService', 'handleRefundTransactions',
            req.user);
        }
        transactionsToRefund.push(transaction);
      }
      if (transactionsToRefund.length === 0) {
        res.json({
          ...Constants.REST_RESPONSE_SUCCESS,
          inSuccess: 0,
          inError: filteredRequest.transactionIds.length
        });
        next();
        return;
      }
      // Get Transaction User
      const user = await User.getUser(req.user.tenantID, req.user.id);
      // Check
      if (!user) {
        // Not Found!
        throw new AppError(
          Constants.CENTRAL_SERVER,
          `The user with ID '${req.user.id}' does not exist`, 550,
          'TransactionService', 'handleRefundTransactions', req.user);
      }
      if (!transactionsToRefund.every(tr => tr.getUserID() === req.user.id)) {
        throw new AppError(
          Constants.CENTRAL_SERVER,
          `The user with ID '${req.user.id}' cannot refund another user's transaction`, 551,
          'TransactionService', 'handleRefundTransactions', req.user);
      }
      let setting = await SettingStorage.getSettingByIdentifier(req.user.tenantID, 'refund');
      setting = setting.getContent()['concur'];
      const connector = new ConcurConnector(req.user.tenantID, setting);
      const refundedTransactions = await connector.refund(user, transactionsToRefund);
      // // Transfer it to the Revenue Cloud
      // await Utils.pushTransactionToRevenueCloud(action, transaction, req.user, transaction.getUserJson());

      const response = {
        ...Constants.REST_RESPONSE_SUCCESS,
        inSuccess: refundedTransactions.length
      };
      const notRefundedTransactions = transactionsToRefund.length - refundedTransactions.length;
      if (notRefundedTransactions > 0) {
        response.inError = notRefundedTransactions;
      }
      res.json(response);
      next();
    } catch (error) {
      // Log
      Logging.logActionExceptionMessageAndSendResponse(action, error, req, res, next);
    }
  }

  static async handleDeleteTransaction(action, req, res, next) {
    try {
      // Filter
      const filteredRequest = TransactionSecurity.filterTransactionDelete(req.query, req.user);
      // Transaction Id is mandatory
      if (!filteredRequest.ID) {
        // Not Found!
        throw new AppError(
          Constants.CENTRAL_SERVER,
          `The Transaction's ID must be provided`, 500,
          'TransactionService', 'handleDeleteTransaction', req.user);
      }
      // Get Transaction
      const transaction = await TransactionStorage.getTransaction(req.user.tenantID, filteredRequest.ID);
      // Found?
      if (!transaction) {
        // Not Found!
        throw new AppError(
          Constants.CENTRAL_SERVER,
          `Transaction '${filteredRequest.ID}' does not exist`, 550,
          'TransactionService', 'handleDeleteTransaction', req.user);
      }
      // Check auth
      if (!Authorizations.canDeleteTransaction(req.user, transaction)) {
        // Not Authorized!
        throw new AppAuthError(
          Constants.ACTION_DELETE,
          Constants.ENTITY_TRANSACTION,
          transaction.getID(),
          560, 'TransactionService', 'handleDeleteTransaction',
          req.user);
      }
      const chargingStation = await ChargingStation.getChargingStation(req.user.tenantID, transaction.getChargeBoxID());
      if (transaction.isActive()) {
        if (!chargingStation) {
          throw new AppError(
            Constants.CENTRAL_SERVER,
            `Charging Station with ID ${transaction.getChargeBoxID()} does not exist`, 550,
            'TransactionService', 'handleDeleteTransaction', req.user);
        }
        if (transaction.getID() === chargingStation.getConnector(transaction.getConnectorId()).activeTransactionID) {
          await chargingStation.checkAndFreeConnector(transaction.getConnectorId());
          await chargingStation.save();
        }
      }
      // Delete Transaction
      await transaction.delete();
      // Log
      Logging.logSecurityInfo({
        tenantID: req.user.tenantID,
        user: req.user, actionOnUser: (transaction.getUserJson() ? transaction.getUserJson() : null),
        module: 'TransactionService', method: 'handleDeleteTransaction',
        message: `Transaction ID '${filteredRequest.ID}' on '${transaction.getChargeBoxID()}'-'${transaction.getConnectorId()}' has been deleted successfully`,
        action: action, detailedMessages: transaction.getModel()
      });
      // Ok
      res.json(Constants.REST_RESPONSE_SUCCESS);
      next();
    } catch (error) {
      // Log
      Logging.logActionExceptionMessageAndSendResponse(action, error, req, res, next);
    }
  }

  static async handleTransactionSoftStop(action, req, res, next) {
    try {
      // Filter
      const filteredRequest = TransactionSecurity.filterTransactionSoftStop(req.body, req.user);
      // Transaction Id is mandatory
      if (!filteredRequest.transactionId) {
        // Not Found!
        throw new AppError(
          Constants.CENTRAL_SERVER,
          `The Transaction's ID must be provided`, 500,
          'TransactionService', 'handleTransactionSoftStop', req.user);
      }
      // Get Transaction
      const transaction = await TransactionStorage.getTransaction(req.user.tenantID, filteredRequest.transactionId);
      if (!transaction) {
        // Not Found!
        throw new AppError(
          Constants.CENTRAL_SERVER,
          `Transaction '${filteredRequest.transactionId}' does not exist`, 550,
          'TransactionService', 'handleTransactionSoftStop', req.user);
      }
      // Check auth
      if (!Authorizations.canUpdateTransaction(req.user, transaction)) {
        // Not Authorized!
        throw new AppAuthError(
          Constants.ACTION_UPDATE,
          Constants.ENTITY_TRANSACTION,
          transaction.getID(),
          560, 'TransactionService', 'handleTransactionSoftStop',
          req.user);
      }
      // Get the Charging Station
      const chargingStation = await ChargingStation.getChargingStation(req.user.tenantID, transaction.getChargeBoxID());
      // Found?
      if (!chargingStation) {
        // Not Found!
        throw new AppError(
          Constants.CENTRAL_SERVER,
          `Charging Station with ID '${transaction.getChargeBoxID()}' does not exist`, 550,
          'TransactionService', 'handleTransactionSoftStop', req.user);
      }
      // Check User
      let user;
      if (transaction.getUserID()) {
        // Get Transaction User
        const user = await User.getUser(req.user.tenantID, transaction.getUserID());
        // Check
        if (!user) {
          // Not Found!
          throw new AppError(
            Constants.CENTRAL_SERVER,
            `The user with ID '${req.user.id}' does not exist`, 550,
            'TransactionService', 'handleTransactionSoftStop', req.user);
        }
      }
      // Stop Transaction
      const stopTransaction = {};
      stopTransaction.chargeBoxIdentity = chargingStation.getID();
      stopTransaction.tenantID = chargingStation.getTenantID();
      stopTransaction.transactionId = transaction.getID();
      stopTransaction.user = req.user.id;
      stopTransaction.idTag = req.user.tagIDs[0];
      stopTransaction.timestamp = new Date().toISOString();
      stopTransaction.meterStop = 0;
      // Save
      const result = await new OCPPService().handleStopTransaction(stopTransaction, true);
      // Log
      Logging.logSecurityInfo({
        tenantID: req.user.tenantID, source: chargingStation.getID(),
        user: req.user, actionOnUser: (user ? user.getModel() : null),
        module: 'TransactionService', method: 'handleTransactionSoftStop',
        message: `Transaction ID '${transaction.getID()}' on '${transaction.getChargeBoxID()}'-'${transaction.getConnectorId()}' has been stopped successfully`,
        action: action, detailedMessages: result
      });
      // Ok
      res.json(Constants.REST_RESPONSE_SUCCESS);
      next();
    } catch (error) {
      // Log
      Logging.logActionExceptionMessageAndSendResponse(action, error, req, res, next);
    }
  }

  static async handleGetChargingStationConsumptionFromTransaction(action, req, res, next) {
    try {
      // Filter
      const filteredRequest = TransactionSecurity.filterChargingStationConsumptionFromTransactionRequest(req.query, req.user);
      // Transaction Id is mandatory
      if (!filteredRequest.TransactionId) {
        // Not Found!
        throw new AppError(
          Constants.CENTRAL_SERVER,
          `The Transaction's ID must be provided`, 500,
          'TransactionService', 'handleGetChargingStationConsumptionFromTransaction', req.user);
      }
      // Get Transaction
      const transaction = await TransactionStorage.getTransaction(req.user.tenantID, filteredRequest.TransactionId);
      if (!transaction) {
        // Not Found!
        throw new AppError(
          Constants.CENTRAL_SERVER,
          `Transaction '${filteredRequest.TransactionId}' does not exist`, 550,
          'TransactionService', 'handleGetChargingStationConsumptionFromTransaction', req.user);
      }
      // Check auth
      if (!Authorizations.canReadTransaction(req.user, transaction)) {
        // Not Authorized!
        throw new AppAuthError(
          Constants.ACTION_READ,
          Constants.ENTITY_TRANSACTION,
          transaction.getID(),
          560, 'TransactionService', 'handleGetChargingStationConsumptionFromTransaction',
          req.user);
      }
      // Check dates
      if (filteredRequest.StartDateTime && filteredRequest.EndDateTime && moment(filteredRequest.StartDateTime).isAfter(moment(filteredRequest.EndDateTime))) {
        throw new AppError(
          Constants.CENTRAL_SERVER,
          `The requested start date '${new Date(filteredRequest.StartDateTime).toISOString()}' is after the requested end date '${new Date(filteredRequest.StartDateTime).toISOString()}' `, 500,
          'TransactionService', 'handleGetChargingStationConsumptionFromTransaction', req.user);
      }
      // Get the consumption
      let consumptions = await transaction.getConsumptions();
      // Dates provided?
      const startDateTime = filteredRequest.StartDateTime ? filteredRequest.StartDateTime : Constants.MIN_DATE;
      const endDateTime = filteredRequest.EndDateTime ? filteredRequest.EndDateTime : Constants.MAX_DATE;
      // Filter?
      if (consumptions && (filteredRequest.StartDateTime || filteredRequest.EndDateTime)) {
        consumptions = consumptions.filter(consumption => moment(consumption.getEndedAt()).isBetween(startDateTime, endDateTime, null, '[]'));
      }
      // Return the result
      res.json(TransactionSecurity.filterConsumptionsFromTransactionResponse(transaction, consumptions, req.user));
      next();
    } catch (error) {
      // Log
      Logging.logActionExceptionMessageAndSendResponse(action, error, req, res, next);
    }
  }

  static async handleGetTransaction(action, req, res, next) {
    try {
      // Filter
      const filteredRequest = TransactionSecurity.filterTransactionRequest(req.query, req.user);
      // Charge Box is mandatory
      if (!filteredRequest.ID) {
        // Not Found!
        throw new AppError(
          Constants.CENTRAL_SERVER,
          `The Transaction's ID must be provided`, 500,
          'TransactionService', 'handleRefundTransactions', req.user);
      }
      // Get Transaction
      const transaction = await TransactionStorage.getTransaction(req.user.tenantID, filteredRequest.ID);
      // Found?
      if (!transaction) {
        // Not Found!
        throw new AppError(
          Constants.CENTRAL_SERVER,
          `Transaction '${filteredRequest.ID}' does not exist`, 550,
          'TransactionService', 'handleGetTransaction', req.user);
      }
      // Check auth
      if (!Authorizations.canReadTransaction(req.user, transaction)) {
        // Not Authorized!
        throw new AppAuthError(
          Constants.ACTION_READ,
          Constants.ENTITY_TRANSACTION,
          transaction.getID(),
          560,
          'TransactionService', 'handleGetTransaction',
          req.user);
      }
      // Return
      res.json(
        // Filter
        TransactionSecurity.filterTransactionResponse(
          transaction, req.user)
      );
      next();
    } catch (error) {
      // Log
      Logging.logActionExceptionMessageAndSendResponse(action, error, req, res, next);
    }
  }

  static async handleGetChargingStationTransactions(action, req, res, next) {
    try {
      // Check auth
      if (!Authorizations.canListTransactions(req.user)) {
        // Not Authorized!
        throw new AppAuthError(
          Constants.ACTION_LIST,
          Constants.ENTITY_TRANSACTION,
          null,
          560,
          'TransactionService', 'handleGetChargingStationTransactions',
          req.user);
      }
      // Filter
      const filteredRequest = TransactionSecurity.filterChargingStationTransactionsRequest(req.query, req.user);
      // Charge Box is mandatory
      if (!filteredRequest.ChargeBoxID) {
        // Not Found!
        throw new AppError(
          Constants.CENTRAL_SERVER,
          `The Charging Station's ID must be provided`, 500,
          'TransactionService', 'handleGetChargingStationTransactions', req.user);
      }
      // Connector Id is mandatory
      if (!filteredRequest.ConnectorId) {
        // Not Found!
        throw new AppError(
          Constants.CENTRAL_SERVER,
          `The Connector's ID must be provided`, 500,
          'TransactionService', 'handleGetChargingStationTransactions', req.user);
      }
      // Get Charge Box
      const chargingStation = await ChargingStation.getChargingStation(req.user.tenantID, filteredRequest.ChargeBoxID);
      // Found?
      if (!chargingStation) {
        // Not Found!
        throw new AppError(
          Constants.CENTRAL_SERVER,
          `Charging Station with ID '${filteredRequest.ChargeBoxID}' does not exist`, 550,
          'TransactionService', 'handleGetChargingStationTransactions', req.user);
      }
      // Set the model
      const transactions = await chargingStation.getTransactions(
        filteredRequest.ConnectorId,
        filteredRequest.StartDateTime,
        filteredRequest.EndDateTime,
        true);
      // Filter
      transactions.result = TransactionSecurity.filterTransactionsResponse(
        transactions.result, req.user);
      // Return
      res.json(transactions);
      next();
    } catch (error) {
      // Log
      Logging.logActionExceptionMessageAndSendResponse(action, error, req, res, next);
    }
  }

  static async handleGetTransactionYears(action, req, res, next) {
    try {
      // Get Transactions
      const transactionsYears = await TransactionStorage.getTransactionYears(req.user.tenantID);
      const result = {};
      if (transactionsYears) {
        result.years = [];
        result.years.push(new Date().getFullYear());
      }
      // Return
      res.json(transactionsYears);
      next();
    } catch (error) {
      // Log
      Logging.logActionExceptionMessageAndSendResponse(action, error, req, res, next);
    }
  }

  static async handleGetTransactionsActive(action, req, res, next) {
    try {
      // Check auth
      if (!Authorizations.canListTransactions(req.user)) {
        // Not Authorized!
        throw new AppAuthError(
          Constants.ACTION_LIST,
          Constants.ENTITY_TRANSACTION,
          null,
          560,
          'TransactionService', 'handleGetTransactionsActive',
          req.user);
      }
      const filter = { stop: { $exists: false } };
      // Filter
      const filteredRequest = TransactionSecurity.filterTransactionsActiveRequest(req.query, req.user);
      if (filteredRequest.ChargeBoxID) {
        filter.chargeBoxID = filteredRequest.ChargeBoxID;
      }
      if (filteredRequest.SiteAreaID) {
        filter.siteAreaID = filteredRequest.SiteAreaID;
      }
      if (filteredRequest.UserID) {
        filter.userId = filteredRequest.UserID;
      }
      if (filteredRequest.ConnectorId) {
        filter.connectorId = filteredRequest.ConnectorId;
      }
      // Get Transactions
      const transactions = await TransactionStorage.getTransactions(req.user.tenantID,
<<<<<<< HEAD
        {...filter, 'withChargeBoxes': true, 'onlyRecordCount': filteredRequest.OnlyRecordCount},
=======
        { ...filter, 'withChargeBoxes': true },
>>>>>>> a58ec98a
        filteredRequest.Limit, filteredRequest.Skip, filteredRequest.Sort);
      // Filter
      transactions.result = TransactionSecurity.filterTransactionsResponse(
        transactions.result, req.user);
      // Return
      res.json(transactions);
      next();
    } catch (error) {
      // Log
      Logging.logActionExceptionMessageAndSendResponse(action, error, req, res, next);
    }
  }

  static async handleGetTransactionsCompleted(action, req, res, next) {
    try {
      // Check auth
      if (!Authorizations.canListTransactions(req.user)) {
        // Not Authorized!
        throw new AppAuthError(
          Constants.ACTION_LIST,
          Constants.ENTITY_TRANSACTION,
          null,
          560,
          'TransactionService', 'handleGetTransactionsCompleted',
          req.user);
      }
      const filter = { stop: { $exists: true } };
      // Filter
      const filteredRequest = TransactionSecurity.filterTransactionsCompletedRequest(req.query, req.user);
      if (filteredRequest.ChargeBoxID) {
        filter.chargeBoxID = filteredRequest.ChargeBoxID;
      }
      // Date
      if (filteredRequest.StartDateTime) {
        filter.startDateTime = filteredRequest.StartDateTime;
      }
      if (filteredRequest.EndDateTime) {
        filter.endDateTime = filteredRequest.EndDateTime;
      }
      if (filteredRequest.UserID) {
        filter.userId = filteredRequest.UserID;
      // Basic?
      } else if (Authorizations.isBasic(req.user)) {
        filter.userId = req.user.id;
      }
      if (filteredRequest.Type) {
        filter.type = filteredRequest.Type;
      }
      if (filteredRequest.SiteAreaID) {
        filter.siteAreaID = filteredRequest.SiteAreaID;
      }
      const transactions = await TransactionStorage.getTransactions(req.user.tenantID,
<<<<<<< HEAD
        {...filter, 'search': filteredRequest.Search, 'siteID': filteredRequest.SiteID,
        'onlyRecordCount': filteredRequest.OnlyRecordCount},
=======
        { ...filter, 'search': filteredRequest.Search, 'siteID': filteredRequest.SiteID },
>>>>>>> a58ec98a
        filteredRequest.Limit, filteredRequest.Skip, filteredRequest.Sort);
      // Filter
      transactions.result = TransactionSecurity.filterTransactionsResponse(
        transactions.result, req.user);
      // Return
      res.json(transactions);
      next();
    } catch (error) {
      // Log
      Logging.logActionExceptionMessageAndSendResponse(action, error, req, res, next);
    }
  }

  static async handleGetTransactionsExport(action, req, res, next) {
    try {
      // Check auth
      if (!Authorizations.canListTransactions(req.user)) {
        // Not Authorized!
        throw new AppAuthError(
          Constants.ACTION_LIST,
          Constants.ENTITY_TRANSACTIONS,
          null,
          560,
          'TransactionService', 'handleGetTransactionsExport',
          req.user);
      }
      const filter = { stop: { $exists: true } };
      // Filter
      const filteredRequest = TransactionSecurity.filterTransactionsCompletedRequest(req.query, req.user);
      if (filteredRequest.ChargeBoxID) {
        filter.chargeBoxID = filteredRequest.ChargeBoxID;
      }
      // Date
      if (filteredRequest.StartDateTime) {
        filter.startDateTime = filteredRequest.StartDateTime;
      }
      if (filteredRequest.EndDateTime) {
        filter.endDateTime = filteredRequest.EndDateTime;
      }
      if (filteredRequest.UserID) {
        filter.userId = filteredRequest.UserID;
      }
      if (filteredRequest.Type) {
        filter.type = filteredRequest.Type;
      }
      if (filteredRequest.SiteAreaID) {
        filter.siteAreaID = filteredRequest.SiteAreaID;
      }
      const transactions = await TransactionStorage.getTransactions(req.user.tenantID,
<<<<<<< HEAD
        {...filter, 'search': filteredRequest.Search, 'siteID': filteredRequest.SiteID,
        'onlyRecordCount': filteredRequest.OnlyRecordCount},
=======
        { ...filter, 'search': filteredRequest.Search, 'siteID': filteredRequest.SiteID },
>>>>>>> a58ec98a
        filteredRequest.Limit, filteredRequest.Skip, filteredRequest.Sort);
      // Filter
      transactions.result = TransactionSecurity.filterTransactionsResponse(
        transactions.result, req.user);

      // Hash userId and tagId for confidentiality purposes
      for (const transaction of transactions.result) {
        if (transaction.user) {
          transaction.user.id = transaction.user ? this.hashString(transaction.user.id) : '';
        }
        transaction.tagID = transaction.tagID ? this.hashString(transaction.tagID) : '';
      }

      const filename = "transactions_export.csv";
      fs.writeFile(filename, this.convertToCSV(transactions.result), (err) => {
        if (err) {
          throw err;
        }
        res.download(filename, (err) => {
          if (err) {
            throw err;
          }
          fs.unlink(filename, (err) => {
            if (err) {
              throw err;
            }
          });
        });
      });
    } catch (error) {
      // Log
      Logging.logActionExceptionMessageAndSendResponse(action, error, req, res, next);
    }
  }

  static async handleGetTransactionsInError(action, req, res, next) {
    try {
      // Check auth
      if (!Authorizations.canListTransactionsInError(req.user)) {
        // Not Authorized!
        throw new AppAuthError(
          Constants.ACTION_LIST,
          Constants.ENTITY_TRANSACTION,
          null,
          560,
          'TransactionService', 'handleGetTransactionsInError',
          req.user);
      }
      const filter = { stop: { $exists: true } };
      // Filter
      const filteredRequest = TransactionSecurity.filterTransactionsInErrorRequest(req.query, req.user);
      if (filteredRequest.ChargeBoxID) {
        filter.chargeBoxID = filteredRequest.ChargeBoxID;
      }
      // Date
      if (filteredRequest.StartDateTime) {
        filter.startDateTime = filteredRequest.StartDateTime;
      }
      if (filteredRequest.EndDateTime) {
        filter.endDateTime = filteredRequest.EndDateTime;
      }
      if (filteredRequest.ErrorType) {
        filter.errorType = filteredRequest.ErrorType;
      }
      if (filteredRequest.UserID) {
        filter.userId = filteredRequest.UserID;
      }
      const transactions = await TransactionStorage.getTransactionsInError(req.user.tenantID,
<<<<<<< HEAD
        {...filter, 'search': filteredRequest.Search, 'siteID': filteredRequest.SiteID,
        'onlyRecordCount': filteredRequest.OnlyRecordCount},
=======
        { ...filter, 'search': filteredRequest.Search, 'siteID': filteredRequest.SiteID },
>>>>>>> a58ec98a
        filteredRequest.Limit, filteredRequest.Skip, filteredRequest.Sort);
      // Filter
      transactions.result = TransactionSecurity.filterTransactionsResponse(
        transactions.result, req.user);
      // Return
      res.json(transactions);
      next();
    } catch (error) {
      // Log
      Logging.logActionExceptionMessageAndSendResponse(action, error, req, res, next);
    }
  }

  static convertToCSV(transactions) {
    let csv = 'id,chargeBoxID,connectorID,userID,tagID,startDate,endDate,meterStart,meterStop,totalConsumption,totalDuration,totalInactivity,price,priceUnit\r\n';
    for (const transaction of transactions) {
      csv += `${transaction.id},`;
      csv += `${transaction.chargeBoxID},`;
      csv += `${transaction.connectorId},`;
      csv += `${transaction.user ? transaction.user.id : ''},`;
      csv += `${transaction.tagID},`;
      csv += `${transaction.timestamp},`;
      csv += `${transaction.stop ? transaction.stop.timestamp : ''},`;
      csv += `${transaction.meterStart},`;
      csv += `${transaction.stop ? transaction.stop.meterStop : ''},`;
      csv += `${transaction.stop ? transaction.stop.totalConsumption : ''},`;
      csv += `${transaction.stop ? transaction.stop.totalDurationSecs : ''},`;
      csv += `${transaction.stop ? transaction.stop.totalInactivitySecs : ''},`;
      csv += `${transaction.stop ? transaction.stop.price : ''},`;
      csv += `${transaction.stop ? transaction.stop.priceUnit : ''}\r\n`;
    }
    return csv;
  }

  static hashString(data) {
    return crypto.createHash('sha256').update(data).digest("hex");
  }
}

module.exports = TransactionService;<|MERGE_RESOLUTION|>--- conflicted
+++ resolved
@@ -465,11 +465,7 @@
       }
       // Get Transactions
       const transactions = await TransactionStorage.getTransactions(req.user.tenantID,
-<<<<<<< HEAD
         {...filter, 'withChargeBoxes': true, 'onlyRecordCount': filteredRequest.OnlyRecordCount},
-=======
-        { ...filter, 'withChargeBoxes': true },
->>>>>>> a58ec98a
         filteredRequest.Limit, filteredRequest.Skip, filteredRequest.Sort);
       // Filter
       transactions.result = TransactionSecurity.filterTransactionsResponse(
@@ -522,12 +518,8 @@
         filter.siteAreaID = filteredRequest.SiteAreaID;
       }
       const transactions = await TransactionStorage.getTransactions(req.user.tenantID,
-<<<<<<< HEAD
         {...filter, 'search': filteredRequest.Search, 'siteID': filteredRequest.SiteID,
         'onlyRecordCount': filteredRequest.OnlyRecordCount},
-=======
-        { ...filter, 'search': filteredRequest.Search, 'siteID': filteredRequest.SiteID },
->>>>>>> a58ec98a
         filteredRequest.Limit, filteredRequest.Skip, filteredRequest.Sort);
       // Filter
       transactions.result = TransactionSecurity.filterTransactionsResponse(
@@ -577,12 +569,8 @@
         filter.siteAreaID = filteredRequest.SiteAreaID;
       }
       const transactions = await TransactionStorage.getTransactions(req.user.tenantID,
-<<<<<<< HEAD
         {...filter, 'search': filteredRequest.Search, 'siteID': filteredRequest.SiteID,
         'onlyRecordCount': filteredRequest.OnlyRecordCount},
-=======
-        { ...filter, 'search': filteredRequest.Search, 'siteID': filteredRequest.SiteID },
->>>>>>> a58ec98a
         filteredRequest.Limit, filteredRequest.Skip, filteredRequest.Sort);
       // Filter
       transactions.result = TransactionSecurity.filterTransactionsResponse(
@@ -651,12 +639,8 @@
         filter.userId = filteredRequest.UserID;
       }
       const transactions = await TransactionStorage.getTransactionsInError(req.user.tenantID,
-<<<<<<< HEAD
         {...filter, 'search': filteredRequest.Search, 'siteID': filteredRequest.SiteID,
         'onlyRecordCount': filteredRequest.OnlyRecordCount},
-=======
-        { ...filter, 'search': filteredRequest.Search, 'siteID': filteredRequest.SiteID },
->>>>>>> a58ec98a
         filteredRequest.Limit, filteredRequest.Skip, filteredRequest.Sort);
       // Filter
       transactions.result = TransactionSecurity.filterTransactionsResponse(
