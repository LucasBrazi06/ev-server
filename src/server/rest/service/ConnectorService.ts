--- conflicted
+++ resolved
@@ -83,15 +83,7 @@
   public static async handleCreateConnection(action, req, res, next) {
     try {
       // Check auth
-<<<<<<< HEAD
-<<<<<<< HEAD:src/server/rest/service/ConnectorService.ts
-      if (!Authorizations.canCreateConnection(req.user, connection.getModel())) {
-=======
-      if (!Authorizations.canCreateConnection(req.user, req.body)) {
->>>>>>> ce22f8878a04b7363befcd198772cad309d41c60:src/server/rest/service/ConnectorService.js
-=======
       if (!Authorizations.canCreateConnection(req.user)) {
->>>>>>> 14cb394a
         // Not Authorized!
         throw new UnauthorizedError(
           Constants.ACTION_CREATE,
@@ -125,8 +117,6 @@
 
   public static async handleDeleteConnection(action, req, res, next) {
     try {
-<<<<<<< HEAD:src/server/rest/service/ConnectorService.ts
-=======
       // Check auth
       if (!Authorizations.canDeleteConnection(req.user, req.query)) {
         // Not Authorized!
@@ -136,7 +126,6 @@
           null,
           req.user);
       }
->>>>>>> ce22f8878a04b7363befcd198772cad309d41c60:src/server/rest/service/ConnectorService.js
       // Filter
       const filteredRequest = ConnectorSecurity.filterConnectionDeleteRequest(req.query, req.user);
 
