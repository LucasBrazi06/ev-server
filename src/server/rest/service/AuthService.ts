import axios from 'axios';
import { Handler, NextFunction, Request, Response } from 'express';
import jwt from 'jsonwebtoken';
import moment from 'moment';
import passport from 'passport';
import { ExtractJwt, Strategy } from 'passport-jwt';
import Authorizations from '../../../authorization/Authorizations';
import AppError from '../../../exception/AppError';
import BillingFactory from '../../../integration/billing/BillingFactory';
import NotificationHandler from '../../../notification/NotificationHandler';
import SiteStorage from '../../../storage/mongodb/SiteStorage';
import TenantStorage from '../../../storage/mongodb/TenantStorage';
import UserStorage from '../../../storage/mongodb/UserStorage';
import { Action } from '../../../types/Authorization';
import { HTTPError } from '../../../types/HTTPError';
import { HttpLoginRequest, HttpResetPasswordRequest } from '../../../types/requests/HttpUserRequest';
import Tag from '../../../types/Tag';
import User, { UserRole, UserStatus } from '../../../types/User';
import UserToken from '../../../types/UserToken';
import Configuration from '../../../utils/Configuration';
import Constants from '../../../utils/Constants';
import Logging from '../../../utils/Logging';
import Utils from '../../../utils/Utils';
import AuthSecurity from './security/AuthSecurity';

const _centralSystemRestConfig = Configuration.getCentralSystemRestServiceConfig();
let jwtOptions;

// Init JWT auth options
if (_centralSystemRestConfig) {
  // Set
  jwtOptions = {
    jwtFromRequest: ExtractJwt.fromAuthHeaderAsBearerToken(),
    secretOrKey: _centralSystemRestConfig.userTokenKey
    // pragma issuer: 'evse-dashboard',
    // audience: 'evse-dashboard'
  };
  // Use
  passport.use(new Strategy(jwtOptions, (jwtPayload, done) =>
    // Return the token decoded right away
    done(null, jwtPayload)
  ));
}

export default class AuthService {

  public static initialize(): Handler {
    return passport.initialize();
  }

  public static authenticate() {
    return passport.authenticate('jwt', { session: false });
  }

  public static async handleLogIn(action: Action, req: Request, res: Response, next: NextFunction) {
    // Filter
    const filteredRequest = AuthSecurity.filterLoginRequest(req.body);
    // Get Tenant
    const tenantID = await AuthService.getTenantID(filteredRequest.tenant);
    if (!tenantID) {
      throw new AppError({
        source: Constants.CENTRAL_SERVER,
        errorCode: HTTPError.OBJECT_DOES_NOT_EXIST_ERROR,
        message: `User with Email '${filteredRequest.email}' tried to log in with an unknown tenant '${filteredRequest.tenant}'!`,
        module: 'AuthService',
        method: 'handleLogIn',
        action: action
      });
    }
    req.user = { tenantID };
    // Check
    if (!filteredRequest.email) {
      throw new AppError({
        source: Constants.CENTRAL_SERVER,
        errorCode: HTTPError.GENERAL_ERROR,
        message: 'The Email is mandatory',
        module: 'AuthService',
        method: 'handleLogIn'
      });
    }
    if (!filteredRequest.password) {
      throw new AppError({
        source: Constants.CENTRAL_SERVER,
        errorCode: HTTPError.GENERAL_ERROR,
        message: 'The Password is mandatory',
        module: 'AuthService',
        method: 'handleLogIn'
      });
    }
    if (!filteredRequest.acceptEula) {
      throw new AppError({
        source: Constants.CENTRAL_SERVER,
        errorCode: HTTPError.USER_EULA_ERROR,
        message: 'The End-user License Agreement is mandatory',
        module: 'AuthService',
        method: 'handleLogIn'
      });
    }
    const user = await UserStorage.getUserByEmail(tenantID, filteredRequest.email);
    if (!user) {
      throw new AppError({
        source: Constants.CENTRAL_SERVER,
        errorCode: HTTPError.OBJECT_DOES_NOT_EXIST_ERROR,
        message: `User with Email '${filteredRequest.email}' does not exist for tenant '${(filteredRequest.tenant ? filteredRequest.tenant : tenantID)}'`,
        module: 'AuthService',
        method: 'handleLogIn'
      });
    }
    if (user.deleted) {
      throw new AppError({
        source: Constants.CENTRAL_SERVER,
        errorCode: HTTPError.OBJECT_DOES_NOT_EXIST_ERROR,
        message: `User with Email '${filteredRequest.email}' is logically deleted`,
        module: 'AuthService',
        method: 'handleLogIn'
      });
    }
    // Check if the number of trials is reached
    if (user.passwordWrongNbrTrials >= _centralSystemRestConfig.passwordWrongNumberOfTrial) {
      // Check if the user is still locked
      if (user.status === UserStatus.LOCKED) {
        // Yes: Check date to reset pass
        if (user.passwordBlockedUntil && moment(user.passwordBlockedUntil).isBefore(moment())) {
          // Time elapsed: activate the account again
          Logging.logSecurityInfo({
            tenantID: req.user.tenantID,
            actionOnUser: user,
            module: 'AuthService', method: 'handleLogIn', action: action,
            message: 'User has been unlocked after a period of time can try to login again'
          });
          // Save User Status
          await UserStorage.saveUserStatus(req.user.tenantID, user.id, UserStatus.ACTIVE);
          // Init User Password
          await UserStorage.saveUserPassword(req.user.tenantID, user.id,
            { passwordWrongNbrTrials: 0, passwordBlockedUntil: null, passwordResetHash: null });
          // Read user again
          const updatedUser = await UserStorage.getUser(tenantID, user.id);
          // Check user
          await AuthService.checkUserLogin(action, tenantID, updatedUser, filteredRequest, req, res, next);
        } else {
          // Return data
          throw new AppError({
            source: Constants.CENTRAL_SERVER,
            errorCode: HTTPError.USER_LOCKED_ERROR,
            message: 'User is locked',
            module: 'AuthService',
            method: 'handleLogIn'
          });
        }
      } else {
        // An admin has reactivated the account
        user.passwordWrongNbrTrials = 0;
        user.passwordBlockedUntil = null;
        // Check user
        await AuthService.checkUserLogin(action, tenantID, user, filteredRequest, req, res, next);
      }
    } else {
      // Nbr trials OK: Check user
      await AuthService.checkUserLogin(action, tenantID, user, filteredRequest, req, res, next);
    }
  }

  public static async handleRegisterUser(action: Action, req: Request, res: Response, next: NextFunction) {
    // Filter
    const filteredRequest = AuthSecurity.filterRegisterUserRequest(req.body);
    // Get the Tenant
    const tenantID = await AuthService.getTenantID(filteredRequest.tenant);
    if (!tenantID) {
      throw new AppError({
        source: Constants.CENTRAL_SERVER,
        errorCode: HTTPError.OBJECT_DOES_NOT_EXIST_ERROR,
        message: `User is trying to register with an unknown tenant '${filteredRequest.tenant}'!`,
        module: 'AuthService',
        method: 'handleGetEndUserLicenseAgreement'
      });
    }
    req.user = { tenantID };
    // Check EULA
    if (!filteredRequest.acceptEula) {
      throw new AppError({
        source: Constants.CENTRAL_SERVER,
        errorCode: HTTPError.USER_EULA_ERROR,
        message: 'The End-user License Agreement is mandatory',
        module: 'AuthService',
        method: 'handleLogIn'
      });
    }
    // Check
    if (!filteredRequest.captcha) {
      throw new AppError({
        source: Constants.CENTRAL_SERVER,
        errorCode: HTTPError.GENERAL_ERROR,
        message: 'The captcha is mandatory',
        module: 'AuthService',
        method: 'handleRegisterUser'
      });
    }
    // Check Captcha
    const response = await axios.get(
      `https://www.google.com/recaptcha/api/siteverify?secret=${_centralSystemRestConfig.captchaSecretKey}&response=${filteredRequest.captcha}&remoteip=${req.connection.remoteAddress}`);
    if (!response.data.success) {
      throw new AppError({
        source: Constants.CENTRAL_SERVER,
        errorCode: HTTPError.GENERAL_ERROR,
        message: 'The captcha is invalid',
        module: 'AuthService',
        method: 'handleRegisterUser'
      });
    } else if (response.data.score < 0.5) {
      throw new AppError({
        source: Constants.CENTRAL_SERVER,
        errorCode: HTTPError.GENERAL_ERROR,
        message: 'The captcha score is too low',
        module: 'AuthService',
        method: 'handleRegisterUser'
      });
    }
    // Check Mandatory field
    Utils.checkIfUserValid(filteredRequest as User, null, req);
    // Check email
    const user = await UserStorage.getUserByEmail(tenantID, filteredRequest.email);
    if (user) {
      throw new AppError({
        source: Constants.CENTRAL_SERVER,
        errorCode: HTTPError.USER_EMAIL_ALREADY_EXIST_ERROR,
        message: 'Email already exists',
        module: 'AuthService',
        method: 'handleRegisterUser'
      });
    }
    // Generate a password
    const newPasswordHashed = await Utils.hashPasswordBcrypt(filteredRequest.password);
    // Create the user
    const newUser = UserStorage.getEmptyUser() as User;
    newUser.email = filteredRequest.email;
    newUser.name = filteredRequest.name;
    newUser.firstName = filteredRequest.firstName;
    newUser.locale = req.locale.substring(0, 5);
    newUser.createdOn = new Date();
    const verificationToken = Utils.generateToken(req.body.email);
    const endUserLicenseAgreement = await UserStorage.getEndUserLicenseAgreement(tenantID, newUser.locale.substring(0, 2));
    // Save User
    newUser.id = await UserStorage.saveUser(tenantID, newUser);
    // Save User Status
    if (tenantID === Constants.DEFAULT_TENANT) {
      await UserStorage.saveUserRole(tenantID, newUser.id, UserRole.SUPER_ADMIN);
    } else {
      await UserStorage.saveUserRole(tenantID, newUser.id, UserRole.BASIC);
    }
    // Save User Status
    await UserStorage.saveUserStatus(tenantID, newUser.id, UserStatus.PENDING);

    const tag: Tag = {
      id: newUser.name[0] + newUser.firstName[0] + Utils.getRandomInt(),
<<<<<<< HEAD
      deleted: false,
=======
      active: true,
>>>>>>> 0c0cae8d
      issuer: true,
      lastChangedOn: new Date()
    };
    await UserStorage.saveUserTag(req.user.tenantID, newUser.id, tag);

    // Save User password
    await UserStorage.saveUserPassword(tenantID, newUser.id,
      {
        password: newPasswordHashed,
        passwordWrongNbrTrials: 0,
        passwordResetHash: null,
        passwordBlockedUntil: null
      });
    // Save User Account Verification
    await UserStorage.saveUserAccountVerification(tenantID, newUser.id, { verificationToken });
    // Save User EULA
    await UserStorage.saveUserEULA(tenantID, newUser.id,
      {
        eulaAcceptedOn: new Date(),
        eulaAcceptedVersion: endUserLicenseAgreement.version,
        eulaAcceptedHash: endUserLicenseAgreement.hash
      });
    // Assign user to all sites with auto-assign flag set
    const sites = await SiteStorage.getSites(tenantID,
      { withAutoUserAssignment: true },
      Constants.DB_PARAMS_MAX_LIMIT
    );
    if (sites.count > 0) {
      const siteIDs = sites.result.map((site) => site.id);
      if (siteIDs && siteIDs.length > 0) {
        await UserStorage.addSitesToUser(tenantID, newUser.id, siteIDs);
      }
    }
    // Log
    Logging.logSecurityInfo({
      tenantID: tenantID,
      user: newUser, action: action,
      module: 'AuthService',
      method: 'handleRegisterUser',
      message: `User with Email '${req.body.email}' has been created successfully`,
      detailedMessages: req.body
    });

    if (tenantID !== Constants.DEFAULT_TENANT) {
      // Send notification
      const evseDashboardVerifyEmailURL = Utils.buildEvseURL(filteredRequest.tenant) +
        '/#/verify-email?VerificationToken=' + verificationToken + '&Email=' + newUser.email;
      // Notify (Async)
      NotificationHandler.sendNewRegisteredUser(
        tenantID,
        Utils.generateGUID(),
        newUser,
        {
          'tenant': filteredRequest.name,
          'user': newUser,
          'evseDashboardURL': Utils.buildEvseURL(filteredRequest.tenant),
          'evseDashboardVerifyEmailURL': evseDashboardVerifyEmailURL
        }
      );
    }
    // Ok
    res.json(Constants.REST_RESPONSE_SUCCESS);
    next();
  }

  public static async checkAndSendResetPasswordConfirmationEmail(tenantID: string, filteredRequest: Partial<HttpResetPasswordRequest>, action: Action, req: Request, res: Response, next: NextFunction) {
    // No hash: Send email with init pass hash link
    if (!filteredRequest.captcha) {
      throw new AppError({
        source: Constants.CENTRAL_SERVER,
        errorCode: HTTPError.GENERAL_ERROR,
        message: 'The captcha is mandatory',
        module: 'AuthService',
        method: 'handleUserPasswordReset'
      });
    }
    // Check captcha
    const response = await axios.get(
      `https://www.google.com/recaptcha/api/siteverify?secret=${_centralSystemRestConfig.captchaSecretKey}&response=${filteredRequest.captcha}&remoteip=${req.connection.remoteAddress}`);
    // Check
    if (!response.data.success) {
      throw new AppError({
        source: Constants.CENTRAL_SERVER,
        errorCode: HTTPError.GENERAL_ERROR,
        message: 'The reCaptcha is invalid',
        module: 'AuthService',
        method: 'handleRegisterUser'
      });
    } else if (response.data.score < 0.5) {
      throw new AppError({
        source: Constants.CENTRAL_SERVER,
        errorCode: HTTPError.GENERAL_ERROR,
        message: `The reCaptcha score is too low, got ${response.data.score} and expected to be >= 0.5`,
        module: 'AuthService',
        method: 'handleRegisterUser'
      });
    }
    // Generate a new password
    const user = await UserStorage.getUserByEmail(tenantID, filteredRequest.email);
    // Found?
    if (!user) {
      throw new AppError({
        source: Constants.CENTRAL_SERVER,
        errorCode: HTTPError.OBJECT_DOES_NOT_EXIST_ERROR,
        message: `User with Email '${filteredRequest.email}' does not exist`,
        module: 'AuthService',
        method: 'handleUserPasswordReset'
      });
    }
    // Deleted
    if (user.deleted) {
      throw new AppError({
        source: Constants.CENTRAL_SERVER,
        errorCode: HTTPError.OBJECT_DOES_NOT_EXIST_ERROR,
        message: `User with Email '${filteredRequest.email}' is logically deleted`,
        module: 'AuthService',
        method: 'handleUserPasswordReset'
      });
    }
    const resetHash = Utils.generateGUID();
    // Init Password info
    await UserStorage.saveUserPassword(tenantID, user.id, { passwordResetHash: resetHash });
    // Log
    Logging.logSecurityInfo({
      tenantID: tenantID,
      user: user, action: action,
      module: 'AuthService',
      method: 'handleUserPasswordReset',
      message: `User with Email '${req.body.email}' will receive an email to reset his password`
    });
    // Send notification
    const evseDashboardResetPassURL = Utils.buildEvseURL(filteredRequest.tenant) +
      '/#/define-password?hash=' + resetHash;
    // Send Request Password (Async)
    NotificationHandler.sendRequestPassword(
      tenantID,
      Utils.generateGUID(),
      user,
      {
        'user': user,
        'evseDashboardURL': Utils.buildEvseURL(filteredRequest.tenant),
        'evseDashboardResetPassURL': evseDashboardResetPassURL
      }
    );
    // Ok
    res.json(Constants.REST_RESPONSE_SUCCESS);
    next();
  }

  public static async resetUserPassword(tenantID: string, filteredRequest, action: Action, req: Request, res: Response, next: NextFunction) {
    // Get the user
    const user = await UserStorage.getUserByPasswordResetHash(tenantID, filteredRequest.hash);
    // Found?
    if (!user) {
      throw new AppError({
        source: Constants.CENTRAL_SERVER,
        errorCode: HTTPError.OBJECT_DOES_NOT_EXIST_ERROR,
        message: `User with password reset hash '${filteredRequest.hash}' does not exist`,
        module: 'AuthService',
        method: 'handleUserPasswordReset'
      });
    }
    // Deleted
    if (user.deleted) {
      throw new AppError({
        source: Constants.CENTRAL_SERVER,
        errorCode: HTTPError.OBJECT_DOES_NOT_EXIST_ERROR,
        message: `User with password reset hash '${filteredRequest.hash}' is logically deleted`,
        module: 'AuthService',
        method: 'handleUserPasswordReset'
      });
    }
    // Hash it
    const newHashedPassword = await Utils.hashPasswordBcrypt(filteredRequest.password);
    // Save new password
    await UserStorage.saveUserPassword(tenantID, user.id,
      {
        password: newHashedPassword,
        passwordWrongNbrTrials: 0,
        passwordResetHash: null,
        passwordBlockedUntil: null
      });
    // Log
    Logging.logSecurityInfo({
      tenantID: tenantID,
      user: user, action: action,
      module: 'AuthService',
      method: 'handleUserPasswordReset',
      message: 'User\'s password has been reset successfully',
      detailedMessages: req.body
    });

    // Ok
    res.json(Constants.REST_RESPONSE_SUCCESS);
    next();
  }

  public static async handleUserPasswordReset(action: Action, req: Request, res: Response, next: NextFunction) {
    const filteredRequest = AuthSecurity.filterResetPasswordRequest(req.body);
    // Get Tenant
    const tenantID = await AuthService.getTenantID(filteredRequest.tenant);
    if (!tenantID) {
      throw new AppError({
        source: Constants.CENTRAL_SERVER,
        errorCode: HTTPError.OBJECT_DOES_NOT_EXIST_ERROR,
        message: `User is trying to access resource with an unknown tenant '${filteredRequest.tenant}'!`,
        module: 'AuthService',
        method: 'handleUserPasswordReset',
        action: action
      });
    }
    // Check hash
    if (!filteredRequest.hash) {
      // Send Confirmation Email for requesting a new password
      await AuthService.checkAndSendResetPasswordConfirmationEmail(tenantID, filteredRequest, action, req, res, next);
    } else {
      // Send the new password
      await AuthService.resetUserPassword(tenantID, filteredRequest, action, req, res, next);
    }
  }

  public static async handleCheckEndUserLicenseAgreement(action: Action, req: Request, res: Response, next: NextFunction) {
    // Filter
    const filteredRequest = AuthSecurity.filterCheckEulaRequest(req.query);
    // Check
    if (!filteredRequest.Tenant) {
      throw new AppError({
        source: Constants.CENTRAL_SERVER,
        errorCode: HTTPError.GENERAL_ERROR,
        message: 'The Tenant is mandatory',
        module: 'AuthService',
        method: 'handleCheckEndUserLicenseAgreement'
      });
    }
    // Get Tenant
    const tenantID = await AuthService.getTenantID(filteredRequest.Tenant);
    if (!tenantID) {
      throw new AppError({
        source: Constants.CENTRAL_SERVER,
        errorCode: HTTPError.GENERAL_ERROR,
        message: 'The Tenant is mandatory',
        module: 'AuthService',
        method: 'handleCheckEndUserLicenseAgreement'
      });
    }
    // Check hash
    if (!filteredRequest.Email) {
      throw new AppError({
        source: Constants.CENTRAL_SERVER,
        errorCode: HTTPError.GENERAL_ERROR,
        message: 'The Email is mandatory',
        module: 'AuthService',
        method: 'handleCheckEndUserLicenseAgreement'
      });
    }
    // Get User
    const user = await UserStorage.getUserByEmail(tenantID, filteredRequest.Email);
    if (!user) {
      // Do not return error, only reject it
      res.json({ eulaAccepted: false });
      next();
      return;
    }
    // Get last Eula version
    const endUserLicenseAgreement = await UserStorage.getEndUserLicenseAgreement(tenantID, user.locale.substring(0, 2));
    if (user.eulaAcceptedHash === endUserLicenseAgreement.hash) {
      // Check if version matches
      res.json({ eulaAccepted: true });
      next();
      return;
    }
    // Check if version matches
    res.json({ eulaAccepted: false });
    next();
  }

  public static async handleGetEndUserLicenseAgreement(action: Action, req: Request, res: Response, next: NextFunction) {
    // Filter
    const filteredRequest = AuthSecurity.filterEndUserLicenseAgreementRequest(req);
    // Get Tenant
    const tenantID = await AuthService.getTenantID(filteredRequest.tenant);

    if (!tenantID) {
      throw new AppError({
        source: Constants.CENTRAL_SERVER,
        errorCode: HTTPError.OBJECT_DOES_NOT_EXIST_ERROR,
        message: `User is trying to access resource with an unknown tenant '${filteredRequest.tenant}'!`,
        module: 'AuthService', method: 'handleGetEndUserLicenseAgreement',
        action: action
      });
    }
    // Get it
    const endUserLicenseAgreement = await UserStorage.getEndUserLicenseAgreement(tenantID, filteredRequest.Language);
    res.json(
      // Filter
      AuthSecurity.filterEndUserLicenseAgreementResponse(
        endUserLicenseAgreement)
    );
    next();
  }

  public static async handleVerifyEmail(action: Action, req: Request, res: Response, next: NextFunction) {
    // Filter
    const filteredRequest = AuthSecurity.filterVerifyEmailRequest(req.query);
    // Get Tenant
    const tenantID = await AuthService.getTenantID(filteredRequest.Tenant);
    if (!tenantID) {
      throw new AppError({
        source: Constants.CENTRAL_SERVER,
        errorCode: HTTPError.OBJECT_DOES_NOT_EXIST_ERROR,
        action: action,
        module: 'AuthService', method: 'handleVerifyEmail',
        message: `User is trying to access resource with an unknown tenant '${filteredRequest.Tenant}'!`
      });
    }
    // Check that this is not the super tenant
    if (tenantID === Constants.DEFAULT_TENANT) {
      throw new AppError({
        source: Constants.CENTRAL_SERVER,
        errorCode: HTTPError.GENERAL_ERROR,
        action: action,
        module: 'AuthService', method: 'handleVerifyEmail',
        message: 'Cannot verify email in the Super Tenant'
      });
    }
    // Check email
    if (!filteredRequest.Email) {
      throw new AppError({
        source: Constants.CENTRAL_SERVER,
        errorCode: HTTPError.GENERAL_ERROR,
        action: action,
        module: 'AuthService', method: 'handleVerifyEmail',
        message: 'The email is mandatory'
      });
    }
    // Check verificationToken
    if (!filteredRequest.VerificationToken) {
      throw new AppError({
        source: Constants.CENTRAL_SERVER,
        errorCode: HTTPError.GENERAL_ERROR,
        action: action,
        module: 'AuthService', method: 'handleVerifyEmail',
        message: 'Verification token is mandatory'
      });
    }
    // Check email
    const user = await UserStorage.getUserByEmail(tenantID, filteredRequest.Email);
    // User exists?
    if (!user) {
      throw new AppError({
        source: Constants.CENTRAL_SERVER,
        errorCode: HTTPError.OBJECT_DOES_NOT_EXIST_ERROR,
        action: action,
        module: 'AuthService', method: 'handleVerifyEmail',
        message: `The user with email '${filteredRequest.Email}' does not exist`
      });
    }
    // User deleted?
    if (user.deleted) {
      throw new AppError({
        source: Constants.CENTRAL_SERVER,
        errorCode: HTTPError.OBJECT_DOES_NOT_EXIST_ERROR,
        action: action,
        module: 'AuthService', method: 'handleVerifyEmail',
        message: 'The user is logically deleted'
      });
    }
    // Check if account is already active
    if (user.status === UserStatus.ACTIVE) {
      throw new AppError({
        source: Constants.CENTRAL_SERVER,
        errorCode: HTTPError.USER_ACCOUNT_ALREADY_ACTIVE_ERROR,
        action: action,
        user: user,
        module: 'AuthService', method: 'handleVerifyEmail',
        message: 'Account is already active'
      });
    }
    // Check verificationToken
    if (user.verificationToken !== filteredRequest.VerificationToken) {
      throw new AppError({
        source: Constants.CENTRAL_SERVER,
        errorCode: HTTPError.INVALID_TOKEN_ERROR,
        action: action,
        user: user,
        module: 'AuthService', method: 'handleVerifyEmail',
        message: 'Wrong Verification Token'
      });
    }
    // Save User Status
    await UserStorage.saveUserStatus(tenantID, user.id, UserStatus.ACTIVE);
    // For integration with billing
    const billingImpl = await BillingFactory.getBillingImpl(tenantID);
    if (billingImpl) {
      try {
        const billingData = await billingImpl.createUser(user);
        await UserStorage.saveUserBillingData(tenantID, user.id, billingData);
        Logging.logInfo({
          tenantID: tenantID,
          module: 'AuthService', method: 'handleVerifyEmail',
          action: action,
          user: user,
          message: 'User has been created successfully in the billing system'
        });
      } catch (error) {
        Logging.logError({
          tenantID: tenantID,
          module: 'AuthService', method: 'handleVerifyEmail',
          action: action,
          user: user,
          message: 'User cannot be created in the billing system',
          detailedMessages: error
        });
      }
    }
    // Save User Verification Account
    await UserStorage.saveUserAccountVerification(tenantID, user.id,
      { verificationToken: null, verifiedAt: new Date() });
    // Log
    Logging.logSecurityInfo({
      tenantID: tenantID,
      user: user, action: action,
      module: 'AuthService', method: 'handleVerifyEmail',
      message: 'User account has been successfully verified and activated',
      detailedMessages: req.query
    });
    // Ok
    res.json(Constants.REST_RESPONSE_SUCCESS);
    next();
  }

  public static async handleResendVerificationEmail(action: Action, req: Request, res: Response, next: NextFunction) {
    // Filter
    const filteredRequest = AuthSecurity.filterResendVerificationEmail(req.body);
    // Get the tenant
    const tenantID = await AuthService.getTenantID(filteredRequest.tenant);

    if (!tenantID) {
      throw new AppError({
        source: Constants.CENTRAL_SERVER,
        errorCode: HTTPError.OBJECT_DOES_NOT_EXIST_ERROR,
        message: `User is trying to access resource with an unknown tenant '${filteredRequest.tenant}'!`,
        module: 'AuthService',
        method: 'handleResendVerificationEmail',
        action: action
      });
    }
    // Check that this is not the super tenant
    if (tenantID === Constants.DEFAULT_TENANT) {
      throw new AppError({
        source: Constants.CENTRAL_SERVER,
        errorCode: HTTPError.GENERAL_ERROR,
        message: 'Cannot request a verification Email in the Super Tenant',
        module: 'AuthService',
        method: 'handleResendVerificationEmail',
        action: action
      });
    }
    // Check email
    if (!filteredRequest.email) {
      throw new AppError({
        source: Constants.CENTRAL_SERVER,
        errorCode: HTTPError.GENERAL_ERROR,
        message: 'The Email is mandatory',
        module: 'AuthService',
        method: 'handleResendVerificationEmail',
        action: action
      });
    }
    // Check captcha
    if (!filteredRequest.captcha) {
      throw new AppError({
        source: Constants.CENTRAL_SERVER,
        errorCode: HTTPError.GENERAL_ERROR,
        message: 'The captcha is mandatory',
        module: 'AuthService',
        method: 'handleResendVerificationEmail',
        action: action
      });
    }

    // Is valid captcha?
    const response = await axios.get(
      `https://www.google.com/recaptcha/api/siteverify?secret=${_centralSystemRestConfig.captchaSecretKey}&response=${filteredRequest.captcha}&remoteip=${req.connection.remoteAddress}`);
    if (!response.data.success) {
      throw new AppError({
        source: Constants.CENTRAL_SERVER,
        errorCode: HTTPError.GENERAL_ERROR,
        message: 'The captcha is invalid',
        module: 'AuthService',
        method: 'handleResendVerificationEmail',
        action: action
      });
    } else if (response.data.score < 0.5) {
      throw new AppError({
        source: Constants.CENTRAL_SERVER,
        errorCode: HTTPError.GENERAL_ERROR,
        message: 'The captcha is too low',
        module: 'AuthService',
        method: 'handleResendVerificationEmail',
        action: action
      });
    }
    // Is valid email?
    const user = await UserStorage.getUserByEmail(tenantID, filteredRequest.email);
    // User exists?
    if (!user) {
      throw new AppError({
        source: Constants.CENTRAL_SERVER,
        errorCode: HTTPError.OBJECT_DOES_NOT_EXIST_ERROR,
        message: `The user with Email '${filteredRequest.email}' does not exist`,
        module: 'AuthService',
        method: 'handleResendVerificationEmail',
        action: action
      });
    }
    // User deleted?
    if (user.deleted) {
      throw new AppError({
        source: Constants.CENTRAL_SERVER,
        errorCode: HTTPError.OBJECT_DOES_NOT_EXIST_ERROR,
        message: `The user with Email '${filteredRequest.email}' is logically deleted`,
        module: 'AuthService',
        method: 'handleResendVerificationEmail',
        action: action
      });
    }
    // Check if account is already active
    if (user.status === UserStatus.ACTIVE) {
      throw new AppError({
        source: Constants.CENTRAL_SERVER,
        errorCode: HTTPError.USER_ACCOUNT_ALREADY_ACTIVE_ERROR,
        message: 'Account is already active',
        module: 'AuthService',
        method: 'handleResendVerificationEmail',
        action: action,
        user: user
      });
    }
    let verificationToken;
    // Check verificationToken
    if (!user.verificationToken) {
      // Verification token was not created after registration
      // This should not happen
      // Generate new verificationToken
      verificationToken = Utils.generateToken(filteredRequest.email);
      user.verificationToken = verificationToken;
      // Save User Verification Account
      await UserStorage.saveUserAccountVerification(tenantID, user.id, { verificationToken });
    } else {
      // Get existing verificationToken
      verificationToken = user.verificationToken;
    }
    // Log
    Logging.logSecurityInfo({
      tenantID: tenantID,
      user: user,
      action: action,
      module: 'AuthService',
      method: 'handleResendVerificationEmail',
      message: `User with Email '${filteredRequest.email}' has been created successfully`,
      detailedMessages: req.body
    });
    // Send notification
    const evseDashboardVerifyEmailURL = Utils.buildEvseURL(filteredRequest.tenant) +
      '/#/verify-email?VerificationToken=' + verificationToken + '&Email=' +
      user.email;
    // Send Verification Email (Async)
    NotificationHandler.sendVerificationEmail(
      tenantID,
      Utils.generateGUID(),
      user,
      {
        'user': user,
        'evseDashboardURL': Utils.buildEvseURL(filteredRequest.tenant),
        'evseDashboardVerifyEmailURL': evseDashboardVerifyEmailURL
      }
    );
    // Ok
    res.json(Constants.REST_RESPONSE_SUCCESS);
    next();
  }

  public static handleUserLogOut(action: Action, req: Request, res: Response, next: NextFunction) {
    req.logout();
    res.status(200).send({});
  }

  public static async userLoginWrongPassword(action: Action, tenantID: string, user: User, req: Request, res: Response, next: NextFunction) {
    // Add wrong trial + 1
    if (isNaN(user.passwordWrongNbrTrials)) {
      user.passwordWrongNbrTrials = 0;
    }
    const passwordWrongNbrTrials = user.passwordWrongNbrTrials + 1;
    // Check if the number of trial is reached
    if (passwordWrongNbrTrials >= _centralSystemRestConfig.passwordWrongNumberOfTrial) {
      // Too many attempts, lock user
      // Save User Status
      await UserStorage.saveUserStatus(tenantID, user.id, UserStatus.LOCKED);
      // Save User Blocked Date
      await UserStorage.saveUserPassword(tenantID, user.id,
        {
          passwordWrongNbrTrials,
          passwordBlockedUntil: moment().add(_centralSystemRestConfig.passwordBlockedWaitTimeMin, 'm').toDate()
        });
      // Log
      throw new AppError({
        source: Constants.CENTRAL_SERVER,
        errorCode: HTTPError.USER_LOCKED_ERROR,
        message: 'User is locked',
        module: 'AuthService',
        method: 'checkUserLogin',
        action: action,
        user: user
      });
    } else {
      // Save User Nbr Password Trials
      await UserStorage.saveUserPassword(tenantID, user.id, { passwordWrongNbrTrials });
      // Log
      throw new AppError({
        source: Constants.CENTRAL_SERVER,
        errorCode: HTTPError.OBJECT_DOES_NOT_EXIST_ERROR,
        message: `User failed to log in, ${_centralSystemRestConfig.passwordWrongNumberOfTrial - user.passwordWrongNbrTrials} trial(s) remaining`,
        module: 'AuthService',
        method: 'checkUserLogin',
        action: action,
        user: user
      });
    }
  }

  public static async userLoginSucceeded(action: Action, tenantID: string, user: User, req: Request, res: Response, next: NextFunction) {
    // Password / Login OK
    Logging.logSecurityInfo({
      tenantID: tenantID,
      user: user,
      module: 'AuthService', method: 'checkUserLogin',
      action: action, message: 'User logged in successfully'
    });
    // Set Eula Info on Login Only
    if (action === 'Login') {
      // Save EULA
      const endUserLicenseAgreement = await UserStorage.getEndUserLicenseAgreement(tenantID, user.locale.substring(0, 2));
      await UserStorage.saveUserEULA(tenantID, user.id,
        {
          eulaAcceptedOn: new Date(),
          eulaAcceptedVersion: endUserLicenseAgreement.version,
          eulaAcceptedHash: endUserLicenseAgreement.hash
        }
      );
    }
    // Reset wrong number of trial
    await UserStorage.saveUserPassword(tenantID, user.id,
      { passwordWrongNbrTrials: 0, passwordBlockedUntil: null, passwordResetHash: null });
    // Yes: build payload
    const payload: UserToken = await Authorizations.buildUserToken(tenantID, user);
    // Build token
    let token;
    // Role Demo?
    if (Authorizations.isDemo(user)) {
      token = jwt.sign(payload, jwtOptions.secretOrKey, {
        expiresIn: _centralSystemRestConfig.userDemoTokenLifetimeDays * 24 * 3600
      });
    } else {
      token = jwt.sign(payload, jwtOptions.secretOrKey, {
        expiresIn: _centralSystemRestConfig.userTokenLifetimeHours * 3600
      });
    }
    // Return it
    res.json({ token: token });
  }

  public static async getTenantID(subdomain: string) {
    // Check
    if (!subdomain) {
      return Constants.DEFAULT_TENANT;
    }
    // Get it
    const tenant = await TenantStorage.getTenantBySubdomain(subdomain);
    // Return
    return (tenant ? tenant.id : null);
  }

  public static async checkUserLogin(action: Action, tenantID: string, user: User, filteredRequest: Partial<HttpLoginRequest>, req: Request, res: Response, next: NextFunction) {
    // User Found?
    if (!user) {
      throw new AppError({
        source: Constants.CENTRAL_SERVER,
        errorCode: HTTPError.OBJECT_DOES_NOT_EXIST_ERROR,
        message: `Unknown user tried to log in with email '${filteredRequest.email}'`,
        module: 'AuthService',
        method: 'checkUserLogin',
        user: user
      });
    }
    // Check password
    let match = false;
    if (user.password) {
      match = await Utils.checkPasswordBCrypt(filteredRequest.password, user.password);
    }
    // Check new and old version of hashing the password
    if (match || (user.password === Utils.hashPassword(filteredRequest.password))) {
      // Check if the account is pending
      if (user.status === UserStatus.PENDING) {
        throw new AppError({
          source: Constants.CENTRAL_SERVER,
          errorCode: HTTPError.USER_ACCOUNT_PENDING_ERROR,
          message: 'Account is pending! User must activate his account in his email',
          module: 'AuthService',
          method: 'checkUserLogin',
          user: user
        });
      }
      // Check if the account is active
      if (user.status !== UserStatus.ACTIVE) {
        throw new AppError({
          source: Constants.CENTRAL_SERVER,
          errorCode: HTTPError.USER_ACCOUNT_INACTIVE_ERROR,
          message: `Account is not active ('${user.status}')`,
          module: 'AuthService',
          method: 'checkUserLogin',
          user: user
        });
      }
      // Login OK
      await AuthService.userLoginSucceeded(action, tenantID, user, req, res, next);
    } else {
      // Login KO
      await AuthService.userLoginWrongPassword(action, tenantID, user, req, res, next);
    }
  }
}
<|MERGE_RESOLUTION|>--- conflicted
+++ resolved
@@ -252,11 +252,7 @@
 
     const tag: Tag = {
       id: newUser.name[0] + newUser.firstName[0] + Utils.getRandomInt(),
-<<<<<<< HEAD
-      deleted: false,
-=======
       active: true,
->>>>>>> 0c0cae8d
       issuer: true,
       lastChangedOn: new Date()
     };
