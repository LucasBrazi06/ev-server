import { NextFunction, Request, Response } from 'express';
import fs from 'fs';
import moment from 'moment';
import AppAuthError from '../../../exception/AppAuthError';
import AppError from '../../../exception/AppError';
import Authorizations from '../../../authorization/Authorizations';
import ConcurConnector from '../../../integration/refund/ConcurConnector';
import Constants from '../../../utils/Constants';
import Cypher from '../../../utils/Cypher';
import Logging from '../../../utils/Logging';
import OCPPService from '../../../server/ocpp/services/OCPPService';
import SettingStorage from '../../../storage/mongodb/SettingStorage';
import SynchronizeRefundTransactionsTask from '../../../scheduler/tasks/SynchronizeRefundTransactionsTask';
import TransactionSecurity from './security/TransactionSecurity';
import TransactionStorage from '../../../storage/mongodb/TransactionStorage';
import User from '../../../types/User';
import UserStorage from '../../../storage/mongodb/UserStorage';
import ChargingStationStorage from '../../../storage/mongodb/ChargingStationStorage';
import TenantStorage from '../../../storage/mongodb/TenantStorage';
import OCPPUtils from '../../ocpp/utils/OCPPUtils';
import UtilsService from './UtilsService';
import Transaction from '../../../types/Transaction';
import Utils from '../../../utils/Utils';

export default class TransactionService {
  public static async handleSynchronizeRefundedTransactions(action: string, req: Request, res: Response, next: NextFunction): Promise<void> {
    if (!Authorizations.isAdmin(req.user.role)) {
      // Not Authorized!
      throw new AppAuthError(
        Constants.ACTION_UPDATE,
        Constants.ENTITY_TRANSACTION,
        null,
        Constants.HTTP_AUTH_ERROR, 'TransactionService', 'handleSynchronizeRefundedTransactions',
        req.user);
    }

    const tenant = await TenantStorage.getTenant(req.user.tenantID);
    const task = new SynchronizeRefundTransactionsTask();
    await task.processTenant(tenant, null);

    res.json(Constants.REST_RESPONSE_SUCCESS);
    next();
  }

  public static async handleRefundTransactions(action: string, req: Request, res: Response, next: NextFunction): Promise<void> {
    // Filter
    const filteredRequest = TransactionSecurity.filterTransactionsRefund(req.body);
    if (!filteredRequest.transactionIds) {
      // Not Found!
      throw new AppError(
        Constants.CENTRAL_SERVER,
        'Transaction IDs must be provided', Constants.HTTP_GENERAL_ERROR,
        'TransactionService', 'handleRefundTransactions', req.user);
    }
    const transactionsToRefund: Transaction[] = [];
    for (const transactionId of filteredRequest.transactionIds) {
      const transaction = await TransactionStorage.getTransaction(req.user.tenantID, transactionId);
      if (!transaction) {
        Logging.logError({
          tenantID: req.user.tenantID,
          user: req.user, actionOnUser: (transaction.user ? transaction.user : null),
          module: 'TransactionService', method: 'handleRefundTransactions',
          message: `Transaction '${transaction.id}' does not exist`,
          action: action, detailedMessages: transaction.id
        });
        continue;
      }
      if (transaction.refundData && !!transaction.refundData.refundId && transaction.refundData.status !== Constants.REFUND_STATUS_CANCELLED) {
        Logging.logError({
          tenantID: req.user.tenantID,
          user: req.user, actionOnUser: (transaction.user ? transaction.user : null),
          module: 'TransactionService', method: 'handleRefundTransactions',
          message: `Transaction '${transaction.id}' is already refunded`,
          action: action, detailedMessages: transaction
        });
        continue;
      }
      // Check auth
      if (!Authorizations.canRefundTransaction(req.user, transaction)) {
        // Not Authorized!
        throw new AppAuthError(
          Constants.ACTION_REFUND_TRANSACTION,
          Constants.ENTITY_TRANSACTION,
          transaction.id,
          Constants.HTTP_AUTH_ERROR, 'TransactionService', 'handleRefundTransactions',
          req.user);
      }
<<<<<<< HEAD
      transactionsToRefund.push(transaction);
    }
    if (transactionsToRefund.length === 0) {
      res.json({
=======
      const setting = await SettingStorage.getSettingByIdentifier(req.user.tenantID, 'refund');
      const settingInner = setting.content['concur'];
      const connector = new ConcurConnector(req.user.tenantID, settingInner);
      const refundedTransactions = await connector.refund(user.id, transactionsToRefund);
      // // Transfer it to the Revenue Cloud
      // pragma await Utils.pushTransactionToRevenueCloud(action, transaction, req.user, transaction.getUserJson());

      const response: any = {
>>>>>>> 624fc4d6
        ...Constants.REST_RESPONSE_SUCCESS,
        inSuccess: 0,
        inError: filteredRequest.transactionIds.length
      });
      next();
      return;
    }
    // Get Transaction User
    const user = await UserStorage.getUser(req.user.tenantID, req.user.id);
    // Check
    UtilsService.assertObjectExists(user, `User '${req.user.id}' doesn't exist.`, 'TransactionService', 'handleRefundTransactions', req.user);
    if (!transactionsToRefund.every((transaction) => transaction.userID === req.user.id)) {
      throw new AppError(
        Constants.CENTRAL_SERVER,
        `The user with ID '${req.user.id}' cannot refund another user's transaction`,
        Constants.HTTP_REFUND_SESSION_OTHER_USER_ERROR,
        'TransactionService', 'handleRefundTransactions', req.user);
    }
    let setting = await SettingStorage.getSettingByIdentifier(req.user.tenantID, 'refund');
    setting = setting.getContent()['concur'];
    const connector = new ConcurConnector(req.user.tenantID, setting);
    const refundedTransactions = await connector.refund(user.id, transactionsToRefund);
    // // Transfer it to the Revenue Cloud
    // pragma await Utils.pushTransactionToRevenueCloud(action, transaction, req.user, transaction.getUserJson());

    const response: any = {
      ...Constants.REST_RESPONSE_SUCCESS,
      inSuccess: refundedTransactions.length
    };
    const notRefundedTransactions = transactionsToRefund.length - refundedTransactions.length;
    if (notRefundedTransactions > 0) {
      response.inError = notRefundedTransactions;
    }
    res.json(response);
    next();
  }

  public static async handleDeleteTransaction(action: string, req: Request, res: Response, next: NextFunction): Promise<void> {
      // Filter
      const ID = TransactionSecurity.filterTransactionDelete(req.query);
      // Check auth
      if (!Authorizations.canDeleteTransaction(req.user)) {
        // Not Authorized!
        throw new AppAuthError(
          Constants.ACTION_DELETE,
          Constants.ENTITY_TRANSACTION,
          ID,
          Constants.HTTP_AUTH_ERROR, 'TransactionService', 'handleDeleteTransaction',
          req.user);
      }
      // Transaction Id is mandatory
      UtilsService.assertIdIsProvided(ID, 'TransactionsService', 'handleDeleteTransaction', req.user);
      // Get Transaction
      const transaction = await TransactionStorage.getTransaction(req.user.tenantID, ID);
      // Found?
      UtilsService.assertObjectExists(transaction, `Transaction '${ID}' doesn't exist`, 'TransactionService', 'handleDeleteTransaction', req.user);
      // Handle active transactions
      const chargingStation = await ChargingStationStorage.getChargingStation(req.user.tenantID, transaction.chargeBoxID);
      if (!transaction.stop) {
        UtilsService.assertObjectExists(chargingStation, `ChargingStation ${transaction.chargeBoxID} doesn't exist`, 'TransactionService', 'handleDeleteTransaction', req.user);
        const foundConnector = chargingStation.connectors.find((connector) => connector.connectorId === transaction.connectorId);
        if (foundConnector && transaction.id === foundConnector.activeTransactionID) {
          OCPPUtils.checkAndFreeChargingStationConnector(req.user.tenantID, chargingStation, transaction.connectorId);
          await ChargingStationStorage.saveChargingStation(req.user.tenantID, chargingStation);
        }
      }
      // Delete Transaction
      await TransactionStorage.deleteTransaction(req.user.tenantID, transaction);
      // Log
      Logging.logSecurityInfo({
        tenantID: req.user.tenantID,
        user: req.user, actionOnUser: (transaction.user ? transaction.user : null),
        module: 'TransactionService', method: 'handleDeleteTransaction',
        message: `Transaction ID '${ID}' on '${transaction.chargeBoxID}'-'${transaction.connectorId}' has been deleted successfully`,
        action: action, detailedMessages: transaction
      });
      // Ok
      res.json(Constants.REST_RESPONSE_SUCCESS);
      next();
  }

  public static async handleTransactionSoftStop(action: string, req: Request, res: Response, next: NextFunction): Promise<void> {
      // Filter
      const transactionId = TransactionSecurity.filterTransactionSoftStop(req.body);
      // Check auth
      if (!Authorizations.canUpdateTransaction(req.user)) {
        // Not Authorized!
        throw new AppAuthError(
          Constants.ACTION_UPDATE,
          Constants.ENTITY_TRANSACTION,
          transactionId,
          Constants.HTTP_AUTH_ERROR, 'TransactionService', 'handleTransactionSoftStop',
          req.user);
      }
      // Transaction Id is mandatory
      UtilsService.assertIdIsProvided(transactionId, 'TransactionService', 'handleTransactionSoftStop', req.user);
      // Get Transaction
      const transaction = await TransactionStorage.getTransaction(req.user.tenantID, transactionId);
      UtilsService.assertObjectExists(transaction, `Transaction ${transactionId} doesn't exist.`, 'TransactionService', 'handleTransactionSoftStop', req.user);
      // Get the Charging Station
      const chargingStation = await ChargingStationStorage.getChargingStation(req.user.tenantID, transaction.chargeBoxID);
      UtilsService.assertObjectExists(chargingStation, `Transaction ${transaction.chargeBoxID} doesn't exist.`, 'TransactionService', 'handleTransactionSoftStop', req.user);
      // Check User
      let user: User;
      if (!transaction.user && transaction.userID) {
        // Get Transaction User
        user = await UserStorage.getUser(req.user.tenantID, transaction.userID);
        // Check
        UtilsService.assertObjectExists(user, `User ${transaction.userID} doesn't exist.`, 'TransactionService', 'handleTransactionSoftStop', req.user);
      }
      // Stop Transaction
      const result = await new OCPPService().handleStopTransaction(
        {
          chargeBoxIdentity: chargingStation.id,
          tenantID: req.user.tenantID
        },
        {
          transactionId: transactionId,
          idTag: req.user.tagIDs[0],
          timestamp: transaction.lastMeterValue.timestamp,
          meterStop: transaction.lastMeterValue.value
        },
        true);
      // Log
      Logging.logSecurityInfo({
        tenantID: req.user.tenantID, source: chargingStation.id,
        user: req.user, actionOnUser: user,
        module: 'TransactionService', method: 'handleTransactionSoftStop',
        message: `Transaction ID '${transactionId}' on '${transaction.chargeBoxID}'-'${transaction.connectorId}' has been stopped successfully`,
        action: action, detailedMessages: result
      });
      // Ok
      res.json(Constants.REST_RESPONSE_SUCCESS);
      next();
  }

  public static async handleGetChargingStationConsumptionFromTransaction(action: string, req: Request, res: Response, next: NextFunction): Promise<void> {
    // Filter
    const filteredRequest = TransactionSecurity.filterChargingStationConsumptionFromTransactionRequest(req.query, req.user);
    // Transaction Id is mandatory
    UtilsService.assertIdIsProvided(filteredRequest.TransactionId, 'TransactionService',
      'handleGetCa')// TODO HERE
    if (!filteredRequest.TransactionId) {
      // Not Found!
      throw new AppError(
        Constants.CENTRAL_SERVER,
        'The Transaction\'s ID must be provided', Constants.HTTP_GENERAL_ERROR,
        'TransactionService', 'handleGetChargingStationConsumptionFromTransaction', req.user);
    }
    // Get Transaction
    const transaction = await TransactionStorage.getTransaction(req.user.tenantID, filteredRequest.TransactionId);
    if (!transaction) {
      // Not Found!
      throw new AppError(
        Constants.CENTRAL_SERVER,
        `Transaction '${filteredRequest.TransactionId}' does not exist`, Constants.HTTP_OBJECT_DOES_NOT_EXIST_ERROR,
        'TransactionService', 'handleGetChargingStationConsumptionFromTransaction', req.user);
    }
    // Check auth
    if (!Authorizations.canReadTransaction(req.user, transaction)) {
      // Not Authorized!
      throw new AppAuthError(
        Constants.ACTION_READ,
        Constants.ENTITY_TRANSACTION,
        transaction.getID(),
        Constants.HTTP_AUTH_ERROR, 'TransactionService', 'handleGetChargingStationConsumptionFromTransaction',
        req.user);
    }
    // Check dates
    if (filteredRequest.StartDateTime && filteredRequest.EndDateTime && moment(filteredRequest.StartDateTime).isAfter(moment(filteredRequest.EndDateTime))) {
      throw new AppError(
        Constants.CENTRAL_SERVER,
        `The requested start date '${new Date(filteredRequest.StartDateTime).toISOString()}' is after the requested end date '${new Date(filteredRequest.StartDateTime).toISOString()}' `, Constants.HTTP_GENERAL_ERROR,
        'TransactionService', 'handleGetChargingStationConsumptionFromTransaction', req.user);
    }
    // Get the consumption
    let consumptions = await transaction.getConsumptions();

    // Dates provided?
    const startDateTime = filteredRequest.StartDateTime ? filteredRequest.StartDateTime : Constants.MIN_DATE;
    const endDateTime = filteredRequest.EndDateTime ? filteredRequest.EndDateTime : Constants.MAX_DATE;
    // Filter?
    if (consumptions && (filteredRequest.StartDateTime || filteredRequest.EndDateTime)) {
      consumptions = consumptions.filter((consumption) =>
        moment(consumption.getEndedAt()).isBetween(startDateTime, endDateTime, null, '[]'));
    }
    // Return the result
    res.json(TransactionSecurity.filterConsumptionsFromTransactionResponse(transaction, consumptions, req.user));
    next();
  }

  static async handleGetTransaction(action: string, req: Request, res: Response, next: NextFunction) {
    try {
      // Filter
      const filteredRequest = TransactionSecurity.filterTransactionRequest(req.query, req.user);
      // Charge Box is mandatory
      if (!filteredRequest.ID) {
        // Not Found!
        throw new AppError(
          Constants.CENTRAL_SERVER,
          'The Transaction\'s ID must be provided', Constants.HTTP_GENERAL_ERROR,
          'TransactionService', 'handleRefundTransactions', req.user);
      }
      // Get Transaction
      const transaction = await TransactionStorage.getTransaction(req.user.tenantID, filteredRequest.ID);
      // Found?
      if (!transaction) {
        // Not Found!
        throw new AppError(
          Constants.CENTRAL_SERVER,
          `Transaction '${filteredRequest.ID}' does not exist`, Constants.HTTP_OBJECT_DOES_NOT_EXIST_ERROR,
          'TransactionService', 'handleGetTransaction', req.user);
      }
      // Check auth
      if (!Authorizations.canReadTransaction(req.user, transaction)) {
        // Not Authorized!
        throw new AppAuthError(
          Constants.ACTION_READ,
          Constants.ENTITY_TRANSACTION,
          transaction.getID(),
          Constants.HTTP_AUTH_ERROR,
          'TransactionService', 'handleGetTransaction',
          req.user);
      }

      // Return
      res.json(
        // Filter
        TransactionSecurity.filterTransactionResponse(
          transaction, req.user)
      );
      next();
    } catch (error) {
      // Log
      Logging.logActionExceptionMessageAndSendResponse(action, error, req, res, next);
    }
  }

  static async handleGetChargingStationTransactions(action: string, req: Request, res: Response, next: NextFunction) {
    try {
      // Check auth
      if (!Authorizations.canListTransactions(req.user)) {
        // Not Authorized!
        throw new AppAuthError(
          Constants.ACTION_LIST,
          Constants.ENTITY_TRANSACTION,
          null,
          Constants.HTTP_AUTH_ERROR,
          'TransactionService', 'handleGetChargingStationTransactions',
          req.user);
      }
      // Filter
      const filteredRequest = TransactionSecurity.filterChargingStationTransactionsRequest(req.query, req.user);
      // Charge Box is mandatory
      if (!filteredRequest.ChargeBoxID) {
        // Not Found!
        throw new AppError(
          Constants.CENTRAL_SERVER,
          'The Charging Station\'s ID must be provided', Constants.HTTP_GENERAL_ERROR,
          'TransactionService', 'handleGetChargingStationTransactions', req.user);
      }
      // Connector Id is mandatory
      if (!filteredRequest.ConnectorId) {
        // Not Found!
        throw new AppError(
          Constants.CENTRAL_SERVER,
          'The Connector\'s ID must be provided', Constants.HTTP_GENERAL_ERROR,
          'TransactionService', 'handleGetChargingStationTransactions', req.user);
      }
      // Get Charge Box
      const chargingStation = await ChargingStationStorage.getChargingStation(req.user.tenantID, filteredRequest.ChargeBoxID);
      // Found?
      if (!chargingStation) {
        // Not Found!
        throw new AppError(
          Constants.CENTRAL_SERVER,
          `Charging Station with ID '${filteredRequest.ChargeBoxID}' does not exist`, Constants.HTTP_OBJECT_DOES_NOT_EXIST_ERROR,
          'TransactionService', 'handleGetChargingStationTransactions', req.user);
      }
      // Set the model
      const transactions = await TransactionStorage.getTransactions(req.user.tenantID, {
        chargeBoxID: chargingStation.id, connectorId: filteredRequest.ConnectorId,
        startDateTime: filteredRequest.StartDateTime, endDateTime: filteredRequest.EndDateTime,
        withChargeBoxes: true
      }, Constants.DB_PARAMS_MAX_LIMIT);
      // Filter
      TransactionSecurity.filterTransactionsResponse(transactions, req.user);
      // Return
      res.json(transactions);
      next();
    } catch (error) {
      // Log
      Logging.logActionExceptionMessageAndSendResponse(action, error, req, res, next);
    }
  }

  static async handleGetTransactionYears(action: string, req: Request, res: Response, next: NextFunction) {
    try {
      // Get Transactions
      const transactionsYears = await TransactionStorage.getTransactionYears(req.user.tenantID);
      const result: any = {};
      if (transactionsYears) {
        result.years = [];
        result.years.push(new Date().getFullYear());
      }
      // Return
      res.json(transactionsYears);
      next();
    } catch (error) {
      // Log
      Logging.logActionExceptionMessageAndSendResponse(action, error, req, res, next);
    }
  }

  static async handleGetTransactionsActive(action: string, req: Request, res: Response, next: NextFunction) {
    try {
      // Check auth
      if (!Authorizations.canListTransactions(req.user)) {
        // Not Authorized!
        throw new AppAuthError(
          Constants.ACTION_LIST,
          Constants.ENTITY_TRANSACTION,
          null,
          Constants.HTTP_AUTH_ERROR,
          'TransactionService', 'handleGetTransactionsActive',
          req.user);
      }
      const filter: any = { stop: { $exists: false } };
      // Filter
      const filteredRequest = TransactionSecurity.filterTransactionsActiveRequest(req.query, req.user);
      if (filteredRequest.ChargeBoxID) {
        filter.chargeBoxIDs = filteredRequest.ChargeBoxID.split('|');
      }
      if (filteredRequest.SiteAreaID) {
        filter.siteAreaIDs = filteredRequest.SiteAreaID.split('|');
      }
      if (filteredRequest.SiteID) {
        filter.siteID = filteredRequest.SiteID;
      }
      if (filteredRequest.UserID) {
        filter.userIDs = filteredRequest.UserID.split('|');
      }
      if (Authorizations.isBasic(req.user.role)) {
        filter.userIDs = [req.user.id];
      }
      if (filteredRequest.ConnectorId) {
        filter.connectorId = filteredRequest.ConnectorId;
      }
      // Get Transactions
      const transactions = await TransactionStorage.getTransactions(req.user.tenantID,
        { ...filter, 'withChargeBoxes': true },
        { limit: filteredRequest.Limit, skip: filteredRequest.Skip, sort: filteredRequest.Sort, onlyRecordCount: filteredRequest.OnlyRecordCount });
      // Filter
      TransactionSecurity.filterTransactionsResponse(transactions, req.user);
      // Return
      res.json(transactions);
      next();
    } catch (error) {
      // Log
      Logging.logActionExceptionMessageAndSendResponse(action, error, req, res, next);
    }
  }

  static async handleGetTransactionsCompleted(action: string, req: Request, res: Response, next: NextFunction) {
    try {
      // Check auth
      if (!Authorizations.canListTransactions(req.user)) {
        // Not Authorized!
        throw new AppAuthError(
          Constants.ACTION_LIST,
          Constants.ENTITY_TRANSACTION,
          null,
          Constants.HTTP_AUTH_ERROR,
          'TransactionService', 'handleGetTransactionsCompleted',
          req.user);
      }
      const filter: any = { stop: { $exists: true } };
      // Filter
      const filteredRequest = TransactionSecurity.filterTransactionsCompletedRequest(req.query, req.user);
      if (filteredRequest.ChargeBoxID) {
        filter.chargeBoxIDs = filteredRequest.ChargeBoxID.split('|');
      }
      if (filteredRequest.SiteAreaID) {
        filter.siteAreaIDs = filteredRequest.SiteAreaID.split('|');
      }
      if (filteredRequest.UserID) {
        filter.userIDs = filteredRequest.UserID.split('|');
      }
      if (Authorizations.isBasic(req.user.role)) {
        filter.userIDs = [req.user.id];
      }
      if (filteredRequest.StartDateTime) {
        filter.startDateTime = filteredRequest.StartDateTime;
      }
      if (filteredRequest.EndDateTime) {
        filter.endDateTime = filteredRequest.EndDateTime;
      }
      if (filteredRequest.Type) {
        filter.type = filteredRequest.Type;
      }
      if (filteredRequest.MinimalPrice) {
        filter.minimalPrice = filteredRequest.MinimalPrice;
      }
      if (filteredRequest.Statistics) {
        filter.statistics = filteredRequest.Statistics;
      }
      const transactions = await TransactionStorage.getTransactions(req.user.tenantID,
        {
          ...filter,
          'search': filteredRequest.Search,
          'siteID': filteredRequest.SiteID
        },
        { limit: filteredRequest.Limit, skip: filteredRequest.Skip, sort: filteredRequest.Sort, onlyRecordCount: filteredRequest.OnlyRecordCount });
      // Filter
      TransactionSecurity.filterTransactionsResponse(transactions, req.user);
      // Return
      res.json(transactions);
      next();
    } catch (error) {
      // Log
      Logging.logActionExceptionMessageAndSendResponse(action, error, req, res, next);
    }
  }

  static async handleGetTransactionsExport(action: string, req: Request, res: Response, next: NextFunction) {
    try {
      // Check auth
      if (!Authorizations.canListTransactions(req.user)) {
        // Not Authorized!
        throw new AppAuthError(
          Constants.ACTION_LIST,
          Constants.ENTITY_TRANSACTIONS,
          null,
          Constants.HTTP_AUTH_ERROR,
          'TransactionService', 'handleGetTransactionsExport',
          req.user);
      }
      const filter: any = { stop: { $exists: true } };
      // Filter
      const filteredRequest = TransactionSecurity.filterTransactionsCompletedRequest(req.query, req.user);
      if (filteredRequest.ChargeBoxID) {
        filter.chargeBoxIDs = filteredRequest.ChargeBoxID.split('|');
      }
      if (filteredRequest.SiteAreaID) {
        filter.siteAreaIDs = filteredRequest.SiteAreaID.split('|');
      }
      if (filteredRequest.UserID) {
        filter.userIDs = filteredRequest.UserID.split('|');
      }
      if (Authorizations.isBasic(req.user.role)) {
        filter.userIDs = [req.user.id];
      }
      // Date
      if (filteredRequest.StartDateTime) {
        filter.startDateTime = filteredRequest.StartDateTime;
      }
      if (filteredRequest.EndDateTime) {
        filter.endDateTime = filteredRequest.EndDateTime;
      }
      if (filteredRequest.Type) {
        filter.type = filteredRequest.Type;
      }
      const transactions = await TransactionStorage.getTransactions(req.user.tenantID,
        { ...filter, 'search': filteredRequest.Search, 'siteID': filteredRequest.SiteID },
        { limit: filteredRequest.Limit, skip: filteredRequest.Skip, sort: filteredRequest.Sort, onlyRecordCount: filteredRequest.OnlyRecordCount });
      // Filter
      TransactionSecurity.filterTransactionsResponse(transactions, req.user);
      // Hash userId and tagId for confidentiality purposes
      for (const transaction of transactions.result) {
        if (transaction.user) {
          transaction.user.id = transaction.user ? Cypher.hash(transaction.user.id) : '';
        }
        transaction.tagID = transaction.tagID ? Cypher.hash(transaction.tagID) : '';
      }

      const filename = 'transactions_export.csv';
      fs.writeFile(filename, TransactionService.convertToCSV(transactions.result), (err) => {
        if (err) {
          throw err;
        }
        res.download(filename, (err2) => {
          if (err2) {
            throw err2;
          }
          fs.unlink(filename, (err3) => {
            if (err3) {
              throw err3;
            }
          });
        });
      });
    } catch (error) {
      // Log
      Logging.logActionExceptionMessageAndSendResponse(action, error, req, res, next);
    }
  }

  static async handleGetTransactionsInError(action: string, req: Request, res: Response, next: NextFunction) {
    try {
      // Check auth
      if (!Authorizations.canListTransactionsInError(req.user)) {
        // Not Authorized!
        throw new AppAuthError(
          Constants.ACTION_LIST,
          Constants.ENTITY_TRANSACTION,
          null,
          Constants.HTTP_AUTH_ERROR,
          'TransactionService', 'handleGetTransactionsInError',
          req.user);
      }
      const filter: any = { stop: { $exists: true } };
      // Filter
      const filteredRequest = TransactionSecurity.filterTransactionsInErrorRequest(req.query);
      if (filteredRequest.ChargeBoxID) {
        filter.chargeBoxIDs = filteredRequest.ChargeBoxID.split('|');
      }
      if (filteredRequest.SiteAreaID) {
        filter.siteAreaIDs = filteredRequest.SiteAreaID.split('|');
      }
      if (filteredRequest.UserID) {
        filter.userIDs = filteredRequest.UserID.split('|');
      }
      // Date
      if (filteredRequest.StartDateTime) {
        filter.startDateTime = filteredRequest.StartDateTime;
      }
      if (filteredRequest.EndDateTime) {
        filter.endDateTime = filteredRequest.EndDateTime;
      }
      if (filteredRequest.ErrorType) {
        filter.errorType = filteredRequest.ErrorType.split('|');
      }
      // Site Area
      const transactions = await TransactionStorage.getTransactionsInError(req.user.tenantID,
        { ...filter, 'search': filteredRequest.Search, 'siteID': filteredRequest.SiteID },
        { limit: filteredRequest.Limit, skip: filteredRequest.Skip, sort: filteredRequest.Sort, onlyRecordCount: filteredRequest.OnlyRecordCount });
      // Filter
      TransactionSecurity.filterTransactionsResponse(transactions, req.user);
      // Return
      res.json(transactions);
      next();
    } catch (error) {
      // Log
      Logging.logActionExceptionMessageAndSendResponse(action, error, req, res, next);
    }
  }

  static convertToCSV(transactions) {
    let csv = 'id,chargeBoxID,connectorID,userID,tagID,startDate,endDate,meterStart,meterStop,totalConsumption,totalDuration,totalInactivity,price,priceUnit\r\n';
    for (const transaction of transactions) {
      csv += `${transaction.id},`;
      csv += `${transaction.chargeBoxID},`;
      csv += `${transaction.connectorId},`;
      csv += `${transaction.user ? transaction.user.id : ''},`;
      csv += `${transaction.tagID},`;
      csv += `${transaction.timestamp},`;
      csv += `${transaction.stop ? transaction.stop.timestamp : ''},`;
      csv += `${transaction.meterStart},`;
      csv += `${transaction.stop ? transaction.stop.meterStop : ''},`;
      csv += `${transaction.stop ? transaction.stop.totalConsumption : ''},`;
      csv += `${transaction.stop ? transaction.stop.totalDurationSecs : ''},`;
      csv += `${transaction.stop ? transaction.stop.totalInactivitySecs : ''},`;
      csv += `${transaction.stop ? transaction.stop.price : ''},`;
      csv += `${transaction.stop ? transaction.stop.priceUnit : ''}\r\n`;
    }
    return csv;
  }
}<|MERGE_RESOLUTION|>--- conflicted
+++ resolved
@@ -21,6 +21,7 @@
 import UtilsService from './UtilsService';
 import Transaction from '../../../types/Transaction';
 import Utils from '../../../utils/Utils';
+import ConsumptionStorage from '../../../storage/mongodb/ConsumptionStorage';
 
 export default class TransactionService {
   public static async handleSynchronizeRefundedTransactions(action: string, req: Request, res: Response, next: NextFunction): Promise<void> {
@@ -85,21 +86,10 @@
           Constants.HTTP_AUTH_ERROR, 'TransactionService', 'handleRefundTransactions',
           req.user);
       }
-<<<<<<< HEAD
       transactionsToRefund.push(transaction);
     }
     if (transactionsToRefund.length === 0) {
       res.json({
-=======
-      const setting = await SettingStorage.getSettingByIdentifier(req.user.tenantID, 'refund');
-      const settingInner = setting.content['concur'];
-      const connector = new ConcurConnector(req.user.tenantID, settingInner);
-      const refundedTransactions = await connector.refund(user.id, transactionsToRefund);
-      // // Transfer it to the Revenue Cloud
-      // pragma await Utils.pushTransactionToRevenueCloud(action, transaction, req.user, transaction.getUserJson());
-
-      const response: any = {
->>>>>>> 624fc4d6
         ...Constants.REST_RESPONSE_SUCCESS,
         inSuccess: 0,
         inError: filteredRequest.transactionIds.length
@@ -119,7 +109,7 @@
         'TransactionService', 'handleRefundTransactions', req.user);
     }
     let setting = await SettingStorage.getSettingByIdentifier(req.user.tenantID, 'refund');
-    setting = setting.getContent()['concur'];
+    setting = setting.content['concur'];
     const connector = new ConcurConnector(req.user.tenantID, setting);
     const refundedTransactions = await connector.refund(user.id, transactionsToRefund);
     // // Transfer it to the Revenue Cloud
@@ -138,133 +128,121 @@
   }
 
   public static async handleDeleteTransaction(action: string, req: Request, res: Response, next: NextFunction): Promise<void> {
-      // Filter
-      const ID = TransactionSecurity.filterTransactionDelete(req.query);
-      // Check auth
-      if (!Authorizations.canDeleteTransaction(req.user)) {
-        // Not Authorized!
-        throw new AppAuthError(
-          Constants.ACTION_DELETE,
-          Constants.ENTITY_TRANSACTION,
-          ID,
-          Constants.HTTP_AUTH_ERROR, 'TransactionService', 'handleDeleteTransaction',
-          req.user);
-      }
-      // Transaction Id is mandatory
-      UtilsService.assertIdIsProvided(ID, 'TransactionsService', 'handleDeleteTransaction', req.user);
-      // Get Transaction
-      const transaction = await TransactionStorage.getTransaction(req.user.tenantID, ID);
-      // Found?
-      UtilsService.assertObjectExists(transaction, `Transaction '${ID}' doesn't exist`, 'TransactionService', 'handleDeleteTransaction', req.user);
-      // Handle active transactions
-      const chargingStation = await ChargingStationStorage.getChargingStation(req.user.tenantID, transaction.chargeBoxID);
-      if (!transaction.stop) {
-        UtilsService.assertObjectExists(chargingStation, `ChargingStation ${transaction.chargeBoxID} doesn't exist`, 'TransactionService', 'handleDeleteTransaction', req.user);
-        const foundConnector = chargingStation.connectors.find((connector) => connector.connectorId === transaction.connectorId);
-        if (foundConnector && transaction.id === foundConnector.activeTransactionID) {
-          OCPPUtils.checkAndFreeChargingStationConnector(req.user.tenantID, chargingStation, transaction.connectorId);
-          await ChargingStationStorage.saveChargingStation(req.user.tenantID, chargingStation);
-        }
-      }
-      // Delete Transaction
-      await TransactionStorage.deleteTransaction(req.user.tenantID, transaction);
-      // Log
-      Logging.logSecurityInfo({
-        tenantID: req.user.tenantID,
-        user: req.user, actionOnUser: (transaction.user ? transaction.user : null),
-        module: 'TransactionService', method: 'handleDeleteTransaction',
-        message: `Transaction ID '${ID}' on '${transaction.chargeBoxID}'-'${transaction.connectorId}' has been deleted successfully`,
-        action: action, detailedMessages: transaction
-      });
-      // Ok
-      res.json(Constants.REST_RESPONSE_SUCCESS);
-      next();
+    // Filter
+    const ID = TransactionSecurity.filterTransactionDelete(req.query);
+    // Check auth
+    if (!Authorizations.canDeleteTransaction(req.user)) {
+      // Not Authorized!
+      throw new AppAuthError(
+        Constants.ACTION_DELETE,
+        Constants.ENTITY_TRANSACTION,
+        ID,
+        Constants.HTTP_AUTH_ERROR, 'TransactionService', 'handleDeleteTransaction',
+        req.user);
+    }
+    // Transaction Id is mandatory
+    UtilsService.assertIdIsProvided(ID, 'TransactionsService', 'handleDeleteTransaction', req.user);
+    // Get Transaction
+    const transaction = await TransactionStorage.getTransaction(req.user.tenantID, ID);
+    // Found?
+    UtilsService.assertObjectExists(transaction, `Transaction '${ID}' doesn't exist`, 'TransactionService', 'handleDeleteTransaction', req.user);
+    // Handle active transactions
+    const chargingStation = await ChargingStationStorage.getChargingStation(req.user.tenantID, transaction.chargeBoxID);
+    if (!transaction.stop) {
+      UtilsService.assertObjectExists(chargingStation, `ChargingStation ${transaction.chargeBoxID} doesn't exist`, 'TransactionService', 'handleDeleteTransaction', req.user);
+      const foundConnector = chargingStation.connectors.find((connector) => connector.connectorId === transaction.connectorId);
+      if (foundConnector && transaction.id === foundConnector.activeTransactionID) {
+        OCPPUtils.checkAndFreeChargingStationConnector(req.user.tenantID, chargingStation, transaction.connectorId);
+        await ChargingStationStorage.saveChargingStation(req.user.tenantID, chargingStation);
+      }
+    }
+    // Delete Transaction
+    await TransactionStorage.deleteTransaction(req.user.tenantID, transaction);
+    // Log
+    Logging.logSecurityInfo({
+      tenantID: req.user.tenantID,
+      user: req.user, actionOnUser: (transaction.user ? transaction.user : null),
+      module: 'TransactionService', method: 'handleDeleteTransaction',
+      message: `Transaction ID '${ID}' on '${transaction.chargeBoxID}'-'${transaction.connectorId}' has been deleted successfully`,
+      action: action, detailedMessages: transaction
+    });
+    // Ok
+    res.json(Constants.REST_RESPONSE_SUCCESS);
+    next();
   }
 
   public static async handleTransactionSoftStop(action: string, req: Request, res: Response, next: NextFunction): Promise<void> {
-      // Filter
-      const transactionId = TransactionSecurity.filterTransactionSoftStop(req.body);
-      // Check auth
-      if (!Authorizations.canUpdateTransaction(req.user)) {
-        // Not Authorized!
-        throw new AppAuthError(
-          Constants.ACTION_UPDATE,
-          Constants.ENTITY_TRANSACTION,
-          transactionId,
-          Constants.HTTP_AUTH_ERROR, 'TransactionService', 'handleTransactionSoftStop',
-          req.user);
-      }
-      // Transaction Id is mandatory
-      UtilsService.assertIdIsProvided(transactionId, 'TransactionService', 'handleTransactionSoftStop', req.user);
-      // Get Transaction
-      const transaction = await TransactionStorage.getTransaction(req.user.tenantID, transactionId);
-      UtilsService.assertObjectExists(transaction, `Transaction ${transactionId} doesn't exist.`, 'TransactionService', 'handleTransactionSoftStop', req.user);
-      // Get the Charging Station
-      const chargingStation = await ChargingStationStorage.getChargingStation(req.user.tenantID, transaction.chargeBoxID);
-      UtilsService.assertObjectExists(chargingStation, `Transaction ${transaction.chargeBoxID} doesn't exist.`, 'TransactionService', 'handleTransactionSoftStop', req.user);
-      // Check User
-      let user: User;
-      if (!transaction.user && transaction.userID) {
-        // Get Transaction User
-        user = await UserStorage.getUser(req.user.tenantID, transaction.userID);
-        // Check
-        UtilsService.assertObjectExists(user, `User ${transaction.userID} doesn't exist.`, 'TransactionService', 'handleTransactionSoftStop', req.user);
-      }
-      // Stop Transaction
-      const result = await new OCPPService().handleStopTransaction(
-        {
-          chargeBoxIdentity: chargingStation.id,
-          tenantID: req.user.tenantID
-        },
-        {
-          transactionId: transactionId,
-          idTag: req.user.tagIDs[0],
-          timestamp: transaction.lastMeterValue.timestamp,
-          meterStop: transaction.lastMeterValue.value
-        },
-        true);
-      // Log
-      Logging.logSecurityInfo({
-        tenantID: req.user.tenantID, source: chargingStation.id,
-        user: req.user, actionOnUser: user,
-        module: 'TransactionService', method: 'handleTransactionSoftStop',
-        message: `Transaction ID '${transactionId}' on '${transaction.chargeBoxID}'-'${transaction.connectorId}' has been stopped successfully`,
-        action: action, detailedMessages: result
-      });
-      // Ok
-      res.json(Constants.REST_RESPONSE_SUCCESS);
-      next();
+    // Filter
+    const transactionId = TransactionSecurity.filterTransactionSoftStop(req.body);
+    // Transaction Id is mandatory
+    UtilsService.assertIdIsProvided(transactionId, 'TransactionService', 'handleTransactionSoftStop', req.user);
+    // Check auth
+    if (!Authorizations.canUpdateTransaction(req.user)) {
+      // Not Authorized!
+      throw new AppAuthError(
+        Constants.ACTION_UPDATE,
+        Constants.ENTITY_TRANSACTION,
+        transactionId,
+        Constants.HTTP_AUTH_ERROR, 'TransactionService', 'handleTransactionSoftStop',
+        req.user);
+    }
+    // Get Transaction
+    const transaction = await TransactionStorage.getTransaction(req.user.tenantID, transactionId);
+    UtilsService.assertObjectExists(transaction, `Transaction ${transactionId} doesn't exist.`, 'TransactionService', 'handleTransactionSoftStop', req.user);
+    // Get the Charging Station
+    const chargingStation = await ChargingStationStorage.getChargingStation(req.user.tenantID, transaction.chargeBoxID);
+    UtilsService.assertObjectExists(chargingStation, `Transaction ${transaction.chargeBoxID} doesn't exist.`, 'TransactionService', 'handleTransactionSoftStop', req.user);
+    // Check User
+    let user: User;
+    if (!transaction.user && transaction.userID) {
+      // Get Transaction User
+      user = await UserStorage.getUser(req.user.tenantID, transaction.userID);
+      // Check
+      UtilsService.assertObjectExists(user, `User ${transaction.userID} doesn't exist.`, 'TransactionService', 'handleTransactionSoftStop', req.user);
+    }
+    // Stop Transaction
+    const result = await new OCPPService().handleStopTransaction(
+      {
+        chargeBoxIdentity: chargingStation.id,
+        tenantID: req.user.tenantID
+      },
+      {
+        transactionId: transactionId,
+        idTag: req.user.tagIDs[0],
+        timestamp: transaction.lastMeterValue.timestamp,
+        meterStop: transaction.lastMeterValue.value
+      },
+      true);
+    // Log
+    Logging.logSecurityInfo({
+      tenantID: req.user.tenantID, source: chargingStation.id,
+      user: req.user, actionOnUser: user,
+      module: 'TransactionService', method: 'handleTransactionSoftStop',
+      message: `Transaction ID '${transactionId}' on '${transaction.chargeBoxID}'-'${transaction.connectorId}' has been stopped successfully`,
+      action: action, detailedMessages: result
+    });
+    // Ok
+    res.json(Constants.REST_RESPONSE_SUCCESS);
+    next();
   }
 
   public static async handleGetChargingStationConsumptionFromTransaction(action: string, req: Request, res: Response, next: NextFunction): Promise<void> {
     // Filter
-    const filteredRequest = TransactionSecurity.filterChargingStationConsumptionFromTransactionRequest(req.query, req.user);
+    const filteredRequest = TransactionSecurity.filterChargingStationConsumptionFromTransactionRequest(req.query);
     // Transaction Id is mandatory
     UtilsService.assertIdIsProvided(filteredRequest.TransactionId, 'TransactionService',
-      'handleGetCa')// TODO HERE
-    if (!filteredRequest.TransactionId) {
-      // Not Found!
-      throw new AppError(
-        Constants.CENTRAL_SERVER,
-        'The Transaction\'s ID must be provided', Constants.HTTP_GENERAL_ERROR,
-        'TransactionService', 'handleGetChargingStationConsumptionFromTransaction', req.user);
-    }
+      'handleGetChargingStationConsumptionFromTransaction', req.user);
     // Get Transaction
     const transaction = await TransactionStorage.getTransaction(req.user.tenantID, filteredRequest.TransactionId);
-    if (!transaction) {
-      // Not Found!
-      throw new AppError(
-        Constants.CENTRAL_SERVER,
-        `Transaction '${filteredRequest.TransactionId}' does not exist`, Constants.HTTP_OBJECT_DOES_NOT_EXIST_ERROR,
-        'TransactionService', 'handleGetChargingStationConsumptionFromTransaction', req.user);
-    }
+    UtilsService.assertObjectExists(transaction, `Transaction${transaction.id} doesn't exist.`,
+      'TransactionService', 'handleGetChargingStationConsumptionFromTransaction', req.user);
     // Check auth
     if (!Authorizations.canReadTransaction(req.user, transaction)) {
       // Not Authorized!
       throw new AppAuthError(
         Constants.ACTION_READ,
         Constants.ENTITY_TRANSACTION,
-        transaction.getID(),
+        transaction.id,
         Constants.HTTP_AUTH_ERROR, 'TransactionService', 'handleGetChargingStationConsumptionFromTransaction',
         req.user);
     }
@@ -276,7 +254,7 @@
         'TransactionService', 'handleGetChargingStationConsumptionFromTransaction', req.user);
     }
     // Get the consumption
-    let consumptions = await transaction.getConsumptions();
+    let consumptions = ConsumptionStorage.getConsumptions(req.user.tenantID, transaction.id);
 
     // Dates provided?
     const startDateTime = filteredRequest.StartDateTime ? filteredRequest.StartDateTime : Constants.MIN_DATE;
@@ -291,109 +269,65 @@
     next();
   }
 
-  static async handleGetTransaction(action: string, req: Request, res: Response, next: NextFunction) {
-    try {
-      // Filter
-      const filteredRequest = TransactionSecurity.filterTransactionRequest(req.query, req.user);
-      // Charge Box is mandatory
-      if (!filteredRequest.ID) {
-        // Not Found!
-        throw new AppError(
-          Constants.CENTRAL_SERVER,
-          'The Transaction\'s ID must be provided', Constants.HTTP_GENERAL_ERROR,
-          'TransactionService', 'handleRefundTransactions', req.user);
-      }
-      // Get Transaction
-      const transaction = await TransactionStorage.getTransaction(req.user.tenantID, filteredRequest.ID);
-      // Found?
-      if (!transaction) {
-        // Not Found!
-        throw new AppError(
-          Constants.CENTRAL_SERVER,
-          `Transaction '${filteredRequest.ID}' does not exist`, Constants.HTTP_OBJECT_DOES_NOT_EXIST_ERROR,
-          'TransactionService', 'handleGetTransaction', req.user);
-      }
-      // Check auth
-      if (!Authorizations.canReadTransaction(req.user, transaction)) {
-        // Not Authorized!
-        throw new AppAuthError(
-          Constants.ACTION_READ,
-          Constants.ENTITY_TRANSACTION,
-          transaction.getID(),
-          Constants.HTTP_AUTH_ERROR,
-          'TransactionService', 'handleGetTransaction',
-          req.user);
-      }
-
-      // Return
-      res.json(
-        // Filter
-        TransactionSecurity.filterTransactionResponse(
-          transaction, req.user)
-      );
-      next();
-    } catch (error) {
-      // Log
-      Logging.logActionExceptionMessageAndSendResponse(action, error, req, res, next);
-    }
-  }
-
-  static async handleGetChargingStationTransactions(action: string, req: Request, res: Response, next: NextFunction) {
-    try {
-      // Check auth
-      if (!Authorizations.canListTransactions(req.user)) {
-        // Not Authorized!
-        throw new AppAuthError(
-          Constants.ACTION_LIST,
-          Constants.ENTITY_TRANSACTION,
-          null,
-          Constants.HTTP_AUTH_ERROR,
-          'TransactionService', 'handleGetChargingStationTransactions',
-          req.user);
-      }
-      // Filter
-      const filteredRequest = TransactionSecurity.filterChargingStationTransactionsRequest(req.query, req.user);
-      // Charge Box is mandatory
-      if (!filteredRequest.ChargeBoxID) {
-        // Not Found!
-        throw new AppError(
-          Constants.CENTRAL_SERVER,
-          'The Charging Station\'s ID must be provided', Constants.HTTP_GENERAL_ERROR,
-          'TransactionService', 'handleGetChargingStationTransactions', req.user);
-      }
-      // Connector Id is mandatory
-      if (!filteredRequest.ConnectorId) {
-        // Not Found!
-        throw new AppError(
-          Constants.CENTRAL_SERVER,
-          'The Connector\'s ID must be provided', Constants.HTTP_GENERAL_ERROR,
-          'TransactionService', 'handleGetChargingStationTransactions', req.user);
-      }
-      // Get Charge Box
-      const chargingStation = await ChargingStationStorage.getChargingStation(req.user.tenantID, filteredRequest.ChargeBoxID);
-      // Found?
-      if (!chargingStation) {
-        // Not Found!
-        throw new AppError(
-          Constants.CENTRAL_SERVER,
-          `Charging Station with ID '${filteredRequest.ChargeBoxID}' does not exist`, Constants.HTTP_OBJECT_DOES_NOT_EXIST_ERROR,
-          'TransactionService', 'handleGetChargingStationTransactions', req.user);
-      }
-      // Set the model
-      const transactions = await TransactionStorage.getTransactions(req.user.tenantID, {
-        chargeBoxID: chargingStation.id, connectorId: filteredRequest.ConnectorId,
-        startDateTime: filteredRequest.StartDateTime, endDateTime: filteredRequest.EndDateTime,
-        withChargeBoxes: true
-      }, Constants.DB_PARAMS_MAX_LIMIT);
-      // Filter
-      TransactionSecurity.filterTransactionsResponse(transactions, req.user);
-      // Return
-      res.json(transactions);
-      next();
-    } catch (error) {
-      // Log
-      Logging.logActionExceptionMessageAndSendResponse(action, error, req, res, next);
-    }
+  public static async handleGetTransaction(action: string, req: Request, res: Response, next: NextFunction): Promise<void> {
+    // Filter
+    const ID = TransactionSecurity.filterTransactionRequest(req.query);
+    UtilsService.assertIdIsProvided(ID, 'TransactionService', 'handleGetTransaction', req.user);
+    // Get Transaction
+    const transaction = await TransactionStorage.getTransaction(req.user.tenantID, ID);
+    UtilsService.assertObjectExists(transaction, `Transaction${ID} doesn't exist`, 'TransactionService',
+      'handleGetTransaction', req.user);
+    // Check auth
+    if (!Authorizations.canReadTransaction(req.user, transaction)) {
+      // Not Authorized!
+      throw new AppAuthError(
+        Constants.ACTION_READ,
+        Constants.ENTITY_TRANSACTION,
+        transaction.id,
+        Constants.HTTP_AUTH_ERROR,
+        'TransactionService', 'handleGetTransaction',
+        req.user);
+    }
+    // Return
+    res.json(
+      // Filter
+      TransactionSecurity.filterTransactionResponse(
+        transaction, req.user)
+    );
+    next();
+  }
+
+  public static async handleGetChargingStationTransactions(action: string, req: Request, res: Response, next: NextFunction): Promise<void> {
+    // Check auth
+    if (!Authorizations.canListTransactions(req.user)) {
+      // Not Authorized!
+      throw new AppAuthError(
+        Constants.ACTION_LIST,
+        Constants.ENTITY_TRANSACTION,
+        null,
+        Constants.HTTP_AUTH_ERROR,
+        'TransactionService', 'handleGetChargingStationTransactions',
+        req.user);
+    }
+    // Filter
+    const filteredRequest = TransactionSecurity.filterChargingStationTransactionsRequest(req.query);
+    UtilsService.assertIdIsProvided(filteredRequest.ChargeBoxID, 'TransactionService', 'handleGetChargingStationTransactions:ChargeBoxID', req.user);
+    UtilsService.assertIdIsProvided(filteredRequest.ConnectorId, 'TransactionService', 'handleGetChargingStationTransactions:ConnectorId', req.user);
+    // Get Charge Box
+    const chargingStation = await ChargingStationStorage.getChargingStation(req.user.tenantID, filteredRequest.ChargeBoxID);
+    UtilsService.assertObjectExists(chargingStation, `${filteredRequest.ChargeBoxID} doesn't exist`, 'TransactionService',
+      'handleGetChargingStationTransactions', req.user);
+    // Query
+    const transactions = await TransactionStorage.getTransactions(req.user.tenantID, {
+      chargeBoxID: chargingStation.id, connectorId: filteredRequest.ConnectorId,
+      startDateTime: filteredRequest.StartDateTime, endDateTime: filteredRequest.EndDateTime,
+      withChargeBoxes: true
+    }, Constants.DB_PARAMS_MAX_LIMIT);
+    // Filter
+    TransactionSecurity.filterTransactionsResponse(transactions, req.user);
+    // Return
+    res.json(transactions);
+    next();
   }
 
   static async handleGetTransactionYears(action: string, req: Request, res: Response, next: NextFunction) {
