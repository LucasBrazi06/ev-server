--- conflicted
+++ resolved
@@ -3,28 +3,16 @@
 import AppError from '../../../exception/AppError';
 import Authorizations from '../../../authorization/Authorizations';
 import Constants from '../../../utils/Constants';
-<<<<<<< HEAD
-import AppError from '../../../exception/AppError';
-import AppAuthError from '../../../exception/AppAuthError';
-import User from '../../../entity/User';
-import Site from '../../../types/Site';
 import Utils from '../../../utils/Utils';
-=======
->>>>>>> 4b7d5a22
 import Database from '../../../utils/Database';
 import ERPService from '../../../integration/pricing/convergent-charging/ERPService';
 import Logging from '../../../utils/Logging';
 import NotificationHandler from '../../../notification/NotificationHandler';
 import RatingService from '../../../integration/pricing/convergent-charging/RatingService';
 import SettingStorage from '../../../storage/mongodb/SettingStorage';
-import Site from '../../../entity/Site';
+import Site from '../../../types/Site';
 import User from '../../../entity/User';
 import UserSecurity from './security/UserSecurity';
-<<<<<<< HEAD
-import SettingStorage from "../../../storage/mongodb/SettingStorage";
-import ERPService from "../../../integration/pricing/convergent-charging/ERPService";
-import RatingService from "../../../integration/pricing/convergent-charging/RatingService";
-import fs from "fs";
 import SiteStorage from '../../../storage/mongodb/SiteStorage';
 
 export default class UserService {
@@ -72,28 +60,6 @@
         throw new AppError(
           Constants.CENTRAL_SERVER,
           `Site with ID '${siteID}' does not exist anymore`, Constants.HTTP_OBJECT_DOES_NOT_EXIST_ERROR,
-=======
-import Utils from '../../../utils/Utils';
-
-export default class UserService {
-  static async handleAddSitesToUser(action, req, res, next) {
-    try {
-      // Filter
-      const filteredRequest = UserSecurity.filterAddSitesToUserRequest(req.body, req.user);
-      // Check Mandatory fields
-      if (!filteredRequest.userID) {
-        // Not Found!
-        throw new AppError(
-          Constants.CENTRAL_SERVER,
-          'User\'s ID must be provided', Constants.HTTP_GENERAL_ERROR,
-          'UserService', 'handleAddSitesToUser', req.user);
-      }
-      if (!filteredRequest.siteIDs || (filteredRequest.siteIDs && filteredRequest.siteIDs.length <= 0)) {
-        // Not Found!
-        throw new AppError(
-          Constants.CENTRAL_SERVER,
-          'Site\'s IDs must be provided', Constants.HTTP_GENERAL_ERROR,
->>>>>>> 4b7d5a22
           'UserService', 'handleAddSitesToUser', req.user);
       }
       // Check auth
@@ -106,44 +72,6 @@
           'UserService', 'handleAddSitesToUser',
           req.user, user);
       }
-<<<<<<< HEAD
-=======
-      // Get Sites
-      for (const siteID of filteredRequest.siteIDs) {
-        // Check the site
-        const site = await Site.getSite(req.user.tenantID, siteID);
-        if (!site) {
-          throw new AppError(
-            Constants.CENTRAL_SERVER,
-            `Site with ID '${siteID}' does not exist anymore`, Constants.HTTP_OBJECT_DOES_NOT_EXIST_ERROR,
-            'UserService', 'handleAddSitesToUser', req.user);
-        }
-        // Check auth
-        if (!Authorizations.canUpdateSite(req.user, site.getModel())) {
-          throw new AppAuthError(
-            Constants.ACTION_UPDATE,
-            Constants.ENTITY_SITE,
-            siteID,
-            Constants.HTTP_AUTH_ERROR,
-            'UserService', 'handleAddSitesToUser',
-            req.user, user);
-        }
-      }
-      // Save
-      await User.addSitesToUser(req.user.tenantID, filteredRequest.userID, filteredRequest.siteIDs);
-      // Log
-      Logging.logSecurityInfo({
-        tenantID: req.user.tenantID,
-        user: req.user, module: 'UserService', method: 'handleAddSitesToUser',
-        message: 'User\'s Sites have been added successfully', action: action
-      });
-      // Ok
-      res.json(Constants.REST_RESPONSE_SUCCESS);
-      next();
-    } catch (error) {
-      // Log
-      Logging.logActionExceptionMessageAndSendResponse(action, error, req, res, next);
->>>>>>> 4b7d5a22
     }
     // Save
     await User.addSitesToUser(req.user.tenantID, filteredRequest.userID, filteredRequest.siteIDs);
@@ -159,7 +87,6 @@
   }
 
   static async handleRemoveSitesFromUser(action, req, res, next) {
-<<<<<<< HEAD
     // Filter
     const filteredRequest = UserSecurity.filterRemoveSitesFromUserRequest(req.body, req.user);
     // Check Mandatory fields
@@ -204,24 +131,6 @@
         throw new AppError(
           Constants.CENTRAL_SERVER,
           `Site with ID '${siteID}' does not exist anymore`, Constants.HTTP_OBJECT_DOES_NOT_EXIST_ERROR,
-=======
-    try {
-      // Filter
-      const filteredRequest = UserSecurity.filterRemoveSitesFromUserRequest(req.body, req.user);
-      // Check Mandatory fields
-      if (!filteredRequest.userID) {
-        // Not Found!
-        throw new AppError(
-          Constants.CENTRAL_SERVER,
-          'User\'s ID must be provided', Constants.HTTP_GENERAL_ERROR,
-          'UserService', 'handleAddSitesToUser', req.user);
-      }
-      if (!filteredRequest.siteIDs || (filteredRequest.siteIDs && filteredRequest.siteIDs.length <= 0)) {
-        // Not Found!
-        throw new AppError(
-          Constants.CENTRAL_SERVER,
-          'Site\'s IDs must be provided', Constants.HTTP_GENERAL_ERROR,
->>>>>>> 4b7d5a22
           'UserService', 'handleAddSitesToUser', req.user);
       }
       // Check auth
@@ -234,44 +143,6 @@
           'UserService', 'handleAddSitesToUser',
           req.user, user);
       }
-<<<<<<< HEAD
-=======
-      // Get Sites
-      for (const siteID of filteredRequest.siteIDs) {
-        // Check the site
-        const site = await Site.getSite(req.user.tenantID, siteID);
-        if (!site) {
-          throw new AppError(
-            Constants.CENTRAL_SERVER,
-            `Site with ID '${siteID}' does not exist anymore`, Constants.HTTP_OBJECT_DOES_NOT_EXIST_ERROR,
-            'UserService', 'handleAddSitesToUser', req.user);
-        }
-        // Check auth
-        if (!Authorizations.canUpdateSite(req.user, site.getModel())) {
-          throw new AppAuthError(
-            Constants.ACTION_UPDATE,
-            Constants.ENTITY_SITE,
-            siteID,
-            Constants.HTTP_AUTH_ERROR,
-            'UserService', 'handleAddSitesToUser',
-            req.user, user);
-        }
-      }
-      // Save
-      await User.removeSitesFromUser(req.user.tenantID, filteredRequest.userID, filteredRequest.siteIDs);
-      // Log
-      Logging.logSecurityInfo({
-        tenantID: req.user.tenantID,
-        user: req.user, module: 'UserService', method: 'handleAddSitesToUser',
-        message: 'User\'s Sites have been removed successfully', action: action
-      });
-      // Ok
-      res.json(Constants.REST_RESPONSE_SUCCESS);
-      next();
-    } catch (error) {
-      // Log
-      Logging.logActionExceptionMessageAndSendResponse(action, error, req, res, next);
->>>>>>> 4b7d5a22
     }
     // Save
     await User.removeSitesFromUser(req.user.tenantID, filteredRequest.userID, filteredRequest.siteIDs);
@@ -287,7 +158,6 @@
   }
 
   static async handleDeleteUser(action, req, res, next) {
-<<<<<<< HEAD
     // Filter
     const filteredRequest = UserSecurity.filterUserDeleteRequest(req.query, req.user);
     // Check Mandatory fields
@@ -298,19 +168,6 @@
         `User's ID must be provided`, Constants.HTTP_GENERAL_ERROR,
         'UserService', 'handleDeleteUser', req.user);
     }
-=======
-    try {
-      // Filter
-      const filteredRequest = UserSecurity.filterUserDeleteRequest(req.query, req.user);
-      // Check Mandatory fields
-      if (!filteredRequest.ID) {
-        // Not Found!
-        throw new AppError(
-          Constants.CENTRAL_SERVER,
-          'User\'s ID must be provided', Constants.HTTP_GENERAL_ERROR,
-          'UserService', 'handleDeleteUser', req.user);
-      }
->>>>>>> 4b7d5a22
 
     // Check auth
     if (!Authorizations.canDeleteUser(req.user, filteredRequest.ID)) {
@@ -324,7 +181,6 @@
         req.user);
     }
 
-<<<<<<< HEAD
     // Check Mandatory fields
     if (filteredRequest.ID === req.user.id) {
       // Not Found!
@@ -340,53 +196,6 @@
         Constants.CENTRAL_SERVER,
         `User with ID '${filteredRequest.id}' does not exist anymore`, Constants.HTTP_OBJECT_DOES_NOT_EXIST_ERROR,
         'UserService', 'handleDeleteUser', req.user);
-=======
-      // Check Mandatory fields
-      if (filteredRequest.ID === req.user.id) {
-        // Not Found!
-        throw new AppError(
-          Constants.CENTRAL_SERVER,
-          'User cannot delete himself', Constants.HTTP_GENERAL_ERROR,
-          'UserService', 'handleDeleteUser', req.user);
-      }
-      // Check email
-      const user = await User.getUser(req.user.tenantID, filteredRequest.ID);
-      if (!user) {
-        throw new AppError(
-          Constants.CENTRAL_SERVER,
-          `User with ID '${filteredRequest.id}' does not exist anymore`, Constants.HTTP_OBJECT_DOES_NOT_EXIST_ERROR,
-          'UserService', 'handleDeleteUser', req.user);
-      }
-      // Deleted
-      if (user.deleted) {
-        throw new AppError(
-          Constants.CENTRAL_SERVER,
-          `User with ID '${filteredRequest.id}' is already deleted`, Constants.HTTP_OBJECT_DOES_NOT_EXIST_ERROR,
-          'UserService', 'handleDeleteUser', req.user);
-      }
-      // Delete from site
-      const sites = await user.getSites();
-      for (const site of sites) {
-        site.removeUser(user);
-        await site.save();
-      }
-      // Delete User
-      await user.delete();
-      // Log
-      Logging.logSecurityInfo({
-        tenantID: req.user.tenantID,
-        user: req.user, actionOnUser: user.getModel(),
-        module: 'UserService', method: 'handleDeleteUser',
-        message: `User with ID '${user.getID()}' has been deleted successfully`,
-        action: action
-      });
-      // Ok
-      res.json(Constants.REST_RESPONSE_SUCCESS);
-      next();
-    } catch (error) {
-      // Log
-      Logging.logActionExceptionMessageAndSendResponse(action, error, req, res, next);
->>>>>>> 4b7d5a22
     }
     // Deleted
     if (user.deleted) {
@@ -416,7 +225,6 @@
   }
 
   static async handleUpdateUser(action, req, res, next) {
-<<<<<<< HEAD
     let statusHasChanged = false;
     // Filter
     const filteredRequest = UserSecurity.filterUserUpdateRequest(req.body, req.user);
@@ -445,109 +253,6 @@
         Constants.CENTRAL_SERVER,
         `User with ID '${filteredRequest.id}' does not exist anymore`, Constants.HTTP_OBJECT_DOES_NOT_EXIST_ERROR,
         'UserService', 'handleUpdateUser', req.user);
-=======
-    try {
-      let statusHasChanged = false;
-      // Filter
-      const filteredRequest = UserSecurity.filterUserUpdateRequest(req.body, req.user);
-      // Check Mandatory fields
-      if (!filteredRequest.id) {
-        // Not Found!
-        throw new AppError(
-          Constants.CENTRAL_SERVER,
-          'User\'s ID must be provided', Constants.HTTP_GENERAL_ERROR,
-          'UserService', 'handleDeleteUser', req.user);
-      }
-      // Check auth
-      if (!Authorizations.canUpdateUser(req.user, filteredRequest.id)) {
-        throw new AppAuthError(
-          Constants.ACTION_UPDATE,
-          Constants.ENTITY_USER,
-          filteredRequest.id,
-          Constants.HTTP_AUTH_ERROR,
-          'UserService', 'handleUpdateUser',
-          req.user);
-      }
-      // Check email
-      const user = await User.getUser(req.user.tenantID, filteredRequest.id);
-      if (!user) {
-        throw new AppError(
-          Constants.CENTRAL_SERVER,
-          `User with ID '${filteredRequest.id}' does not exist anymore`, Constants.HTTP_OBJECT_DOES_NOT_EXIST_ERROR,
-          'UserService', 'handleUpdateUser', req.user);
-      }
-      // Check Mandatory fields
-      User.checkIfUserValid(filteredRequest, user, req);
-      // Deleted?
-      if (user.deleted) {
-        throw new AppError(
-          Constants.CENTRAL_SERVER,
-          `User with ID '${filteredRequest.id}' is logically deleted`, Constants.HTTP_OBJECT_DOES_NOT_EXIST_ERROR,
-          'UserService', 'handleUpdateUser', req.user);
-      }
-      // Check Mandatory fields
-      User.checkIfUserValid(filteredRequest, user, req);
-      // Check email
-      const userWithEmail = await User.getUserByEmail(req.user.tenantID, filteredRequest.email);
-      // Check if EMail is already taken
-      if (userWithEmail && user.getID() !== userWithEmail.getID()) {
-        // Yes!
-        throw new AppError(
-          Constants.CENTRAL_SERVER,
-          `Email '${filteredRequest.email}' already exists`, Constants.HTTP_USER_EMAIL_ALREADY_EXIST_ERROR,
-          'UserService', 'handleUpdateUser', req.user);
-      }
-      // Check if Status has been changed
-      if (filteredRequest.status &&
-        filteredRequest.status !== user.getStatus()) {
-        // Status changed
-        statusHasChanged = true;
-      }
-      // Update
-      Database.updateUser(filteredRequest, user.getModel());
-      // Check the password
-      if (filteredRequest.password && filteredRequest.password.length > 0) {
-        // Generate the password hash
-        const newPasswordHashed = await User.hashPasswordBcrypt(filteredRequest.password);
-        // Update the password
-        user.setPassword(newPasswordHashed);
-      }
-      // Update timestamp
-      user.setLastChangedBy(new User(req.user.tenantID, { 'id': req.user.id }));
-      user.setLastChangedOn(new Date());
-      // Update User
-      const updatedUser = await user.save();
-      // Update User's Image
-      await user.saveImage();
-      // Log
-      Logging.logSecurityInfo({
-        tenantID: req.user.tenantID,
-        user: req.user, actionOnUser: updatedUser.getModel(),
-        module: 'UserService', method: 'handleUpdateUser',
-        message: 'User has been updated successfully',
-        action: action
-      });
-      // Notify
-      if (statusHasChanged) {
-        // Send notification
-        NotificationHandler.sendUserAccountStatusChanged(
-          updatedUser.getTenantID(),
-          Utils.generateGUID(),
-          updatedUser.getModel(),
-          {
-            'user': updatedUser.getModel(),
-            'evseDashboardURL': Utils.buildEvseURL((await updatedUser.getTenant()).getSubdomain())
-          },
-          updatedUser.getLocale()
-        );
-      }
-      // Ok
-      res.json(Constants.REST_RESPONSE_SUCCESS);
-      next();
-    } catch (error) {
-      // Log
-      Logging.logActionExceptionMessageAndSendResponse(action, error, req, res, next);
->>>>>>> 4b7d5a22
     }
     // Check Mandatory fields
     User.checkIfUserValid(filteredRequest, user, req);
@@ -620,7 +325,6 @@
   }
 
   static async handleGetUser(action, req, res, next) {
-<<<<<<< HEAD
     // Filter
     const filteredRequest = UserSecurity.filterUserRequest(req.query, req.user);
     // User mandatory
@@ -640,54 +344,6 @@
         filteredRequest.ID,
         Constants.HTTP_AUTH_ERROR, 'UserService', 'handleGetUser',
         req.user);
-=======
-    try {
-      // Filter
-      const filteredRequest = UserSecurity.filterUserRequest(req.query, req.user);
-      // User mandatory
-      if (!filteredRequest.ID) {
-        // Not Found!
-        throw new AppError(
-          Constants.CENTRAL_SERVER,
-          'User\'s ID must be provided', Constants.HTTP_GENERAL_ERROR,
-          'UserService', 'handleGetUser', req.user);
-      }
-      // Check auth
-      if (!Authorizations.canReadUser(req.user, filteredRequest.ID)) {
-        // Not Authorized!
-        throw new AppAuthError(
-          Constants.ACTION_READ,
-          Constants.ENTITY_USER,
-          filteredRequest.ID,
-          Constants.HTTP_AUTH_ERROR, 'UserService', 'handleGetUser',
-          req.user);
-      }
-      // Get the user
-      const user = await User.getUser(req.user.tenantID, filteredRequest.ID);
-      if (!user) {
-        throw new AppError(
-          Constants.CENTRAL_SERVER,
-          `User with ID '${filteredRequest.ID}' does not exist anymore`, Constants.HTTP_OBJECT_DOES_NOT_EXIST_ERROR,
-          'UserService', 'handleGetUser', req.user);
-      }
-      // Deleted?
-      if (user.deleted) {
-        throw new AppError(
-          Constants.CENTRAL_SERVER,
-          `User with ID '${filteredRequest.ID}' is logically deleted`, Constants.HTTP_OBJECT_DOES_NOT_EXIST_ERROR,
-          'UserService', 'handleGetUser', req.user);
-      }
-      // Set the user
-      res.json(
-        // Filter
-        UserSecurity.filterUserResponse(
-          user.getModel(), req.user)
-      );
-      next();
-    } catch (error) {
-      // Log
-      Logging.logActionExceptionMessageAndSendResponse(action, error, req, res, next);
->>>>>>> 4b7d5a22
     }
     // Get the user
     const user = await User.getUser(req.user.tenantID, filteredRequest.ID);
@@ -714,7 +370,6 @@
   }
 
   static async handleGetUserImage(action, req, res, next) {
-<<<<<<< HEAD
     // Filter
     const filteredRequest = UserSecurity.filterUserRequest(req.query, req.user);
     // User mandatory
@@ -724,52 +379,6 @@
         Constants.CENTRAL_SERVER,
         `User's ID must be provided`, Constants.HTTP_GENERAL_ERROR,
         'UserService', 'handleGetUser', req.user);
-=======
-    try {
-      // Filter
-      const filteredRequest = UserSecurity.filterUserRequest(req.query, req.user);
-      // User mandatory
-      if (!filteredRequest.ID) {
-        // Not Found!
-        throw new AppError(
-          Constants.CENTRAL_SERVER,
-          'User\'s ID must be provided', Constants.HTTP_GENERAL_ERROR,
-          'UserService', 'handleGetUser', req.user);
-      }
-      // Check auth
-      if (!Authorizations.canReadUser(req.user, filteredRequest.ID)) {
-        // Not Authorized!
-        throw new AppAuthError(
-          Constants.ACTION_READ,
-          Constants.ENTITY_USER,
-          filteredRequest.ID,
-          Constants.HTTP_AUTH_ERROR, 'UserService', 'handleGetUserImage',
-          req.user);
-      }
-      // Get the logged user
-      const user = await User.getUser(req.user.tenantID, filteredRequest.ID);
-      if (!user) {
-        throw new AppError(
-          Constants.CENTRAL_SERVER,
-          `User with ID '${filteredRequest.ID}' does not exist anymore`, Constants.HTTP_OBJECT_DOES_NOT_EXIST_ERROR,
-          'UserService', 'handleGetUserImage', req.user);
-      }
-      // Deleted?
-      if (user.deleted) {
-        throw new AppError(
-          Constants.CENTRAL_SERVER,
-          `User with ID '${filteredRequest.ID}' is logically deleted`, Constants.HTTP_OBJECT_DOES_NOT_EXIST_ERROR,
-          'UserService', 'handleGetUserImage', req.user);
-      }
-      // Get the user image
-      const userImage = await User.getUserImage(req.user.tenantID, filteredRequest.ID);
-      // Return
-      res.json(userImage);
-      next();
-    } catch (error) {
-      // Log
-      Logging.logActionExceptionMessageAndSendResponse(action, error, req, res, next);
->>>>>>> 4b7d5a22
     }
     // Check auth
     if (!Authorizations.canReadUser(req.user, filteredRequest.ID)) {
@@ -953,7 +562,6 @@
   }
 
   static async handleGetUserInvoice(action, req, res, next) {
-<<<<<<< HEAD
     // Filter
     const filteredRequest = UserSecurity.filterUserRequest(req.query, req.user);
     // User mandatory
@@ -1024,76 +632,12 @@
       if (!invoice) {
         // Retry to get invoice
         invoice = await erpService.getInvoiceDocument(invoiceHeader, invoiceNumber);
-=======
-    try {
-      // Filter
-      const filteredRequest = UserSecurity.filterUserRequest(req.query, req.user);
-      // User mandatory
-      if (!filteredRequest.ID) {
-        // Not Found!
-        throw new AppError(
-          Constants.CENTRAL_SERVER,
-          'User\'s ID must be provided', Constants.HTTP_GENERAL_ERROR,
-          'UserService', 'handleGetUserInvoice', req.user);
-      }
-      // Check auth
-      if (!Authorizations.canReadUser(req.user, filteredRequest.ID)) {
-        // Not Authorized!
-        throw new AppAuthError(
-          Constants.ACTION_READ,
-          Constants.ENTITY_USER,
-          filteredRequest.ID,
-          Constants.HTTP_AUTH_ERROR, 'UserService', 'handleGetUserInvoice',
-          req.user);
-      }
-      // Get the user
-      const user = await User.getUser(req.user.tenantID, filteredRequest.ID);
-      if (!user) {
-        throw new AppError(
-          Constants.CENTRAL_SERVER,
-          `User with ID '${filteredRequest.ID}' does not exist anymore`, Constants.HTTP_OBJECT_DOES_NOT_EXIST_ERROR,
-          'UserService', 'handleGetUserInvoice', req.user);
-      }
-      // Deleted?
-      if (user.deleted) {
-        throw new AppError(
-          Constants.CENTRAL_SERVER,
-          `User with ID '${filteredRequest.ID}' is logically deleted`, Constants.HTTP_OBJECT_DOES_NOT_EXIST_ERROR,
-          'UserService', 'handleGetUserInvoice', req.user);
-      }
-      let setting = await SettingStorage.getSettingByIdentifier(req.user.tenantID, Constants.COMPONENTS.PRICING);
-      setting = setting.getContent().convergentCharging;
-
-      if (!setting) {
-        Logging.logException({ 'message': 'Convergent Charging setting is missing' }, 'UserInvoice', Constants.CENTRAL_SERVER, 'UserService', 'handleGetUserInvoice', req.user.tenantID, req.user);
-        throw new AppError(
-          Constants.CENTRAL_SERVER,
-          'An issue occurred while creating the invoice', Constants.HTTP_AUTH_ERROR,
-          'UserService', 'handleGetUserInvoice', req.user);
-      }
-      const ratingService = new RatingService(setting.url, setting.user, setting.password);
-      const erpService = new ERPService(setting.url, setting.user, setting.password);
-      let invoiceNumber;
-      try {
-        await ratingService.loadChargedItemsToInvoicing();
-        invoiceNumber = await erpService.createInvoice(req.user.tenantID, user);
-      } catch (exception) {
-        Logging.logException(exception, 'UserInvoice', Constants.CENTRAL_SERVER, 'UserService', 'handleGetUserInvoice', req.user.tenantID, req.user);
-        throw new AppError(
-          Constants.CENTRAL_SERVER,
-          'An issue occurred while creating the invoice', Constants.HTTP_AUTH_ERROR,
-          'UserService', 'handleGetUserInvoice', req.user);
->>>>>>> 4b7d5a22
       }
       if (!invoice) {
         throw new AppError(
           Constants.CENTRAL_SERVER,
-<<<<<<< HEAD
           `An error occurred while requesting invoice ${invoiceNumber}`,
           Constants.HTTP_PRICING_REQUEST_INVOICE_ERROR,
-=======
-          'No invoices available', 404,
->>>>>>> 4b7d5a22
           'UserService', 'handleGetUserInvoice', req.user);
       }
       const filename = 'invoice.pdf';
