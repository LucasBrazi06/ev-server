import { NextFunction, Request, Response } from 'express';

import { Action } from '../../types/Authorization';
import AssetService from './service/AssetService';
import BillingService from './service/BillingService';
import CarService from './service/CarService';
import ChargingStationService from './service/ChargingStationService';
import { Command } from '../../types/ChargingStation';
import CompanyService from './service/CompanyService';
import ConnectionService from './service/ConnectionService';
import Logging from '../../utils/Logging';
import LoggingService from './service/LoggingService';
import NotificationService from './service/NotificationService';
import OCPIEndpointService from './service/OCPIEndpointService';
import RegistrationTokenService from './service/RegistrationTokenService';
import { ServerAction } from '../../types/Server';
import SessionHashService from './service/SessionHashService';
import SettingService from './service/SettingService';
import SiteAreaService from './service/SiteAreaService';
import SiteService from './service/SiteService';
import StatisticService from './service/StatisticService';
import TenantService from './service/TenantService';
import TransactionService from './service/TransactionService';
import UserService from './service/UserService';
import UtilsService from './service/UtilsService';

class RequestMapper {
  // eslint-disable-next-line no-undef
  private static instances = new Map<string, RequestMapper>();
  // eslint-disable-next-line no-undef
  private paths = new Map<string, number>();
  private actions = new Array<Function>();

  private constructor(httpVerb: string) {
    switch (httpVerb) {
      // Create
      case 'POST':
        this.registerOneActionManyPaths(
          async (action: ServerAction, req: Request, res: Response, next: NextFunction) => {
            // Keep the action (remove ChargingStation)
            const command = action.slice(15) as Command;
            // Delegate
            await ChargingStationService.handleAction(action, command, req, res, next);
          },
          ServerAction.CHARGING_STATION_CLEAR_CACHE,
          ServerAction.CHARGING_STATION_GET_CONFIGURATION,
          ServerAction.CHARGING_STATION_CHANGE_CONFIGURATION,
          ServerAction.CHARGING_STATION_REMOTE_STOP_TRANSACTION,
          ServerAction.CHARGING_STATION_REMOTE_START_TRANSACTION,
          ServerAction.CHARGING_STATION_UNLOCK_CONNECTOR,
          ServerAction.CHARGING_STATION_RESET,
          ServerAction.CHARGING_STATION_SET_CHARGING_PROFILE,
          ServerAction.CHARGING_STATION_GET_COMPOSITE_SCHEDULE,
          ServerAction.CHARGING_STATION_CLEAR_CHARGING_PROFILE,
          ServerAction.CHARGING_STATION_GET_DIAGNOSTICS,
          ServerAction.CHARGING_STATION_CHANGE_AVAILABILITY,
          ServerAction.CHARGING_STATION_UPDATE_FIRMWARE
        );
        // Register REST actions
        this.registerJsonActionsPaths({
          [ServerAction.ADD_CHARGING_STATIONS_TO_SITE_AREA]: SiteAreaService.handleAssignChargingStationsToSiteArea.bind(this),
          [ServerAction.REMOVE_CHARGING_STATIONS_FROM_SITE_AREA]: SiteAreaService.handleAssignChargingStationsToSiteArea.bind(this),
          [ServerAction.REGISTRATION_TOKEN_CREATE]: RegistrationTokenService.handleCreateRegistrationToken.bind(this),
          [ServerAction.USER_CREATE]: UserService.handleCreateUser.bind(this),
          [ServerAction.COMPANY_CREATE]: CompanyService.handleCreateCompany.bind(this),
          [ServerAction.ADD_ASSET_TO_SITE_AREA]: SiteAreaService.handleAssignAssetsToSiteArea.bind(this),
          [ServerAction.REMOVE_ASSET_TO_SITE_AREA]: SiteAreaService.handleAssignAssetsToSiteArea.bind(this),
          [ServerAction.ASSET_CREATE]: AssetService.handleCreateAsset.bind(this),
          [ServerAction.TENANT_CREATE]: TenantService.handleCreateTenant.bind(this),
          [ServerAction.SITE_CREATE]: SiteService.handleCreateSite.bind(this),
          [ServerAction.ADD_USERS_TO_SITE]: SiteService.handleAssignUsersToSite.bind(this),
          [ServerAction.REMOVE_USERS_FROM_SITE]: SiteService.handleAssignUsersToSite.bind(this),
          [ServerAction.ADD_SITES_TO_USER]: UserService.handleAssignSitesToUser.bind(this),
          [ServerAction.REMOVE_SITES_FROM_USER]: UserService.handleAssignSitesToUser.bind(this),
          [ServerAction.SITE_AREA_CREATE]: SiteAreaService.handleCreateSiteArea.bind(this),
          [ServerAction.TRANSACTION_REFUND]: TransactionService.handleRefundTransactions.bind(this),
          [ServerAction.SYNCHRONIZE_REFUNDED_TRANSACTIONS]: TransactionService.handleSynchronizeRefundedTransactions.bind(this),
          [ServerAction.SETTING_CREATE]: SettingService.handleCreateSetting.bind(this),
          [ServerAction.BILLING_SYNCHRONIZE_USERS]: BillingService.handleSynchronizeUsers.bind(this),
          [ServerAction.BILLING_SYNCHRONIZE_USER]: BillingService.handleSynchronizeUser.bind(this),
          [ServerAction.BILLING_FORCE_SYNCHRONIZE_USER]: BillingService.handleForceSynchronizeUser.bind(this),
          [ServerAction.BILLING_SYNCHRONIZE_INVOICES]: BillingService.handleSynchronizeInvoices.bind(this),
          [ServerAction.BILLING_FORCE_SYNCHRONIZE_USER_INVOICES]: BillingService.handleForceSynchronizeUserInvoices.bind(this),
          [ServerAction.BILLING_CREATE_TRANSACTION_INVOICE]: BillingService.handleCreateTransactionInvoice.bind(this),
          [ServerAction.OCPI_ENPOINT_CREATE]: OCPIEndpointService.handleCreateOcpiEndpoint.bind(this),
          [ServerAction.OCPI_ENPOINT_PING]: OCPIEndpointService.handlePingOcpiEndpoint.bind(this),
          [ServerAction.OCPI_ENPOINT_TRIGGER_JOBS]: OCPIEndpointService.handleTriggerJobsEndpoint.bind(this),
          [ServerAction.OCPI_ENPOINT_CHECK_CDRS]: OCPIEndpointService.handleCheckCdrsEndpoint.bind(this),
          [ServerAction.OCPI_ENPOINT_CHECK_LOCATIONS]: OCPIEndpointService.handleCheckLocationsEndpoint.bind(this),
          [ServerAction.OCPI_ENPOINT_CHECK_SESSIONS]: OCPIEndpointService.handleCheckSessionsEndpoint.bind(this),
          [ServerAction.OCPI_ENPOINT_PULL_CDRS]: OCPIEndpointService.handlePullCdrsEndpoint.bind(this),
          [ServerAction.OCPI_ENPOINT_PULL_LOCATIONS]: OCPIEndpointService.handlePullLocationsEndpoint.bind(this),
          [ServerAction.OCPI_ENPOINT_PULL_SESSIONS]: OCPIEndpointService.handlePullSessionsEndpoint.bind(this),
          [ServerAction.OCPI_ENPOINT_PULL_TOKENS]: OCPIEndpointService.handlePullTokensEndpoint.bind(this),
          [ServerAction.OCPI_ENPOINT_SEND_EVSE_STATUSES]: OCPIEndpointService.handleSendEVSEStatusesOcpiEndpoint.bind(this),
          [ServerAction.OCPI_ENPOINT_SEND_TOKENS]: OCPIEndpointService.handleSendTokensOcpiEndpoint.bind(this),
          [ServerAction.OCPI_ENPOINT_GENERATE_LOCAL_TOKEN]: OCPIEndpointService.handleGenerateLocalTokenOcpiEndpoint.bind(this),
          [ServerAction.INTEGRATION_CONNECTION_CREATE]: ConnectionService.handleCreateConnection.bind(this),
          [ServerAction.CHARGING_STATION_REQUEST_OCPP_PARAMETERS]: ChargingStationService.handleRequestChargingStationOcppParameters.bind(this),
          [ServerAction.CAR_CREATE]: CarService.handleCreateCar.bind(this),
        });
        break;

      // Read
      case 'GET':
        // Register REST actions
        this.registerJsonActionsPaths({
          [ServerAction.LOGGINGS]: LoggingService.handleGetLoggings.bind(this),
          [ServerAction.LOGGING]: LoggingService.handleGetLogging.bind(this),
          [ServerAction.LOGGINGS_EXPORT]: LoggingService.handleGetLoggingsExport.bind(this),
          [ServerAction.CHARGING_STATIONS]: ChargingStationService.handleGetChargingStations.bind(this),
          [ServerAction.CAR_CATALOGS]: CarService.handleGetCarCatalogs.bind(this),
          [ServerAction.CAR_CATALOG]: CarService.handleGetCarCatalog.bind(this),
          [ServerAction.CAR_MAKERS]: CarService.handleGetCarMakers.bind(this),
          [ServerAction.CARS]: CarService.handleGetCars.bind(this),
          [ServerAction.CAR]: CarService.handleGetCar.bind(this),
          [ServerAction.CAR_USERS]: CarService.handleGetCarUsers.bind(this),
          [ServerAction.CAR_CATALOG_IMAGES]: CarService.handleGetCarCatalogImages.bind(this),
          [ServerAction.CHARGING_STATIONS_EXPORT]: ChargingStationService.handleGetChargingStationsExport.bind(this),
          [ServerAction.CHARGING_STATIONS_OCPP_PARAMS_EXPORT]: ChargingStationService.handleChargingStationsOCPPParamsExport.bind(this),
          [ServerAction.CHARGING_STATION]: ChargingStationService.handleGetChargingStation.bind(this),
          [ServerAction.CHECK_SMART_CHARGING_CONNECTION]: ChargingStationService.handleCheckSmartChargingConnection.bind(this),
          [ServerAction.CHARGING_PROFILES]: ChargingStationService.handleGetChargingProfiles.bind(this),
          [ServerAction.TRIGGER_SMART_CHARGING]: ChargingStationService.handleTriggerSmartCharging.bind(this),
          [ServerAction.REGISTRATION_TOKENS]: RegistrationTokenService.handleGetRegistrationTokens.bind(this),
          [ServerAction.STATUS_NOTIFICATIONS]: ChargingStationService.handleGetStatusNotifications.bind(this),
          [ServerAction.BOOT_NOTIFICATION]: ChargingStationService.handleGetBootNotifications.bind(this),
          [ServerAction.COMPANIES]: CompanyService.handleGetCompanies.bind(this),
          [ServerAction.COMPANY]: CompanyService.handleGetCompany.bind(this),
          [ServerAction.COMPANY_LOGO]: CompanyService.handleGetCompanyLogo.bind(this),
          [ServerAction.ASSETS]: AssetService.handleGetAssets.bind(this),
          [ServerAction.ASSET]: AssetService.handleGetAsset.bind(this),
          [ServerAction.ASSET_IMAGE]: AssetService.handleGetAssetImage.bind(this),
          [ServerAction.ASSETS_IN_ERROR]: AssetService.handleGetAssetsInError.bind(this),
          [ServerAction.CHECK_ASSET_CONNECTION]: AssetService.handleCheckAssetConnection.bind(this),
          [ServerAction.RETRIEVE_ASSET_CONSUMPTION]: AssetService.handleRetrieveConsumption.bind(this),
          [ServerAction.SITES]: SiteService.handleGetSites.bind(this),
          [ServerAction.SITE]: SiteService.handleGetSite.bind(this),
          [ServerAction.SITE_IMAGE]: SiteService.handleGetSiteImage.bind(this),
          [ServerAction.SITE_USERS]: SiteService.handleGetUsers.bind(this),
          [ServerAction.TENANTS]: TenantService.handleGetTenants.bind(this),
          [ServerAction.TENANT]: TenantService.handleGetTenant.bind(this),
          [ServerAction.SITE_AREAS]: SiteAreaService.handleGetSiteAreas.bind(this),
          [ServerAction.SITE_AREA]: SiteAreaService.handleGetSiteArea.bind(this),
          [ServerAction.SITE_AREA_IMAGE]: SiteAreaService.handleGetSiteAreaImage.bind(this),
          [ServerAction.SITE_AREA_CONSUMPTION]: SiteAreaService.handleGetSiteAreaConsumption.bind(this),
          [ServerAction.USERS]: UserService.handleGetUsers.bind(this),
          [ServerAction.USER_SITES]: UserService.handleGetSites.bind(this),
          [ServerAction.USERS_IN_ERROR]: UserService.handleGetUsersInError.bind(this),
          [ServerAction.USER_IMAGE]: UserService.handleGetUserImage.bind(this),
          [ServerAction.USER]: UserService.handleGetUser.bind(this),
          [ServerAction.NOTIFICATIONS]: NotificationService.handleGetNotifications.bind(this),
          [ServerAction.TRANSACTIONS_COMPLETED]: TransactionService.handleGetTransactionsCompleted.bind(this),
          [ServerAction.TRANSACTIONS_TO_REFUND]: TransactionService.handleGetTransactionsToRefund.bind(this),
          [ServerAction.TRANSACTIONS_TO_REFUND_EXPORT]: TransactionService.handleGetTransactionsToRefundExport.bind(this),
          [ServerAction.TRANSACTIONS_TO_REFUND_REPORTS]: TransactionService.handleGetRefundReports.bind(this),
          [ServerAction.TRANSACTIONS_EXPORT]: TransactionService.handleGetTransactionsExport.bind(this),
          [ServerAction.TRANSACTIONS_ACTIVE]: TransactionService.handleGetTransactionsActive.bind(this),
          [ServerAction.TRANSACTIONS_IN_ERROR]: TransactionService.handleGetTransactionsInError.bind(this),
          [ServerAction.TRANSACTION_YEARS]: TransactionService.handleGetTransactionYears.bind(this),
          [ServerAction.REBUILD_TRANSACTION_CONSUMPTIONS]: TransactionService.handleRebuildTransactionConsumptions.bind(this),
          [ServerAction.UNASSIGNED_TRANSACTIONS_COUNT]: TransactionService.handleGetUnassignedTransactionsCount.bind(this),
          [ServerAction.CHARGING_STATION_CONSUMPTION_STATISTICS]: StatisticService.handleGetChargingStationConsumptionStatistics.bind(this),
          [ServerAction.CHARGING_STATION_USAGE_STATISTICS]: StatisticService.handleGetChargingStationUsageStatistics.bind(this),
          [ServerAction.CHARGING_STATION_INACTIVITY_STATISTICS]: StatisticService.handleGetChargingStationInactivityStatistics.bind(this),
          [ServerAction.CHARGING_STATION_TRANSACTIONS_STATISTICS]: StatisticService.handleGetChargingStationTransactionsStatistics.bind(this),
          [ServerAction.CHARGING_STATION_PRICING_STATISTICS]: StatisticService.handleGetChargingStationPricingStatistics.bind(this),
          [ServerAction.STATISTICS_EXPORT]: StatisticService.handleGetStatisticsExport.bind(this),
          [ServerAction.USER_CONSUMPTION_STATISTICS]: StatisticService.handleGetUserConsumptionStatistics.bind(this),
          [ServerAction.USER_USAGE_STATISTICS]: StatisticService.handleGetUserUsageStatistics.bind(this),
          [ServerAction.USER_INACTIVITY_STATISTICS]: StatisticService.handleGetUserInactivityStatistics.bind(this),
          [ServerAction.USER_TRANSACTIONS_STATISTICS]: StatisticService.handleGetUserTransactionsStatistics.bind(this),
          [ServerAction.USER_PRICING_STATISTICS]: StatisticService.handleGetUserPricingStatistics.bind(this),
          [ServerAction.CHARGING_STATION_TRANSACTIONS]: TransactionService.handleGetChargingStationTransactions.bind(this),
          [ServerAction.TRANSACTION]: TransactionService.handleGetTransaction.bind(this),
          [ServerAction.TRANSACTION_CONSUMPTION]: TransactionService.handleGetTransactionConsumption.bind(this),
          [ServerAction.CHARGING_STATIONS_OCPP_PARAMETERS]: ChargingStationService.handleGetChargingStationOcppParameters.bind(this),
          [ServerAction.CHARGING_STATIONS_IN_ERROR]: ChargingStationService.handleGetChargingStationsInError.bind(this),
          [ServerAction.SETTINGS]: SettingService.handleGetSettings.bind(this),
          [ServerAction.SETTING]: SettingService.handleGetSetting.bind(this),
          [ServerAction.CHECK_BILLING_CONNECTION]: BillingService.handleCheckBillingConnection.bind(this),
          [ServerAction.BILLING_TAXES]: BillingService.handleGetBillingTaxes.bind(this),
          [ServerAction.BILLING_INVOICES]: BillingService.handleGetInvoices.bind(this),
          [ServerAction.BILLING_DOWNLOAD_INVOICE]: BillingService.handleDownloadInvoice.bind(this),
          [ServerAction.OCPI_ENDPOINTS]: OCPIEndpointService.handleGetOcpiEndpoints.bind(this),
          [ServerAction.OCPI_ENDPOINT]: OCPIEndpointService.handleGetOcpiEndpoint.bind(this),
          [ServerAction.INTEGRATION_CONNECTIONS]: ConnectionService.handleGetConnections.bind(this),
          [ServerAction.INTEGRATION_CONNECTION]: ConnectionService.handleGetConnection.bind(this),
          [ServerAction.PING]: (action: Action, req: Request, res: Response, next: NextFunction) => res.sendStatus(200)
        });
        break;

      // Update
      case 'PUT':
        // Register REST actions
        this.registerJsonActionsPaths({
          [ServerAction.USER_UPDATE]: UserService.handleUpdateUser.bind(this),
          [ServerAction.USER_UPDATE_MOBILE_TOKEN]: UserService.handleUpdateUserMobileToken.bind(this),
          [ServerAction.CHARGING_STATION_UPDATE_PARAMS]: ChargingStationService.handleUpdateChargingStationParams.bind(this),
          [ServerAction.CHARGING_STATION_LIMIT_POWER]: ChargingStationService.handleChargingStationLimitPower.bind(this),
          [ServerAction.CHARGING_PROFILE_UPDATE]: ChargingStationService.handleUpdateChargingProfile.bind(this),
          [ServerAction.TENANT_UPDATE]: TenantService.handleUpdateTenant.bind(this),
          [ServerAction.SITE_UPDATE]: SiteService.handleUpdateSite.bind(this),
          [ServerAction.SITE_AREA_UPDATE]: SiteAreaService.handleUpdateSiteArea.bind(this),
          [ServerAction.COMPANY_UPDATE]: CompanyService.handleUpdateCompany.bind(this),
          [ServerAction.ASSET_UPDATE]: AssetService.handleUpdateAsset.bind(this),
          [ServerAction.SITE_USER_ADMIN]: SiteService.handleUpdateSiteUserAdmin.bind(this),
          [ServerAction.SITE_OWNER]: SiteService.handleUpdateSiteOwner.bind(this),
          [ServerAction.TRANSACTION_SOFT_STOP]: TransactionService.handleTransactionSoftStop.bind(this),
          [ServerAction.ASSIGN_TRANSACTIONS_TO_USER]: TransactionService.handleAssignTransactionsToUser.bind(this),
          [ServerAction.SETTING_UPDATE]: SettingService.handleUpdateSetting.bind(this),
          [ServerAction.OCPI_ENDPOINT_UPDATE]: OCPIEndpointService.handleUpdateOcpiEndpoint.bind(this),
          [ServerAction.OCPI_ENDPOINT_REGISTER]: OCPIEndpointService.handleRegisterOcpiEndpoint.bind(this),
          [ServerAction.OCPI_ENDPOINT_UNREGISTER]: OCPIEndpointService.handleUnregisterOcpiEndpoint.bind(this),
          [ServerAction.SYNCHRONIZE_CAR_CATALOGS]: CarService.handleSynchronizeCarCatalogs.bind(this),
          [ServerAction.CAR_UPDATE]: CarService.handleUpdateCar.bind(this),
        });
        break;

      // Delete
      case 'DELETE':
        // Register REST actions
        this.registerJsonActionsPaths({
          [ServerAction.USER_DELETE]: UserService.handleDeleteUser.bind(this),
          [ServerAction.TENANT_DELETE]: TenantService.handleDeleteTenant.bind(this),
          [ServerAction.REGISTRATION_TOKEN_DELETE]: RegistrationTokenService.handleDeleteRegistrationToken.bind(this),
          [ServerAction.REGISTRATION_TOKEN_REVOKE]: RegistrationTokenService.handleRevokeRegistrationToken.bind(this),
          [ServerAction.SITE_DELETE]: SiteService.handleDeleteSite.bind(this),
          [ServerAction.SITE_AREA_DELETE]: SiteAreaService.handleDeleteSiteArea.bind(this),
          [ServerAction.COMPANY_DELETE]: CompanyService.handleDeleteCompany.bind(this),
          [ServerAction.ASSET_DELETE]: AssetService.handleDeleteAsset.bind(this),
          [ServerAction.CHARGING_STATION_DELETE]: ChargingStationService.handleDeleteChargingStation.bind(this),
          [ServerAction.CHARGING_PROFILE_DELETE]: ChargingStationService.handleDeleteChargingProfile.bind(this),
          [ServerAction.TRANSACTION_DELETE]: TransactionService.handleDeleteTransaction.bind(this),
          [ServerAction.TRANSACTIONS_DELETE]: TransactionService.handleDeleteTransactions.bind(this),
          [ServerAction.INTEGRATION_CONNECTION_DELETE]: ConnectionService.handleDeleteConnection.bind(this),
          [ServerAction.SETTING_DELETE]: SettingService.handleDeleteSetting.bind(this),
          [ServerAction.OCPI_ENDPOINT_DELETE]: OCPIEndpointService.handleDeleteOcpiEndpoint.bind(this),
          [ServerAction.CAR_DELETE]: CarService.handleDeleteCar.bind(this),
        });
        break;
    }
  }

  public static getInstanceFromHTTPVerb(method: string): RequestMapper {
    if (!RequestMapper.instances.has(method)) {
      RequestMapper.instances.set(method, new RequestMapper(method));
    }
    return RequestMapper.instances.get(method);
  }

  public registerOneActionManyPaths(action: Function, ...paths: ServerAction[]) {
    const index = this.actions.push(action) - 1;
    for (const path of paths) {
      this.paths.set(path, index);
    }
  }

  public registerJsonActionsPaths(dict: { [key in ServerAction]?: Function; }) {
    for (const key in dict) {
      this.registerOneActionManyPaths(dict[key], key as ServerAction);
    }
  }

  public getActionFromPath(path: string): Function {
    if (!this.paths.has(path)) {
      return UtilsService.handleUnknownAction.bind(this);
    }
    return this.actions[this.paths.get(path)];
  }
}

export default {
  // Util Service
  async restServiceUtil(req: Request, res: Response, next: NextFunction): Promise<void> {
    // Parse the action
    const action = req.params.action as ServerAction;
    // Check Context
    switch (req.method) {
      // Create Request
      case 'GET':
        // Check Context
        switch (action) {
          // Ping
          case ServerAction.PING:
            res.sendStatus(200);
            break;
<<<<<<< HEAD
          case ServerAction.CAR_IMAGE:
           await CarService.handleGetCarImage(action, req, res, next);
            break;
          // FirmwareDownload
=======
          // Firmware Download
>>>>>>> b1ee7b8f
          case ServerAction.FIRMWARE_DOWNLOAD:
            try {
              await ChargingStationService.handleGetFirmware(action, req, res, next);
            } catch (error) {
              Logging.logActionExceptionMessageAndSendResponse(action, error, req, res, next);
            }
            break;
          default:
            // Delegate
            UtilsService.handleUnknownAction(action, req, res, next);
        }
        break;
    }
  },

  async restServiceSecured(req: Request, res: Response, next: NextFunction): Promise<void> {
    // Parse the action
    const action = req.params.action as ServerAction;
    // Check if User has been updated and require new login
    if (SessionHashService.isSessionHashUpdated(req, res, next)) {
      return;
    }
    // Check HTTP Verbs
    if (!['POST', 'GET', 'PUT', 'DELETE'].includes(req.method)) {
      Logging.logActionExceptionMessageAndSendResponse(
        null, new Error(`Unsupported request method ${req.method}`), req, res, next);
      return;
    }
    try {
      // Get the action
      const handleRequest = RequestMapper.getInstanceFromHTTPVerb(req.method).getActionFromPath(action);
      // Execute
      await handleRequest(action, req, res, next);
    } catch (error) {
      Logging.logActionExceptionMessageAndSendResponse(action, error, req, res, next);
    }
  }
};<|MERGE_RESOLUTION|>--- conflicted
+++ resolved
@@ -285,14 +285,10 @@
           case ServerAction.PING:
             res.sendStatus(200);
             break;
-<<<<<<< HEAD
           case ServerAction.CAR_IMAGE:
-           await CarService.handleGetCarImage(action, req, res, next);
+            await CarService.handleGetCarImage(action, req, res, next);
             break;
-          // FirmwareDownload
-=======
           // Firmware Download
->>>>>>> b1ee7b8f
           case ServerAction.FIRMWARE_DOWNLOAD:
             try {
               await ChargingStationService.handleGetFirmware(action, req, res, next);
