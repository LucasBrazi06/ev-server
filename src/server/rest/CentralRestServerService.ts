import { NextFunction, Request, Response } from 'express';
import { Action } from '../../types/Authorization';
import { OCPPChargingStationCommand } from '../../types/ocpp/OCPPClient';
import Logging from '../../utils/Logging';
import BillingService from './service/BillingService';
import BuildingService from './service/BuildingService';
import ChargingStationService from './service/ChargingStationService';
import CompanyService from './service/CompanyService';
import ConnectionService from './service/ConnectionService';
import LoggingService from './service/LoggingService';
import NotificationService from './service/NotificationService';
import OCPIEndpointService from './service/OCPIEndpointService';
import RegistrationTokenService from './service/RegistrationTokenService';
import SessionHashService from './service/SessionHashService';
import SettingService from './service/SettingService';
import SiteAreaService from './service/SiteAreaService';
import SiteService from './service/SiteService';
import StatisticService from './service/StatisticService';
import TenantService from './service/TenantService';
import TransactionService from './service/TransactionService';
import UserService from './service/UserService';
import UtilsService from './service/UtilsService';
import CarService from './service/CarService';

class RequestMapper {
  private static instances = new Map<string, RequestMapper>();

  private paths = new Map<string, number>();
  private actions = new Array<Function>();

  private constructor(httpVerb: string) {
    switch (httpVerb) {
      // Create
      case 'POST':
        this.registerOneActionManyPaths(
          async (action: Action, req: Request, res: Response, next: NextFunction) => {
            // Keep the action (remove ChargingStation)
            action = action.slice(15) as Action;
            // Type it
            const chargingStationCommand: OCPPChargingStationCommand = action as unknown as OCPPChargingStationCommand;
            // Delegate
            await ChargingStationService.handleAction(chargingStationCommand, req, res, next);
          },
          'ChargingStationClearCache',
          'ChargingStationGetConfiguration',
          'ChargingStationChangeConfiguration',
          'ChargingStationStopTransaction',
          'ChargingStationRemoteStopTransaction',
          'ChargingStationStartTransaction',
          'ChargingStationRemoteStartTransaction',
          'ChargingStationUnlockConnector',
          'ChargingStationReset',
          'ChargingStationSetChargingProfile',
          'ChargingStationGetCompositeSchedule',
          'ChargingStationClearChargingProfile',
          'ChargingStationGetDiagnostics',
          'ChargingStationChangeAvailability',
          'ChargingStationUpdateFirmware'
        );
        // Register REST actions
        this.registerJsonActionsPaths({
          AddChargingStationsToSiteArea: ChargingStationService.handleAssignChargingStationsToSiteArea.bind(this),
          RemoveChargingStationsFromSiteArea: ChargingStationService.handleAssignChargingStationsToSiteArea.bind(this),
          RegistrationTokenCreate: RegistrationTokenService.handleCreateRegistrationToken.bind(this),
          UserCreate: UserService.handleCreateUser.bind(this),
          CompanyCreate: CompanyService.handleCreateCompany.bind(this),
          AddBuildingsToSiteArea: BuildingService.handleAssignBuildingsToSiteArea.bind(this),
          RemoveBuildingsFromSiteArea: BuildingService.handleAssignBuildingsToSiteArea.bind(this),
          BuildingCreate: BuildingService.handleCreateBuilding.bind(this),
          TenantCreate: TenantService.handleCreateTenant.bind(this),
          SiteCreate: SiteService.handleCreateSite.bind(this),
          AddUsersToSite: SiteService.handleAddUsersToSite.bind(this),
          RemoveUsersFromSite: SiteService.handleRemoveUsersFromSite.bind(this),
          AddSitesToUser: UserService.handleAssignSitesToUser.bind(this),
          RemoveSitesFromUser: UserService.handleAssignSitesToUser.bind(this),
          SiteAreaCreate: SiteAreaService.handleCreateSiteArea.bind(this),
          TransactionsRefund: TransactionService.handleRefundTransactions.bind(this),
          SynchronizeRefundedTransactions: TransactionService.handleSynchronizeRefundedTransactions.bind(this),
          SettingCreate: SettingService.handleCreateSetting.bind(this),
          SynchronizeUsersForBilling: BillingService.handleSynchronizeUsers.bind(this),
          SynchronizeUserForBilling: BillingService.handleSynchronizeUser.bind(this),
          ForceSynchronizeUserForBilling: BillingService.handleForceSynchronizeUser.bind(this),
          OcpiEndpointCreate: OCPIEndpointService.handleCreateOcpiEndpoint.bind(this),
          OcpiEndpointPing: OCPIEndpointService.handlePingOcpiEndpoint.bind(this),
          OcpiEndpointTriggerJobs: OCPIEndpointService.handleTriggerJobsEndpoint.bind(this),
          OcpiEndpointPullCdrs: OCPIEndpointService.handlePullCdrsEndpoint.bind(this),
          OcpiEndpointPullLocations: OCPIEndpointService.handlePullLocationsEndpoint.bind(this),
          OcpiEndpointPullSessions: OCPIEndpointService.handlePullSessionsEndpoint.bind(this),
          OcpiEndpointPullTokens: OCPIEndpointService.handlePullTokensEndpoint.bind(this),
          OcpiEndpointSendEVSEStatuses: OCPIEndpointService.handleSendEVSEStatusesOcpiEndpoint.bind(this),
          OcpiEndpointSendTokens: OCPIEndpointService.handleSendTokensOcpiEndpoint.bind(this),
          OcpiEndpointGenerateLocalToken: OCPIEndpointService.handleGenerateLocalTokenOcpiEndpoint.bind(this),
          IntegrationConnectionCreate: ConnectionService.handleCreateConnection.bind(this),
          ChargingStationRequestOcppParameters: ChargingStationService.handleRequestChargingStationOcppParameters.bind(this),
          _default: UtilsService.handleUnknownAction.bind(this)
        });
        break;

      // Read
      case 'GET':
        // Register REST actions
        this.registerJsonActionsPaths({
          Loggings: LoggingService.handleGetLoggings.bind(this),
          Logging: LoggingService.handleGetLogging.bind(this),
          LoggingsExport: LoggingService.handleGetLoggingsExport.bind(this),
          ChargingStations: ChargingStationService.handleGetChargingStations.bind(this),
          Cars: CarService.handleGetCars.bind(this),
          Car: CarService.handleGetCar.bind(this),
          CarMakers: CarService.handleGetCarMakers.bind(this),
<<<<<<< HEAD
          CarImages: CarService.handleGetCarImages.bind(this),
=======
>>>>>>> 18b4c94d
          ChargingStationsExport: ChargingStationService.handleGetChargingStationsExport.bind(this),
          ChargingStationsOCPPParamsExport:ChargingStationService.handleChargingStationsOCPPParamsExport.bind(this),
          ChargingStation: ChargingStationService.handleGetChargingStation.bind(this),
          CheckSmartChargingConnection: ChargingStationService.handleCheckSmartChargingConnection.bind(this),
          ChargingProfiles: ChargingStationService.handleGetChargingProfiles.bind(this),
          RegistrationTokens: RegistrationTokenService.handleGetRegistrationTokens.bind(this),
          StatusNotifications: ChargingStationService.handleGetStatusNotifications.bind(this),
          BootNotifications: ChargingStationService.handleGetBootNotifications.bind(this),
          Companies: CompanyService.handleGetCompanies.bind(this),
          Company: CompanyService.handleGetCompany.bind(this),
          CompanyLogo: CompanyService.handleGetCompanyLogo.bind(this),
          Buildings: BuildingService.handleGetBuildings.bind(this),
          Building: BuildingService.handleGetBuilding.bind(this),
          BuildingImage: BuildingService.handleGetBuildingImage.bind(this),
          Sites: SiteService.handleGetSites.bind(this),
          Site: SiteService.handleGetSite.bind(this),
          SiteImage: SiteService.handleGetSiteImage.bind(this),
          SiteUsers: SiteService.handleGetUsers.bind(this),
          Tenants: TenantService.handleGetTenants.bind(this),
          Tenant: TenantService.handleGetTenant.bind(this),
          SiteAreas: SiteAreaService.handleGetSiteAreas.bind(this),
          SiteArea: SiteAreaService.handleGetSiteArea.bind(this),
          SiteAreaImage: SiteAreaService.handleGetSiteAreaImage.bind(this),
          Users: UserService.handleGetUsers.bind(this),
          UserSites: UserService.handleGetSites.bind(this),
          UsersInError: UserService.handleGetUsersInError.bind(this),
          UserImage: UserService.handleGetUserImage.bind(this),
          User: UserService.handleGetUser.bind(this),
          UserInvoice: UserService.handleGetUserInvoice.bind(this),
          Notifications: NotificationService.handleGetNotifications.bind(this),
          TransactionsCompleted: TransactionService.handleGetTransactionsCompleted.bind(this),
          TransactionsToRefund: TransactionService.handleGetTransactionsToRefund.bind(this),
          TransactionsToRefundExport: TransactionService.handleGetTransactionsToRefundExport.bind(this),
          TransactionsRefundReports: TransactionService.handleGetRefundReports.bind(this),
          TransactionsExport: TransactionService.handleGetTransactionsExport.bind(this),
          TransactionsActive: TransactionService.handleGetTransactionsActive.bind(this),
          TransactionsInError: TransactionService.handleGetTransactionsInError.bind(this),
          TransactionYears: TransactionService.handleGetTransactionYears.bind(this),
          UnassignedTransactionsCount: TransactionService.handleGetUnassignedTransactionsCount.bind(this),
          ChargingStationConsumptionStatistics: StatisticService.handleGetChargingStationConsumptionStatistics.bind(this),
          ChargingStationUsageStatistics: StatisticService.handleGetChargingStationUsageStatistics.bind(this),
          ChargingStationInactivityStatistics: StatisticService.handleGetChargingStationInactivityStatistics.bind(this),
          ChargingStationTransactionsStatistics: StatisticService.handleGetChargingStationTransactionsStatistics.bind(this),
          ChargingStationPricingStatistics: StatisticService.handleGetChargingStationPricingStatistics.bind(this),
          CurrentMetrics: StatisticService.handleGetCurrentMetrics.bind(this),
          StatisticsExport: StatisticService.handleGetStatisticsExport.bind(this),
          UserConsumptionStatistics: StatisticService.handleGetUserConsumptionStatistics.bind(this),
          UserUsageStatistics: StatisticService.handleGetUserUsageStatistics.bind(this),
          UserInactivityStatistics: StatisticService.handleGetUserInactivityStatistics.bind(this),
          UserTransactionsStatistics: StatisticService.handleGetUserTransactionsStatistics.bind(this),
          UserPricingStatistics: StatisticService.handleGetUserPricingStatistics.bind(this),
          ChargingStationTransactions: TransactionService.handleGetChargingStationTransactions.bind(this),
          Transaction: TransactionService.handleGetTransaction.bind(this),
          ConsumptionFromTransaction: TransactionService.handleGetConsumptionFromTransaction.bind(this),
          ChargingStationConsumptionFromTransaction: TransactionService.handleGetConsumptionFromTransaction.bind(this),
          ChargingStationOcppParameters: ChargingStationService.handleGetChargingStationOcppParameters.bind(this),
          ChargingStationsInError: ChargingStationService.handleGetChargingStationsInError.bind(this),
          IsAuthorized: ChargingStationService.handleIsAuthorized.bind(this),
          Settings: SettingService.handleGetSettings.bind(this),
          Setting: SettingService.handleGetSetting.bind(this),
          CheckBillingConnection: BillingService.handleCheckBillingConnection.bind(this),
          BillingTaxes: BillingService.handleGetBillingTaxes.bind(this),
          BillingUserInvoices: BillingService.handleGetUserInvoices.bind(this),
          OcpiEndpoints: OCPIEndpointService.handleGetOcpiEndpoints.bind(this),
          OcpiEndpoint: OCPIEndpointService.handleGetOcpiEndpoint.bind(this),
          IntegrationConnections: ConnectionService.handleGetConnections.bind(this),
          IntegrationConnection: ConnectionService.handleGetConnection.bind(this),
          _default: UtilsService.handleUnknownAction.bind(this),
          Ping: (action: Action, req: Request, res: Response, next: NextFunction) => res.sendStatus(200)
        });
        break;

      // Update
      case 'PUT':
        // Register REST actions
        this.registerJsonActionsPaths({
          UserUpdate: UserService.handleUpdateUser.bind(this),
          UpdateUserMobileToken: UserService.handleUpdateUserMobileToken.bind(this),
          ChargingStationUpdateParams: ChargingStationService.handleUpdateChargingStationParams.bind(this),
          ChargingStationLimitPower: ChargingStationService.handleChargingStationLimitPower.bind(this),
          ChargingProfileUpdate: ChargingStationService.handleUpdateChargingProfile.bind(this),
          TenantUpdate: TenantService.handleUpdateTenant.bind(this),
          SiteUpdate: SiteService.handleUpdateSite.bind(this),
          SiteAreaUpdate: SiteAreaService.handleUpdateSiteArea.bind(this),
          CompanyUpdate: CompanyService.handleUpdateCompany.bind(this),
          BuildingUpdate: BuildingService.handleUpdateBuilding.bind(this),
          SiteUserAdmin: SiteService.handleUpdateSiteUserAdmin.bind(this),
          SiteOwner: SiteService.handleUpdateSiteOwner.bind(this),
          TransactionSoftStop: TransactionService.handleTransactionSoftStop.bind(this),
          AssignTransactionsToUser: TransactionService.handleAssignTransactionsToUser.bind(this),
          SettingUpdate: SettingService.handleUpdateSetting.bind(this),
          OcpiEndpointUpdate: OCPIEndpointService.handleUpdateOcpiEndpoint.bind(this),
          OcpiEndpointRegister: OCPIEndpointService.handleRegisterOcpiEndpoint.bind(this),
          OcpiEndpointUnregister: OCPIEndpointService.handleUnregisterOcpiEndpoint.bind(this),
          SynchronizeCars: CarService.handleSynchronizeCars.bind(this),
          _default: UtilsService.handleUnknownAction.bind(this)
        });
        break;

      // Delete
      case 'DELETE':
        // Register REST actions
        this.registerJsonActionsPaths({
          UserDelete: UserService.handleDeleteUser.bind(this),
          TenantDelete: TenantService.handleDeleteTenant.bind(this),
          RegistrationTokenDelete: RegistrationTokenService.handleDeleteRegistrationToken.bind(this),
          RegistrationTokenRevoke: RegistrationTokenService.handleRevokeRegistrationToken.bind(this),
          SiteDelete: SiteService.handleDeleteSite.bind(this),
          SiteAreaDelete: SiteAreaService.handleDeleteSiteArea.bind(this),
          CompanyDelete: CompanyService.handleDeleteCompany.bind(this),
          BuildingDelete: BuildingService.handleDeleteBuilding.bind(this),
          ChargingStationDelete: ChargingStationService.handleDeleteChargingStation.bind(this),
          ChargingProfileDelete: ChargingStationService.handleDeleteChargingProfile.bind(this),
          TransactionDelete: TransactionService.handleDeleteTransaction.bind(this),
          TransactionsDelete: TransactionService.handleDeleteTransactions.bind(this),
          IntegrationConnectionDelete: ConnectionService.handleDeleteConnection.bind(this),
          SettingDelete: SettingService.handleDeleteSetting.bind(this),
          OcpiEndpointDelete: OCPIEndpointService.handleDeleteOcpiEndpoint.bind(this),
          _default: UtilsService.handleUnknownAction.bind(this)
        });
        break;
    }
  }

  public static getInstanceFromHTTPVerb(method: string): RequestMapper {
    if (!RequestMapper.instances.has(method)) {
      RequestMapper.instances.set(method, new RequestMapper(method));
    }
    return RequestMapper.instances.get(method);
  }

  public registerOneActionManyPaths(action: Function, ...paths: string[]) {
    const index = this.actions.push(action) - 1;
    for (const path of paths) {
      this.paths.set(path, index);
    }
  }

  public registerJsonActionsPaths(dict: any) {
    for (const key in dict) {
      this.registerOneActionManyPaths(dict[key], key);
    }
  }

  public getActionFromPath(path: string): Function {
    if (!this.paths.has(path)) {
      path = '_default';
    }
    return this.actions[this.paths.get(path)];
  }
}

export default {
  // Util Service
  // eslint-disable-next-line no-unused-vars
  async restServiceUtil(req: Request, res: Response, next: NextFunction): Promise<void> {
    // Parse the action
    const action = req.params.action as Action;
    // Check Context
    switch (req.method) {
      // Create Request
      case 'GET':
        // Check Context
        switch (action) {
          // Ping
          case Action.PING:
            res.sendStatus(200);
            break;
          // FirmwareDownload
          case Action.FIRMWARE_DOWNLOAD:
            try {
              await ChargingStationService.handleGetFirmware(action, req, res, next);
            } catch (error) {
              Logging.logActionExceptionMessageAndSendResponse(action, error, req, res, next);
            }
            break;
          default:
            // Delegate
            UtilsService.handleUnknownAction(action, req, res, next);
        }
        break;
    }
  },

  async restServiceSecured(req: Request, res: Response, next: NextFunction) {
    // Parse the action
    const action = req.params.action as Action;
    // Check if User has been updated and require new login
    if (SessionHashService.isSessionHashUpdated(req, res, next)) {
      return;
    }
    // Check HTTP Verbs
    if (!['POST', 'GET', 'PUT', 'DELETE'].includes(req.method)) {
      Logging.logActionExceptionMessageAndSendResponse(
        'N/A', new Error(`Unsupported request method ${req.method}`), req, res, next);
      return;
    }
    try {
      // Get the action
      const handleRequest = RequestMapper.getInstanceFromHTTPVerb(req.method).getActionFromPath(action);
      // Execute
      await handleRequest(action, req, res, next);
    } catch (error) {
      Logging.logActionExceptionMessageAndSendResponse(action, error, req, res, next);
    }
  }
};<|MERGE_RESOLUTION|>--- conflicted
+++ resolved
@@ -107,10 +107,7 @@
           Cars: CarService.handleGetCars.bind(this),
           Car: CarService.handleGetCar.bind(this),
           CarMakers: CarService.handleGetCarMakers.bind(this),
-<<<<<<< HEAD
           CarImages: CarService.handleGetCarImages.bind(this),
-=======
->>>>>>> 18b4c94d
           ChargingStationsExport: ChargingStationService.handleGetChargingStationsExport.bind(this),
           ChargingStationsOCPPParamsExport:ChargingStationService.handleChargingStationsOCPPParamsExport.bind(this),
           ChargingStation: ChargingStationService.handleGetChargingStation.bind(this),
