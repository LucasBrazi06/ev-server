import { ImportedUser } from '../../../../types/User';
import Schema from './Schema';
import SchemaValidator from './SchemaValidator';
import fs from 'fs';
import global from '../../../../types/GlobalType';

export default class UserValidator extends SchemaValidator {
  private static instance: UserValidator|null = null;
<<<<<<< HEAD
  private userCreation: Schema;
=======
  private importedUserCreation: Schema;
>>>>>>> 3786dfc3

  private constructor() {
    super('UserValidator');
    this.importedUserCreation = JSON.parse(fs.readFileSync(`${global.appRoot}/assets/server/rest/v1/schemas/user/imported-user-create-req.json`, 'utf8'));
  }

  public static getInstance(): UserValidator {
    if (!UserValidator.instance) {
      UserValidator.instance = new UserValidator();
    }
    return UserValidator.instance;
  }

<<<<<<< HEAD
  validateUserCreation(importedUser: ImportedUser): void {
    this.validate(this.userCreation, importedUser);
=======
  validateImportedUserCreation(importedUser: ImportedUser): void {
    this.validate(this.importedUserCreation, importedUser);
>>>>>>> 3786dfc3
  }
}<|MERGE_RESOLUTION|>--- conflicted
+++ resolved
@@ -6,11 +6,7 @@
 
 export default class UserValidator extends SchemaValidator {
   private static instance: UserValidator|null = null;
-<<<<<<< HEAD
-  private userCreation: Schema;
-=======
   private importedUserCreation: Schema;
->>>>>>> 3786dfc3
 
   private constructor() {
     super('UserValidator');
@@ -24,12 +20,7 @@
     return UserValidator.instance;
   }
 
-<<<<<<< HEAD
-  validateUserCreation(importedUser: ImportedUser): void {
-    this.validate(this.userCreation, importedUser);
-=======
   validateImportedUserCreation(importedUser: ImportedUser): void {
     this.validate(this.importedUserCreation, importedUser);
->>>>>>> 3786dfc3
   }
 }