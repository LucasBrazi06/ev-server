--- conflicted
+++ resolved
@@ -505,25 +505,20 @@
         message: 'Wrong Verification Token'
       });
     }
-<<<<<<< HEAD
     // Save User Status
     let userStatus: UserStatus;
     // When it's user creation case we take the user settings
     if (!user.importedData) {
-      const userSettings = await SettingStorage.getUserSettings(tenantID);
+      const userSettings = await SettingStorage.getUserSettings(tenant.id);
       userStatus = userSettings.user.autoActivateAccountAfterValidation ? UserStatus.ACTIVE : UserStatus.INACTIVE;
-      await UserStorage.saveUserStatus(tenantID, user.id, userStatus);
+      await UserStorage.saveUserStatus(tenant.id, user.id, userStatus);
     } else {
       // When it's user import case we take checkbox param saved to db
       userStatus = user.importedData.autoActivateAtImport ? UserStatus.ACTIVE : UserStatus.INACTIVE;
-      await UserStorage.saveUserStatus(tenantID, user.id, UserStatus.ACTIVE);
-    }
-=======
-    const userSettings = await SettingStorage.getUserSettings(tenant.id);
-    const userStatus = userSettings.user.autoActivateAccountAfterValidation ? UserStatus.ACTIVE : UserStatus.INACTIVE;
+      await UserStorage.saveUserStatus(tenant.id, user.id, UserStatus.ACTIVE);
+    }
     // Save User Status
     await UserStorage.saveUserStatus(tenant.id, user.id, userStatus);
->>>>>>> 163a790f
     // For integration with billing
     const billingImpl = await BillingFactory.getBillingImpl(tenant);
     if (billingImpl) {
