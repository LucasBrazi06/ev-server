--- conflicted
+++ resolved
@@ -214,11 +214,7 @@
       if (connectionClosed) {
         break;
       }
-<<<<<<< HEAD
-      // Get the Logs
-=======
       // Get the data
->>>>>>> 0acf284a
       req.query.Skip = skip.toString();
       data = await handleGetData(req);
       // Get CSV data
