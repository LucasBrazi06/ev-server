import { Action, Entity } from '../../../../types/Authorization';
import { ActionsResponse, ImportStatus } from '../../../../types/GlobalType';
<<<<<<< HEAD
import { Car, CarType } from '../../../../types/Car';
import { HTTPAuthError, HTTPError } from '../../../../types/HTTPError';
import { NextFunction, Request, Response } from 'express';
import { OCPITokenType, OCPITokenWhitelist } from '../../../../types/ocpi/OCPIToken';
import User, { ImportedUser, UserRequiredImportProperties } from '../../../../types/User';
=======
import { AsyncTaskType, AsyncTasks } from '../../../../types/AsyncTask';
import { HTTPAuthError, HTTPError } from '../../../../types/HTTPError';
import { NextFunction, Request, Response } from 'express';
import User, { ImportedUser, UserRequiredImportProperties, UserStatus } from '../../../../types/User';
>>>>>>> 47e461cf

import AppAuthError from '../../../../exception/AppAuthError';
import AppError from '../../../../exception/AppError';
import AsyncTaskManager from '../../../../async-task/AsyncTaskManager';
import AuthorizationService from './AuthorizationService';
import Authorizations from '../../../../authorization/Authorizations';
import BillingFactory from '../../../../integration/billing/BillingFactory';
import Busboy from 'busboy';
import CSVError from 'csvtojson/v2/CSVError';
import CarStorage from '../../../../storage/mongodb/CarStorage';
import Constants from '../../../../utils/Constants';
import Cypher from '../../../../utils/Cypher';
import { DataResult } from '../../../../types/DataResult';
import EmspOCPIClient from '../../../../client/ocpi/EmspOCPIClient';
import JSONStream from 'JSONStream';
import LockingHelper from '../../../../locking/LockingHelper';
import LockingManager from '../../../../locking/LockingManager';
import Logging from '../../../../utils/Logging';
import NotificationHandler from '../../../../notification/NotificationHandler';
import OCPIClientFactory from '../../../../client/ocpi/OCPIClientFactory';
import { OCPIRole } from '../../../../types/ocpi/OCPIRole';
import { OCPITokenWhitelist } from '../../../../types/ocpi/OCPIToken';
import OCPIUtils from '../../../ocpi/OCPIUtils';
import { ServerAction } from '../../../../types/Server';
import SettingStorage from '../../../../storage/mongodb/SettingStorage';
import SiteStorage from '../../../../storage/mongodb/SiteStorage';
import { StatusCodes } from 'http-status-codes';
import TagStorage from '../../../../storage/mongodb/TagStorage';
import TenantComponents from '../../../../types/TenantComponents';
import TenantStorage from '../../../../storage/mongodb/TenantStorage';
import { UserInErrorType } from '../../../../types/InError';
import UserNotifications from '../../../../types/UserNotifications';
import UserSecurity from './security/UserSecurity';
import UserStorage from '../../../../storage/mongodb/UserStorage';
import UserToken from '../../../../types/UserToken';
import UserValidator from '../validator/UserValidation';
import Utils from '../../../../utils/Utils';
import UtilsService from './UtilsService';
import csvToJson from 'csvtojson/v2';
import fs from 'fs';
import moment from 'moment';

const MODULE_NAME = 'UserService';

export default class UserService {

  public static async handleGetUserDefaultTagCar(action: ServerAction, req: Request, res: Response, next: NextFunction): Promise<void> {
    // Check auth
    if (!await Authorizations.canReadTag(req.user)) {
      throw new AppAuthError({
        errorCode: HTTPAuthError.FORBIDDEN,
        user: req.user,
        action: Action.READ, entity: Entity.TAG,
        module: MODULE_NAME, method: 'handleGetUserDefaultTagCar'
      });
    }
    // Check auth
    if (!await Authorizations.canReadCar(req.user)) {
      throw new AppAuthError({
        errorCode: HTTPAuthError.FORBIDDEN,
        user: req.user,
        action: Action.READ, entity: Entity.CAR,
        module: MODULE_NAME, method: 'handleGetUserDefaultTagCar'
      });
    }
    const userID = UserSecurity.filterDefaultTagCarRequestByUserID(req.query);
    UtilsService.assertIdIsProvided(action, userID, MODULE_NAME, 'handleGetUserDefaultTagCar', req.user);
    // Check auth
    if (!await Authorizations.canReadUser(req.user, userID)) {
      throw new AppAuthError({
        errorCode: HTTPAuthError.FORBIDDEN,
        user: req.user,
        action: Action.READ, entity: Entity.USER,
        module: MODULE_NAME, method: 'handleGetUserDefaultTagCar'
      });
    }
    // Get authorization filters
    const authorizationUserFilters = await AuthorizationService.checkAndGetUserAuthorizationFilters(
      req.tenant, req.user, { ID: userID });
    // Check user
    const user = await UserStorage.getUser(
      req.user.tenantID, userID, authorizationUserFilters.filters);
    UtilsService.assertObjectExists(action, user, `User ID '${userID}' does not exist`, MODULE_NAME, 'handleDeleteUser', req.user);
    // Handle Tag
    // Get the default Tag
    let tag = await TagStorage.getDefaultUserTag(req.user.tenantID, userID, {
      issuer: true
    }, ['id', 'description', 'active']);
    if (!tag) {
      // Get the first active Tag
      tag = await TagStorage.getFirstActiveUserTag(req.user.tenantID, userID, {
        issuer: true
      }, ['id', 'description', 'active']);
    }
    // Handle Car
    let car: Car;
    if (Utils.isComponentActiveFromToken(req.user, TenantComponents.CAR)) {
      // Get the default Car
      car = await CarStorage.getDefaultUserCar(req.user.tenantID, userID, {
      }, [
        'id', 'type', 'licensePlate', 'carCatalog.vehicleMake', 'carCatalog.vehicleModel', 'carCatalog.vehicleModelVersion',
      ]);
      if (!car) {
        // Get the first available car
        car = await CarStorage.getFirstAvailableUserCar(req.user.tenantID, userID, [
          'id', 'type', 'licensePlate', 'carCatalog.vehicleMake', 'carCatalog.vehicleModel', 'carCatalog.vehicleModelVersion',
        ]);
      }
    }
    // Return
    res.json({ tag, car });
    next();
  }

  public static async handleAssignSitesToUser(action: ServerAction, req: Request, res: Response, next: NextFunction): Promise<void> {
    UtilsService.assertComponentIsActiveFromToken(req.user, TenantComponents.ORGANIZATION,
      Action.UPDATE, Entity.SITES, 'SiteService', 'handleAssignSitesToUser');
    // Check auth
    if (action === ServerAction.ADD_SITES_TO_USER) {
      if (!await Authorizations.canAssignUsersSites(req.user)) {
        throw new AppAuthError({
          errorCode: HTTPAuthError.FORBIDDEN,
          user: req.user,
          action: Action.ASSIGN, entity: Entity.USERS_SITES,
          module: MODULE_NAME, method: 'handleAssignSitesToUser'
        });
      }
    } else if (!await Authorizations.canUnassignUsersSites(req.user)) {
      throw new AppAuthError({
        errorCode: HTTPAuthError.FORBIDDEN,
        user: req.user,
        action: Action.UNASSIGN, entity: Entity.USERS_SITES,
        module: MODULE_NAME, method: 'handleAssignSitesToUser'
      });
    }
    // Filter
    const filteredRequest = UserSecurity.filterAssignSitesToUserRequest(req.body);
    // Check
    UtilsService.assertIdIsProvided(action, filteredRequest.userID, MODULE_NAME, 'handleAssignSitesToUser', req.user);
    if (!filteredRequest.siteIDs || Utils.isEmptyArray(filteredRequest.siteIDs)) {
      throw new AppError({
        source: Constants.CENTRAL_SERVER,
        errorCode: HTTPError.GENERAL_ERROR,
        message: 'Site\'s IDs must be provided',
        module: MODULE_NAME, method: 'handleAssignSitesToUser',
        user: req.user,
        action: action
      });
    }
    // Check auth
    if (!await Authorizations.canReadUser(req.user, filteredRequest.userID)) {
      throw new AppAuthError({
        errorCode: HTTPAuthError.FORBIDDEN,
        user: req.user,
        action: Action.UPDATE, entity: Entity.USER,
        module: MODULE_NAME, method: 'handleAssignSitesToUser',
        value: filteredRequest.userID
      });
    }
    // Get authorization filters
    const authorizationUserFilters = await AuthorizationService.checkAndGetUserAuthorizationFilters(
      req.tenant, req.user, { ID: filteredRequest.userID });
    // Get the User
    const user = await UserStorage.getUser(
      req.user.tenantID, filteredRequest.userID, authorizationUserFilters.filters);
    UtilsService.assertObjectExists(action, user, `User ID '${filteredRequest.userID}' does not exist`,
      MODULE_NAME, 'handleAssignSitesToUser', req.user);
    // OCPI User
    if (!user.issuer) {
      throw new AppError({
        source: Constants.CENTRAL_SERVER,
        errorCode: HTTPError.GENERAL_ERROR,
        message: 'User not issued by the organization',
        module: MODULE_NAME, method: 'handleAssignSitesToUser',
        user: req.user, actionOnUser: user,
        action: action
      });
    }
    // Check auth
    const authorizationUserSitesFilters = await AuthorizationService.checkAndAssignUserSitesAuthorizationFilters(
      req.tenant, action, req.user, filteredRequest);
    if (!authorizationUserSitesFilters.authorized) {
      throw new AppAuthError({
        errorCode: HTTPAuthError.FORBIDDEN,
        user: req.user,
        action: action === ServerAction.ADD_SITES_TO_USER ? Action.ASSIGN : Action.UNASSIGN,
        entity: Entity.USERS_SITES,
        module: MODULE_NAME, method: 'handleAssignSitesToUser'
      });
    }
    // Save
    if (action === ServerAction.ADD_SITES_TO_USER) {
      await UserStorage.addSitesToUser(req.user.tenantID, filteredRequest.userID, filteredRequest.siteIDs);
    } else {
      await UserStorage.removeSitesFromUser(req.user.tenantID, filteredRequest.userID, filteredRequest.siteIDs);
    }
    // Log
    await Logging.logSecurityInfo({
      tenantID: req.user.tenantID,
      user: req.user, module: MODULE_NAME, method: 'handleAssignSitesToUser',
      message: 'User\'s Sites have been assigned successfully', action: action
    });
    // Ok
    res.json(Constants.REST_RESPONSE_SUCCESS);
    next();
  }

  public static async handleDeleteUser(action: ServerAction, req: Request, res: Response, next: NextFunction): Promise<void> {
    // Filter
    const userID = UserSecurity.filterUserByIDRequest(req.query);
    UtilsService.assertIdIsProvided(action, userID, MODULE_NAME, 'handleDeleteUser', req.user);
    // Check auth
    if (!await Authorizations.canDeleteUser(req.user, userID)) {
      throw new AppAuthError({
        errorCode: HTTPAuthError.FORBIDDEN,
        user: req.user,
        action: Action.DELETE, entity: Entity.USER,
        module: MODULE_NAME, method: 'handleDeleteUser',
        value: userID
      });
    }
    // Same user
    if (userID === req.user.id) {
      throw new AppError({
        source: Constants.CENTRAL_SERVER,
        errorCode: HTTPError.GENERAL_ERROR,
        message: 'User cannot delete himself',
        module: MODULE_NAME, method: 'handleDeleteUser',
        user: req.user,
        action: action
      });
    }
    // Get authorization filters
    const authorizationUserFilters = await AuthorizationService.checkAndGetUserAuthorizationFilters(
      req.tenant, req.user, { ID: userID });
    // Check user
    const user = await UserStorage.getUser(
      req.user.tenantID, userID, authorizationUserFilters.filters);
<<<<<<< HEAD
    UtilsService.assertObjectExists(action, user, `User '${userID}' does not exist`, MODULE_NAME, 'handleDeleteUser', req.user);
=======
    UtilsService.assertObjectExists(action, user, `User ID '${userID}' does not exist`, MODULE_NAME, 'handleDeleteUser', req.user);
    // Deleted
    if (user.deleted) {
      throw new AppError({
        source: Constants.CENTRAL_SERVER,
        action: action,
        errorCode: HTTPError.OBJECT_DOES_NOT_EXIST_ERROR,
        message: 'User is logically deleted',
        module: MODULE_NAME, method: 'handleDeleteUser',
        user: req.user, actionOnUser: user,
      });
    }
>>>>>>> 47e461cf
    // OCPI User
    if (!user.issuer) {
      // Delete all tags
      const numberOfDeletedTags = await TagStorage.deleteTagsByUser(req.user.tenantID, user.id);
      // Delete User
      await UserStorage.deleteUser(req.user.tenantID, user.id);
      // Log
      await Logging.logSecurityInfo({
        tenantID: req.user.tenantID,
        user: req.user, actionOnUser: user,
        module: MODULE_NAME, method: 'handleDeleteUser',
        message: `User with ID '${user.id}' has been deleted successfully along '${numberOfDeletedTags}' Tag(s)`,
        action: action
      });
      // Ok
      res.json(Constants.REST_RESPONSE_SUCCESS);
      next();
      return;
    }
    // Check Billing
    if (Utils.isComponentActiveFromToken(req.user, TenantComponents.BILLING)) {
      try {
        const billingImpl = await BillingFactory.getBillingImpl(req.user.tenantID);
        if (!billingImpl) {
          throw new AppError({
            source: Constants.CENTRAL_SERVER,
            action: action,
            errorCode: HTTPError.GENERAL_ERROR,
            message: 'Billing service is not configured',
            module: MODULE_NAME, method: 'handleGetBillingConnection',
            user: req.user, actionOnUser: user
          });
        }
        if (user.billingData) {
          const userCanBeDeleted = await billingImpl.checkIfUserCanBeDeleted(user);
          if (!userCanBeDeleted) {
            throw new AppError({
              source: Constants.CENTRAL_SERVER,
              action: action,
              errorCode: HTTPError.BILLING_DELETE_ERROR,
              message: 'User cannot be deleted due to billing constraints',
              module: MODULE_NAME, method: 'handleGetBillingConnection',
              user: req.user, actionOnUser: user
            });
          }
        }
      } catch (error) {
        throw new AppError({
          source: Constants.CENTRAL_SERVER,
          action: action,
          errorCode: HTTPError.BILLING_DELETE_ERROR,
          message: 'Error occurred in billing system',
          module: MODULE_NAME, method: 'handleDeleteUser',
          user: req.user, actionOnUser: user,
          detailedMessages: { error: error.message, stack: error.stack }
        });
      }
    }
    // Synchronize badges with IOP
    if (Utils.isComponentActiveFromToken(req.user, TenantComponents.OCPI)) {
      try {
        const tenant = await TenantStorage.getTenant(req.user.tenantID);
        const ocpiClient: EmspOCPIClient = await OCPIClientFactory.getAvailableOcpiClient(tenant, OCPIRole.EMSP) as EmspOCPIClient;
        if (ocpiClient) {
          // Get tags
          const tags = (await TagStorage.getTags(req.user.tenantID,
            { userIDs: [user.id], withNbrTransactions: true }, Constants.DB_PARAMS_MAX_LIMIT)).result;
          for (const tag of tags) {
            await ocpiClient.pushToken({
              uid: tag.id,
              type: OCPIUtils.getOCPITokenTypeFromID(tag.id),
              auth_id: tag.id,
              visual_number: user.id,
              issuer: tenant.name,
              valid: false,
              whitelist: OCPITokenWhitelist.ALLOWED_OFFLINE,
              last_updated: new Date()
            });
          }
        }
      } catch (error) {
        await Logging.logError({
          tenantID: req.user.tenantID,
          module: MODULE_NAME,
          method: 'handleUpdateTag',
          action: action,
          message: `Unable to synchronize tokens of user ${user.id} with IOP`,
          detailedMessages: { error: error.message, stack: error.stack }
        });
      }
    }
    // Delete billing user
    if (Utils.isComponentActiveFromToken(req.user, TenantComponents.BILLING)) {
      const billingImpl = await BillingFactory.getBillingImpl(req.user.tenantID);
      try {
        await billingImpl.deleteUser(user);
      } catch (error) {
        await Logging.logError({
          tenantID: req.user.tenantID,
          action: action,
          module: MODULE_NAME, method: 'handleDeleteUser',
          message: `User '${user.firstName} ${user.name}' cannot be deleted in billing system`,
          user: req.user, actionOnUser: user,
          detailedMessages: { error: error.message, stack: error.stack }
        });
      }
    }
    // Delete cars
    if (Utils.isComponentActiveFromToken(req.user, TenantComponents.CAR)) {
      const carUsers = await CarStorage.getCarUsers(req.user.tenantID, { userIDs : [user.id] }, Constants.DB_PARAMS_MAX_LIMIT);
      if (carUsers.count > 0) {
        for (const carUser of carUsers.result) {
          // Owner ?
          if (carUser.owner) {
            // Private ?
            const car = await CarStorage.getCar(req.tenant.id, carUser.carID, { type: CarType.PRIVATE });
            if (car) {
              // Delete All Users Car
              await CarStorage.deleteCarUsersByCarID(req.user.tenantID, car.id);
              // Delete Car
              await CarStorage.deleteCar(req.user.tenantID, car.id);
            } else {
              // Delete User Car
              await CarStorage.deleteCarUser(req.user.tenantID, carUser.id);
            }
          } else {
            // Delete User Car
            await CarStorage.deleteCarUser(req.user.tenantID, carUser.id);
          }
        }
      }
    }
    // Delete User
    await UserStorage.deleteUser(req.user.tenantID, user.id);
    // Log
    await Logging.logSecurityInfo({
      tenantID: req.user.tenantID,
      user: req.user, actionOnUser: user,
      module: MODULE_NAME, method: 'handleDeleteUser',
      message: `User with ID '${user.id}' has been deleted successfully`,
      action: action
    });
    // Ok
    res.json(Constants.REST_RESPONSE_SUCCESS);
    next();
  }

  public static async handleUpdateUser(action: ServerAction, req: Request, res: Response, next: NextFunction): Promise<void> {
    let statusHasChanged = false;
    // Filter
    const filteredRequest = UserSecurity.filterUserUpdateRequest({ ...req.params, ...req.body }, req.user);
    UtilsService.assertIdIsProvided(action, filteredRequest.id, MODULE_NAME, 'handleUpdateUser', req.user);
    // Check auth
    if (!await Authorizations.canUpdateUser(req.user, filteredRequest.id)) {
      throw new AppAuthError({
        errorCode: HTTPAuthError.FORBIDDEN,
        user: req.user,
        action: Action.UPDATE, entity: Entity.USER,
        module: MODULE_NAME, method: 'handleUpdateUser',
        value: filteredRequest.id
      });
    }
    // Get authorization filters
    const authorizationUserFilters = await AuthorizationService.checkAndGetUserAuthorizationFilters(
      req.tenant, req.user, { ID: filteredRequest.id });
    // Get User
    let user = await UserStorage.getUser(
      req.user.tenantID, filteredRequest.id, authorizationUserFilters.filters);
    UtilsService.assertObjectExists(action, user, `User ID '${filteredRequest.id}' does not exist`,
      MODULE_NAME, 'handleUpdateUser', req.user);
    // OCPI User
    if (!user.issuer) {
      throw new AppError({
        source: Constants.CENTRAL_SERVER,
        errorCode: HTTPError.GENERAL_ERROR,
        message: 'User not issued by the organization',
        module: MODULE_NAME, method: 'handleUpdateUser',
        user: req.user, actionOnUser: user,
        action: action
      });
    }
    // Check email
    const userWithEmail = await UserStorage.getUserByEmail(req.user.tenantID, filteredRequest.email);
    // Check if EMail is already taken
    if (userWithEmail && user.id !== userWithEmail.id) {
      throw new AppError({
        source: Constants.CENTRAL_SERVER,
        errorCode: HTTPError.USER_EMAIL_ALREADY_EXIST_ERROR,
        message: `Email '${filteredRequest.email}' already exists`,
        module: MODULE_NAME, method: 'handleUpdateUser',
        user: req.user,
        action: action
      });
    }
    // Check if Status has been changed
    if (filteredRequest.status &&
      filteredRequest.status !== user.status) {
      statusHasChanged = true;
    }
    // Update timestamp
    const lastChangedBy = { id: req.user.id };
    const lastChangedOn = new Date();
    // Clean up request
    delete filteredRequest['passwords'];
    // Check User validity
    UtilsService.checkIfUserValid(filteredRequest, user, req);
    // Update user
    user = {
      ...user,
      ...filteredRequest,
      name: filteredRequest.name.toUpperCase(),
      email: filteredRequest.email.toLowerCase(),
      lastChangedBy: lastChangedBy,
      lastChangedOn: lastChangedOn,
    };
    // Update User (override TagIDs because it's not of the same type as in filteredRequest)
    await UserStorage.saveUser(req.user.tenantID, user, true);
    // Check Billing
    if (Utils.isComponentActiveFromToken(req.user, TenantComponents.BILLING)) {
      const billingImpl = await BillingFactory.getBillingImpl(req.user.tenantID);
      if (billingImpl) {
        try {
          await billingImpl.updateUser(user);
        } catch (error) {
          await Logging.logError({
            tenantID: req.user.tenantID,
            action: action,
            module: MODULE_NAME, method: 'handleUpdateUser',
            user: req.user, actionOnUser: user,
            message: 'User cannot be updated in billing system',
            detailedMessages: { error: error.message, stack: error.stack }
          });
        }
      }
    }
    // Save User password
    if (filteredRequest.password) {
      // Update the password
      const newPasswordHashed = await Utils.hashPasswordBcrypt(filteredRequest.password);
      await UserStorage.saveUserPassword(req.user.tenantID, filteredRequest.id,
        {
          password: newPasswordHashed,
          passwordWrongNbrTrials: 0,
          passwordResetHash: null,
          passwordBlockedUntil: null
        });
    }
    if (Authorizations.isAdmin(req.user) || Authorizations.isSuperAdmin(req.user)) {
      // Save User Status
      if (filteredRequest.status) {
        await UserStorage.saveUserStatus(req.user.tenantID, user.id, filteredRequest.status);
      }
      // Save User Role
      if (filteredRequest.role) {
        await UserStorage.saveUserRole(req.user.tenantID, user.id, filteredRequest.role);
      }
      // Save Admin Data
      if (Utils.objectHasProperty(filteredRequest, 'plateID')) {
        const adminData: { plateID?: string; } = {};
        adminData.plateID = filteredRequest.plateID || null;
        await UserStorage.saveUserAdminData(req.user.tenantID, user.id, adminData);
      }
    }
    // Log
    await Logging.logSecurityInfo({
      tenantID: req.user.tenantID,
      user: req.user, actionOnUser: user,
      module: MODULE_NAME, method: 'handleUpdateUser',
      message: 'User has been updated successfully',
      action: action
    });
    // Notify
    if (statusHasChanged && req.user.tenantID !== Constants.DEFAULT_TENANT) {
      // Send notification (Async)
      NotificationHandler.sendUserAccountStatusChanged(
        req.user.tenantID,
        Utils.generateUUID(),
        user,
        {
          'user': user,
          'evseDashboardURL': Utils.buildEvseURL((await TenantStorage.getTenant(req.user.tenantID)).subdomain)
        }
      ).catch(() => { });
    }
    // Ok
    res.json(Constants.REST_RESPONSE_SUCCESS);
    next();
  }

  public static async handleUpdateUserMobileToken(action: ServerAction, req: Request, res: Response, next: NextFunction): Promise<void> {
    // Filter
    const filteredRequest = UserSecurity.filterUserUpdateMobileTokenRequest(req.body);
    // Check Mandatory fields
    if (!filteredRequest.mobileToken) {
      throw new AppError({
        source: Constants.CENTRAL_SERVER,
        errorCode: HTTPError.GENERAL_ERROR,
        message: 'User\'s mobile token ID must be provided',
        module: MODULE_NAME, method: 'handleUpdateUserMobileToken',
        user: req.user,
        action: action
      });
    }
    // Check auth
    if (!await Authorizations.canUpdateUser(req.user, filteredRequest.id)) {
      throw new AppAuthError({
        errorCode: HTTPAuthError.FORBIDDEN,
        user: req.user,
        action: Action.UPDATE, entity: Entity.USER,
        module: MODULE_NAME, method: 'handleUpdateUserMobileToken',
        value: filteredRequest.id
      });
    }
    // Get authorization filters
    const authorizationUserFilters = await AuthorizationService.checkAndGetUserAuthorizationFilters(
      req.tenant, req.user, { ID: filteredRequest.id });
    // Get User
    const user = await UserStorage.getUser(
      req.user.tenantID, filteredRequest.id, authorizationUserFilters.filters);
    UtilsService.assertObjectExists(action, user, `User ID '${filteredRequest.id}' does not exist`,
      MODULE_NAME, 'handleUpdateUserMobileToken', req.user);
    // Update User (override TagIDs because it's not of the same type as in filteredRequest)
    await UserStorage.saveUserMobileToken(req.user.tenantID, user.id, {
      mobileToken: filteredRequest.mobileToken,
      mobileOs: filteredRequest.mobileOS,
      mobileLastChangedOn: new Date()
    });
    // Log
    await Logging.logSecurityInfo({
      tenantID: req.user.tenantID,
      user: user,
      module: MODULE_NAME, method: 'handleUpdateUserMobileToken',
      message: 'User\'s mobile token has been updated successfully',
      action: action,
      detailedMessages: {
        mobileToken: filteredRequest.mobileToken,
        mobileOS: filteredRequest.mobileOS
      }
    });
    // Ok
    res.json(Constants.REST_RESPONSE_SUCCESS);
    next();
  }

  public static async handleGetUser(action: ServerAction, req: Request, res: Response, next: NextFunction): Promise<void> {
    // Filter
    const filteredRequest = UserSecurity.filterUserRequest(req.query);
    UtilsService.assertIdIsProvided(action, filteredRequest.ID, MODULE_NAME, 'handleGetUser', req.user);
    // Check auth
    if (!await Authorizations.canReadUser(req.user, filteredRequest.ID)) {
      throw new AppAuthError({
        errorCode: HTTPAuthError.FORBIDDEN,
        user: req.user,
        action: Action.READ, entity: Entity.USER,
        module: MODULE_NAME, method: 'handleGetUser',
        value: filteredRequest.ID
      });
    }
    // Get authorization filters
    const authorizationUserFilters = await AuthorizationService.checkAndGetUserAuthorizationFilters(
      req.tenant, req.user, filteredRequest);
    // Get the user
    const user = await UserStorage.getUser(req.user.tenantID, filteredRequest.ID,
      {
        withImage: true,
        ...authorizationUserFilters.filters
      },
      authorizationUserFilters.projectFields
    );
    UtilsService.assertObjectExists(action, user, `User ID '${filteredRequest.ID}' does not exist`,
      MODULE_NAME, 'handleGetUser', req.user);
    res.json(user);
    next();
  }

  public static async handleGetUserImage(action: ServerAction, req: Request, res: Response, next: NextFunction): Promise<void> {
    // Filter
    const userID = UserSecurity.filterUserByIDRequest(req.query);
    UtilsService.assertIdIsProvided(action, userID, MODULE_NAME, 'handleGetUserImage', req.user);
    // Check auth
    if (!await Authorizations.canReadUser(req.user, userID)) {
      throw new AppAuthError({
        errorCode: HTTPAuthError.FORBIDDEN,
        user: req.user,
        action: Action.READ, entity: Entity.USER,
        module: MODULE_NAME, method: 'handleGetUserImage',
        value: userID
      });
    }
    // Get authorization filters
    const authorizationUserFilters = await AuthorizationService.checkAndGetUserAuthorizationFilters(
      req.tenant, req.user, { ID: userID });
    // Get the logged user
    const user = await UserStorage.getUser(
      req.user.tenantID, userID, authorizationUserFilters.filters);
    UtilsService.assertObjectExists(action, user, `User ID '${userID}' does not exist`,
      MODULE_NAME, 'handleGetUserImage', req.user);
    // Get the user image
    const userImage = await UserStorage.getUserImage(req.user.tenantID, userID);
    // Ok
    res.json(userImage);
    next();
  }

  public static async handleExportUsers(action: ServerAction, req: Request, res: Response, next: NextFunction): Promise<void> {
    // Export with tags
    req.query['WithTag'] = 'true';
    await UtilsService.exportToCSV(req, res, 'exported-users.csv',
      UserService.getUsers.bind(this),
      UserService.convertToCSV.bind(this));
  }

  public static async handleGetSites(action: ServerAction, req: Request, res: Response, next: NextFunction): Promise<void> {
    UtilsService.assertComponentIsActiveFromToken(req.user, TenantComponents.ORGANIZATION,
      Action.UPDATE, Entity.USER, MODULE_NAME, 'handleGetSites');
    // Check auth
    if (!await Authorizations.canListUsersSites(req.user)) {
      throw new AppAuthError({
        errorCode: HTTPAuthError.FORBIDDEN,
        user: req.user,
        action: Action.LIST, entity: Entity.USERS_SITES,
        module: MODULE_NAME, method: 'handleGetSites'
      });
    }
    // Filter
    const filteredRequest = UserSecurity.filterUserSitesRequest(req.query);
    UtilsService.assertIdIsProvided(action, filteredRequest.UserID, MODULE_NAME, 'handleGetSites', req.user);
    // Check auth
    if (!await Authorizations.canReadUser(req.user, filteredRequest.UserID)) {
      throw new AppAuthError({
        errorCode: HTTPAuthError.FORBIDDEN,
        user: req.user,
        action: Action.UPDATE, entity: Entity.USER,
        module: MODULE_NAME, method: 'handleGetSites',
        value: filteredRequest.UserID
      });
    }
    // Get authorization filters
    const authorizationUserFilters = await AuthorizationService.checkAndGetUserAuthorizationFilters(
      req.tenant, req.user, { ID: filteredRequest.UserID });
    if (!authorizationUserFilters.authorized) {
      UtilsService.sendEmptyDataResult(res, next);
      return;
    }
    // Get User
    const user = await UserStorage.getUser(
      req.user.tenantID, filteredRequest.UserID, authorizationUserFilters.filters);
    if (!user) {
      UtilsService.sendEmptyDataResult(res, next);
      return;
    }
    // Check auth
    const authorizationUserSitesFilters = await AuthorizationService.checkAndGetUserSitesAuthorizationFilters(
      req.tenant, req.user, filteredRequest);
    if (!authorizationUserSitesFilters.authorized) {
      UtilsService.sendEmptyDataResult(res, next);
      return;
    }
    // Get users
    const userSites = await UserStorage.getUserSites(req.user.tenantID,
      {
        search: filteredRequest.Search,
        userID: filteredRequest.UserID,
        ...authorizationUserSitesFilters.filters
      },
      {
        limit: filteredRequest.Limit,
        skip: filteredRequest.Skip,
        sort: filteredRequest.SortFields,
        onlyRecordCount: filteredRequest.OnlyRecordCount
      },
      authorizationUserSitesFilters.projectFields
    );
    // Filter
    userSites.result = userSites.result.map((userSite) => ({
      userID: userSite.userID,
      siteAdmin: userSite.siteAdmin,
      siteOwner: userSite.siteOwner,
      site: userSite.site
    }));
    res.json(userSites);
    next();
  }

  public static async handleGetUsers(action: ServerAction, req: Request, res: Response, next: NextFunction): Promise<void> {
    // Return
    res.json(await UserService.getUsers(req, res, next));
    next();
  }

  public static async handleGetUsersInError(action: ServerAction, req: Request, res: Response, next: NextFunction): Promise<void> {
    // Check auth
    if (!await Authorizations.canListUsersInErrors(req.user)) {
      throw new AppAuthError({
        errorCode: HTTPAuthError.FORBIDDEN,
        user: req.user,
        action: Action.IN_ERROR, entity: Entity.USERS,
        module: MODULE_NAME, method: 'handleGetUsersInError'
      });
    }
    // Filter
    const filteredRequest = UserSecurity.filterUsersRequest(req.query);
    // Check component
    if (filteredRequest.SiteID || filteredRequest.ExcludeSiteID) {
      UtilsService.assertComponentIsActiveFromToken(req.user, TenantComponents.ORGANIZATION,
        Action.READ, Entity.USER, MODULE_NAME, 'handleGetUsersInError');
    }
    // Get authorization filters
    const authorizationUserInErrorFilters = await AuthorizationService.checkAndGetUsersInErrorAuthorizationFilters(
      req.tenant, req.user, filteredRequest);
    // Get users
    const users = await UserStorage.getUsersInError(req.user.tenantID,
      {
        search: filteredRequest.Search,
        roles: (filteredRequest.Role ? filteredRequest.Role.split('|') : null),
        errorTypes: (filteredRequest.ErrorType ? filteredRequest.ErrorType.split('|') : Object.values(UserInErrorType)),
        ...authorizationUserInErrorFilters.filters
      },
      {
        limit: filteredRequest.Limit,
        onlyRecordCount: filteredRequest.OnlyRecordCount,
        skip: filteredRequest.Skip,
        sort: filteredRequest.SortFields
      },
      authorizationUserInErrorFilters.projectFields
    );
    // Add Auth flags
    await AuthorizationService.addUsersAuthorizations(req.tenant, req.user, users.result);
    // Return
    res.json(users);
    next();
  }

  // eslint-disable-next-line @typescript-eslint/require-await
  public static async handleImportUsers(action: ServerAction, req: Request, res: Response, next: NextFunction): Promise<void> {
    // Check auth
    if (!await Authorizations.canImportUsers(req.user)) {
      throw new AppAuthError({
        errorCode: HTTPAuthError.FORBIDDEN,
        user: req.user,
        action: Action.IMPORT, entity: Entity.USERS,
        module: MODULE_NAME, method: 'handleImportUser'
      });
    }
    // Acquire the lock
    const importUsersLock = await LockingHelper.createImportUsersLock(req.tenant.id);
    if (!importUsersLock) {
      throw new AppError({
        source: Constants.CENTRAL_SERVER,
        action: action,
        errorCode: HTTPError.CANNOT_ACQUIRE_LOCK,
        module: MODULE_NAME, method: 'handleImportUsers',
        message: 'Error in importing the Users: cannot acquire the lock',
        user: req.user
      });
    }
    // Default values for User import
    const importedBy = req.user.id;
    const importedOn = new Date();
    const usersToBeImported: ImportedUser[] = [];
    const startTime = new Date().getTime();
    const result: ActionsResponse = {
      inSuccess: 0,
      inError: 0
    };
    try {
      // Delete all previously imported users
      await UserStorage.deleteImportedUsers(req.user.tenantID);
      // Get the stream
      const busboy = new Busboy({ headers: req.headers });
      req.pipe(busboy);
      // Handle closed socket
      let connectionClosed = false;
      // eslint-disable-next-line @typescript-eslint/no-misused-promises
      req.socket.on('close', async () => {
        if (!connectionClosed) {
          connectionClosed = true;
          // Release the lock
          await LockingManager.release(importUsersLock);
        }
      });
      // eslint-disable-next-line @typescript-eslint/no-misused-promises
      busboy.on('file', async (fieldname, file, filename, encoding, mimetype) => {
        if (mimetype === 'text/csv') {
          const converter = csvToJson({
            trim: true,
            delimiter: Constants.CSV_SEPARATOR,
            output: 'json',
            quote: 'on',
          });
          void converter.subscribe(async (user: ImportedUser) => {
            // Check connection
            if (connectionClosed) {
              throw new Error('HTTP connection has been closed');
            }
            // Check the format of the first entry
            if (!result.inSuccess && !result.inError) {
              // Check header
              const userKeys = Object.keys(user);
              if (!UserRequiredImportProperties.every((property) => userKeys.includes(property))) {
                if (!res.headersSent) {
                  res.writeHead(HTTPError.INVALID_FILE_CSV_HEADER_FORMAT);
                  res.end();
                }
                throw new Error(`Missing one of required properties: '${UserRequiredImportProperties.join(', ')}'`);
              }
            }
            // Set default value
            user.importedBy = importedBy;
            user.importedOn = importedOn;
            // Import
            const importSuccess = await UserService.processUser(action, req, user, usersToBeImported);
            if (!importSuccess) {
              result.inError++;
            }
            // Insert batched
            if ((usersToBeImported.length % Constants.IMPORT_BATCH_INSERT_SIZE) === 0) {
              await UserService.insertUsers(req.user.tenantID, req.user, action, usersToBeImported, result);
            }
          // eslint-disable-next-line @typescript-eslint/no-misused-promises
          }, async (error: CSVError) => {
            // Release the lock
            await LockingManager.release(importUsersLock);
            // Log
            await Logging.logError({
              tenantID: req.user.tenantID,
              module: MODULE_NAME, method: 'handleImportUsers',
              action: action,
              user: req.user.id,
              message: `Exception while parsing the CSV '${filename}': ${error.message}`,
              detailedMessages: { error: error.message, stack: error.stack }
            });
            if (!res.headersSent) {
              res.writeHead(HTTPError.INVALID_FILE_FORMAT);
              res.end();
            }
          // Completed
          // eslint-disable-next-line @typescript-eslint/no-misused-promises
          }, async () => {
            // Consider the connection closed
            connectionClosed = true;
            // Insert batched
            if (usersToBeImported.length > 0) {
              await UserService.insertUsers(req.user.tenantID, req.user, action, usersToBeImported, result);
            }
            // Release the lock
            await LockingManager.release(importUsersLock);
            // Log
            const executionDurationSecs = Utils.truncTo((new Date().getTime() - startTime) / 1000, 2);
            await Logging.logActionsResponse(
              req.user.tenantID, action,
              MODULE_NAME, 'handleImportUsers', result,
              `{{inSuccess}} User(s) were successfully uploaded in ${executionDurationSecs}s and ready for asynchronous import`,
              `{{inError}} User(s) failed to be uploaded in ${executionDurationSecs}s`,
              `{{inSuccess}}  User(s) were successfully uploaded in ${executionDurationSecs}s and ready for asynchronous import and {{inError}} failed to be uploaded`,
              `No User have been uploaded in ${executionDurationSecs}s`, req.user
            );
            // Create and Save async task
            await AsyncTaskManager.createAndSaveAsyncTasks({
              name: AsyncTasks.USERS_IMPORT,
              action: ServerAction.USERS_IMPORT,
              type: AsyncTaskType.TASK,
              tenantID: req.tenant.id,
              module: MODULE_NAME,
              method: 'handleImportUsers',
            });
            // Respond
            res.json({ ...result, ...Constants.REST_RESPONSE_SUCCESS });
            next();
          });
          // Start processing the file
          void file.pipe(converter);
        } else if (mimetype === 'application/json') {
          const parser = JSONStream.parse('users.*');
          // TODO: Handle the end of the process to send the data like the CSV
          // eslint-disable-next-line @typescript-eslint/no-misused-promises
          parser.on('data', async (user: ImportedUser) => {
            // Set default value
            user.importedBy = importedBy;
            user.importedOn = importedOn;
            // Import
            const importSuccess = await UserService.processUser(action, req, user, usersToBeImported);
            if (!importSuccess) {
              result.inError++;
            }
            // Insert batched
            if ((usersToBeImported.length % Constants.IMPORT_BATCH_INSERT_SIZE) === 0) {
              await UserService.insertUsers(req.user.tenantID, req.user, action, usersToBeImported, result);
            }
          });
          // eslint-disable-next-line @typescript-eslint/no-misused-promises
          parser.on('error', async (error) => {
            // Release the lock
            await LockingManager.release(importUsersLock);
            // Log
            await Logging.logError({
              tenantID: req.user.tenantID,
              module: MODULE_NAME, method: 'handleImportUsers',
              action: action,
              user: req.user.id,
              message: `Invalid Json file '${filename}'`,
              detailedMessages: { error: error.message, stack: error.stack }
            });
            if (!res.headersSent) {
              res.writeHead(HTTPError.INVALID_FILE_FORMAT);
              res.end();
            }
          });
          file.pipe(parser);
        } else {
          // Release the lock
          await LockingManager.release(importUsersLock);
          // Log
          await Logging.logError({
            tenantID: req.user.tenantID,
            module: MODULE_NAME, method: 'handleImportUsers',
            action: action,
            user: req.user.id,
            message: `Invalid file format '${mimetype}'`
          });
          if (!res.headersSent) {
            res.writeHead(HTTPError.INVALID_FILE_FORMAT);
            res.end();
          }
        }
      });
    } catch (error) {
      // Release the lock
      await LockingManager.release(importUsersLock);
      throw error;
    }
  }

  public static async handleCreateUser(action: ServerAction, req: Request, res: Response, next: NextFunction): Promise<void> {
    // Check auth
    if (!await Authorizations.canCreateUser(req.user)) {
      throw new AppAuthError({
        errorCode: HTTPAuthError.FORBIDDEN,
        user: req.user,
        action: Action.CREATE, entity: Entity.USER,
        module: MODULE_NAME, method: 'handleCreateUser'
      });
    }
    // Filter
    const filteredRequest = UserSecurity.filterUserCreateRequest(req.body, req.user);
    // Check Mandatory fields
    UtilsService.checkIfUserValid(filteredRequest, null, req);
    // Get the email
    const foundUser = await UserStorage.getUserByEmail(req.user.tenantID, filteredRequest.email);
    if (foundUser) {
      throw new AppError({
        source: Constants.CENTRAL_SERVER,
        errorCode: HTTPError.USER_EMAIL_ALREADY_EXIST_ERROR,
        message: `Email '${filteredRequest.email}' already exists`,
        module: MODULE_NAME, method: 'handleCreateUser',
        user: req.user,
        action: action
      });
    }
    // Clean request
    delete filteredRequest['passwords'];
    // Create
    const newUser: User = {
      ...filteredRequest,
      name: filteredRequest.name.toUpperCase(),
      email: filteredRequest.email.toLowerCase(),
      createdBy: { id: req.user.id },
      createdOn: new Date(),
      issuer: true,
    } as User;
    // Create the User
    newUser.id = await UserStorage.saveUser(req.user.tenantID, newUser, true);
    // Save password
    if (newUser.password) {
      const newPasswordHashed = await Utils.hashPasswordBcrypt(newUser.password);
      await UserStorage.saveUserPassword(req.user.tenantID, newUser.id,
        {
          password: newPasswordHashed,
          passwordWrongNbrTrials: 0,
          passwordResetHash: null,
          passwordBlockedUntil: null
        });
    }
    // Save Admin Data
    if (Authorizations.isAdmin(req.user)) {
      // For integration with billing
      const billingImpl = await BillingFactory.getBillingImpl(req.user.tenantID);
      if (billingImpl) {
        try {
          const user = await UserStorage.getUser(req.user.tenantID, newUser.id);
          await billingImpl.createUser(user);
          await Logging.logInfo({
            tenantID: req.user.tenantID,
            action: action,
            module: MODULE_NAME, method: 'handleCreateUser',
            user: newUser.id,
            message: 'User successfully created in billing system',
          });
        } catch (error) {
          await Logging.logError({
            tenantID: req.user.tenantID,
            module: MODULE_NAME, method: 'handleCreateUser',
            action: action,
            user: newUser.id,
            message: 'User cannot be created in billing system',
            detailedMessages: { error: error.message, stack: error.stack }
          });
        }
      }
    }
    if (Authorizations.isAdmin(req.user) || Authorizations.isSuperAdmin(req.user)) {
      // Save User Status
      if (newUser.status) {
        await UserStorage.saveUserStatus(req.user.tenantID, newUser.id, newUser.status);
      }
      // Save User Role
      if (newUser.role) {
        await UserStorage.saveUserRole(req.user.tenantID, newUser.id, newUser.role);
      }
      // Save Admin Data
      if (newUser.plateID || Utils.objectHasProperty(newUser, 'notificationsActive')) {
        const adminData: { plateID?: string; notificationsActive?: boolean; notifications?: UserNotifications } = {};
        if (newUser.plateID) {
          adminData.plateID = newUser.plateID;
        }
        if (Utils.objectHasProperty(newUser, 'notificationsActive')) {
          adminData.notificationsActive = newUser.notificationsActive;
          if (newUser.notifications) {
            adminData.notifications = newUser.notifications;
          }
        }
        // Save User Admin data
        await UserStorage.saveUserAdminData(req.user.tenantID, newUser.id, adminData);
      }
    }
    // Assign user to all sites with auto-assign flag set
    const sites = await SiteStorage.getSites(req.user.tenantID,
      { withAutoUserAssignment: true },
      Constants.DB_PARAMS_MAX_LIMIT
    );
    if (sites.count > 0) {
      const siteIDs = sites.result.map((site) => site.id);
      if (siteIDs && siteIDs.length > 0) {
        await UserStorage.addSitesToUser(req.user.tenantID, newUser.id, siteIDs);
      }
    }
    // Log
    await Logging.logSecurityInfo({
      tenantID: req.user.tenantID,
      user: req.user, actionOnUser: req.user,
      module: MODULE_NAME, method: 'handleCreateUser',
      message: `User with ID '${newUser.id}' has been created successfully`,
      action: action
    });
    // Ok
    res.json(Object.assign({ id: newUser.id }, Constants.REST_RESPONSE_SUCCESS));
    next();
  }

  public static async handleGetUserInvoice(action: ServerAction, req: Request, res: Response, next: NextFunction): Promise<void> {
    // Filter
    const id = UserSecurity.filterUserByIDRequest(req.query);
    // User mandatory
    if (!id) {
      throw new AppError({
        source: Constants.CENTRAL_SERVER,
        errorCode: HTTPError.GENERAL_ERROR,
        message: 'User\'s ID must be provided',
        module: MODULE_NAME, method: 'handleGetUserInvoice',
        user: req.user,
        action: action
      });
    }
    // Check auth
    if (!await Authorizations.canReadUser(req.user, id)) {
      throw new AppAuthError({
        errorCode: HTTPAuthError.FORBIDDEN,
        user: req.user,
        action: Action.READ, entity: Entity.USER,
        module: MODULE_NAME, method: 'handleGetUserInvoice',
        value: id
      });
    }
    // Get authorization filters
    const authorizationUserFilters = await AuthorizationService.checkAndGetUserAuthorizationFilters(
      req.tenant, req.user, { ID: id });
    // Get the user
    const user = await UserStorage.getUser(req.user.tenantID, id, authorizationUserFilters.filters);
    UtilsService.assertObjectExists(action, user, `User ID '${id}' does not exist`,
      MODULE_NAME, 'handleGetUserInvoice', req.user);
    // Get the settings
    const pricingSetting = await SettingStorage.getPricingSettings(req.user.tenantID);
    if (!pricingSetting || !pricingSetting.convergentCharging) {
      await Logging.logException(
        new Error('Convergent Charging setting is missing'),
        action, Constants.CENTRAL_SERVER, MODULE_NAME, 'handleGetUserInvoice', req.user.tenantID, req.user);
      throw new AppError({
        source: Constants.CENTRAL_SERVER,
        errorCode: HTTPError.GENERAL_ERROR,
        action: action,
        module: MODULE_NAME, method: 'handleGetUserInvoice',
        user: req.user,
        message: 'An issue occurred while creating the invoice',
      });
    }
    // Create services
    // FIXME: The calls to external pricing services need to be integrated inside the pricing integration interface definition, see https://github.com/sap-labs-france/ev-dashboard/issues/1542
    // const ratingService = ConvergentChargingPricingIntegration.getRatingServiceClient(pricingSetting.convergentCharging.url, pricingSetting.convergentCharging.user, pricingSetting.convergentCharging.password);
    // const erpService = ConvergentChargingPricingIntegration.getERPServiceClient(pricingSetting.convergentCharging.url, pricingSetting.convergentCharging.user, pricingSetting.convergentCharging.password);
    let invoiceNumber: string;
    try {
      // pragma await ratingService.loadChargedItemsToInvoicing();
      // invoiceNumber = await erpService.createInvoice(req.user.tenantID, user);
    } catch (error) {
      throw new AppError({
        source: Constants.CENTRAL_SERVER,
        errorCode: HTTPError.GENERAL_ERROR,
        message: 'An issue occurred while creating the invoice',
        module: MODULE_NAME, method: 'handleGetUserInvoice',
        user: req.user,
        action: action,
        detailedMessages: { error: error.message, stack: error.stack }
      });
    }
    if (!invoiceNumber) {
      throw new AppError({
        source: Constants.CENTRAL_SERVER,
        errorCode: StatusCodes.NOT_FOUND,
        message: 'No invoices available',
        module: MODULE_NAME, method: 'handleGetUserInvoice',
        user: req.user,
        action: action
      });
    }
    let invoice;
    try {
      // pragma const invoiceHeader = await erpService.getInvoiceDocumentHeader(invoiceNumber);
      // invoice = await erpService.getInvoiceDocument(invoiceHeader, invoiceNumber);
      if (!invoice) {
        // Retry to get invoice
        // invoice = await erpService.getInvoiceDocument(invoiceHeader, invoiceNumber);
      }
      if (!invoice) {
        throw new AppError({
          source: Constants.CENTRAL_SERVER,
          errorCode: HTTPError.PRICING_REQUEST_INVOICE_ERROR,
          message: `An error occurred while requesting invoice ${invoiceNumber}`,
          module: MODULE_NAME, method: 'handleGetUserInvoice',
          user: req.user,
          action: action
        });
      }
      const filename = 'invoice.pdf';
      fs.writeFile(filename, invoice, (err) => {
        if (err) {
          throw err;
        }
        res.download(filename, (err2) => {
          if (err2) {
            throw err2;
          }
          fs.unlink(filename, (err3) => {
            if (err3) {
              throw err3;
            }
          });
        });
      });
    } catch (error) {
      throw new AppError({
        source: Constants.CENTRAL_SERVER,
        errorCode: HTTPError.PRICING_REQUEST_INVOICE_ERROR,
        message: `An error occurred while requesting invoice ${invoiceNumber}`,
        module: MODULE_NAME, method: 'handleGetUserInvoice',
        user: req.user,
        action: action,
        detailedMessages: { error: error.message, stack: error.stack }
      });
    }
  }

  private static async insertUsers(tenantID: string, user: UserToken, action: ServerAction, usersToBeImported: ImportedUser[], result: ActionsResponse): Promise<void> {
    try {
      const nbrInsertedUsers = await UserStorage.saveImportedUsers(tenantID, usersToBeImported);
      result.inSuccess += nbrInsertedUsers;
    } catch (error) {
      // Handle dup keys
      result.inSuccess += error.result.nInserted;
      result.inError += error.writeErrors.length;
      await Logging.logError({
        tenantID: tenantID,
        module: MODULE_NAME, method: 'insertUsers',
        action: action,
        user: user.id,
        message: `Cannot import ${error.writeErrors.length as number} users!`,
        detailedMessages: { error: error.message, stack: error.stack, tagsError: error.writeErrors }
      });
    }
    usersToBeImported.length = 0;
  }

  private static convertToCSV(req: Request, users: User[], writeHeader = true): string {
    let headers = null;
    // Header
    if (writeHeader) {
      const headerArray = [
        'id',
        'name',
        'firstName',
        'locale',
        'role',
        'status',
        'email',
        'eulaAcceptedOn',
        'createdOn',
        'changedOn',
        'changedBy'
      ];
      headers = headerArray.join(Constants.CSV_SEPARATOR);
    }
    // Content
    const rows = users.map((user) => {
      const row = [
        Cypher.hash(user.id),
        user.name,
        user.firstName,
        user.locale,
        user.role,
        user.status,
        user.email,
        moment(user.eulaAcceptedOn).format('YYYY-MM-DD'),
        moment(user.createdOn).format('YYYY-MM-DD'),
        moment(user.lastChangedOn).format('YYYY-MM-DD'),
        (user.lastChangedBy ? Utils.buildUserFullName(user.lastChangedBy as User, false) : '')
      ].map((value) => typeof value === 'string' ? '"' + value.replace('"', '""') + '"' : value);
      return row;
    }).join(Constants.CR_LF);
    return Utils.isNullOrUndefined(headers) ? Constants.CR_LF + rows : [headers, rows].join(Constants.CR_LF);
  }

  private static async getUsers(req: Request, res: Response, next: NextFunction): Promise<DataResult<User>> {
    // Check auth
    if (!await Authorizations.canListUsers(req.user)) {
      throw new AppAuthError({
        errorCode: HTTPAuthError.FORBIDDEN,
        user: req.user,
        action: Action.LIST, entity: Entity.USERS,
        module: MODULE_NAME, method: 'getUsers'
      });
    }
    // Filter
    const filteredRequest = UserSecurity.filterUsersRequest(req.query);
    // Check component
    if (filteredRequest.SiteID || filteredRequest.ExcludeSiteID) {
      UtilsService.assertComponentIsActiveFromToken(req.user, TenantComponents.ORGANIZATION,
        Action.READ, Entity.USER, MODULE_NAME, 'getUsers');
    }
    if (filteredRequest.NotAssignedToCarID) {
      UtilsService.assertComponentIsActiveFromToken(req.user, TenantComponents.CAR,
        Action.READ, Entity.USER, MODULE_NAME, 'getUsers');
    }
    // Get authorization filters
    const authorizationUsersFilters = await AuthorizationService.checkAndGetUsersAuthorizationFilters(
      req.tenant, req.user, filteredRequest);
    if (!authorizationUsersFilters.authorized) {
      return Constants.DB_EMPTY_DATA_RESULT;
    }
    // Get users
    const users = await UserStorage.getUsers(req.user.tenantID,
      {
        search: filteredRequest.Search,
        issuer: filteredRequest.Issuer,
        siteIDs: (filteredRequest.SiteID ? filteredRequest.SiteID.split('|') : null),
        userIDs: (filteredRequest.UserID ? filteredRequest.UserID.split('|') : null),
        roles: (filteredRequest.Role ? filteredRequest.Role.split('|') : null),
        statuses: (filteredRequest.Status ? filteredRequest.Status.split('|') : null),
        excludeSiteID: filteredRequest.ExcludeSiteID,
        excludeUserIDs: (filteredRequest.ExcludeUserIDs ? filteredRequest.ExcludeUserIDs.split('|') : null),
        includeCarUserIDs: (filteredRequest.IncludeCarUserIDs ? filteredRequest.IncludeCarUserIDs.split('|') : null),
        notAssignedToCarID: filteredRequest.NotAssignedToCarID,
        ...authorizationUsersFilters.filters
      },
      {
        limit: filteredRequest.Limit,
        skip: filteredRequest.Skip,
        sort: filteredRequest.SortFields,
        onlyRecordCount: filteredRequest.OnlyRecordCount
      },
      authorizationUsersFilters.projectFields
    );
    // Add Auth flags
    await AuthorizationService.addUsersAuthorizations(req.tenant, req.user, users.result);
    // Return
    return users;
  }

  private static async processUser(action: ServerAction, req: Request, importedUser: ImportedUser, usersToBeImported: ImportedUser[]): Promise<boolean> {
    try {
      const newImportedUser: ImportedUser = {
        name: importedUser.name.toUpperCase(),
        firstName: importedUser.firstName,
        email: importedUser.email,
      };
      // Validate User data
      UserValidator.getInstance().validateImportedUserCreation(newImportedUser);
      // Set properties
      newImportedUser.importedBy = importedUser.importedBy;
      newImportedUser.importedOn = importedUser.importedOn;
      newImportedUser.status = ImportStatus.READY;
      // Save it later on
      usersToBeImported.push(newImportedUser);
      return true;
    } catch (error) {
      await Logging.logError({
        tenantID: req.user.tenantID,
        module: MODULE_NAME, method: 'importUser',
        action: action,
        message: 'User cannot be imported',
        detailedMessages: { user: importedUser, error: error.message, stack: error.stack }
      });
      return false;
    }
  }
}<|MERGE_RESOLUTION|>--- conflicted
+++ resolved
@@ -1,17 +1,10 @@
 import { Action, Entity } from '../../../../types/Authorization';
 import { ActionsResponse, ImportStatus } from '../../../../types/GlobalType';
-<<<<<<< HEAD
+import { AsyncTaskType, AsyncTasks } from '../../../../types/AsyncTask';
 import { Car, CarType } from '../../../../types/Car';
 import { HTTPAuthError, HTTPError } from '../../../../types/HTTPError';
 import { NextFunction, Request, Response } from 'express';
-import { OCPITokenType, OCPITokenWhitelist } from '../../../../types/ocpi/OCPIToken';
 import User, { ImportedUser, UserRequiredImportProperties } from '../../../../types/User';
-=======
-import { AsyncTaskType, AsyncTasks } from '../../../../types/AsyncTask';
-import { HTTPAuthError, HTTPError } from '../../../../types/HTTPError';
-import { NextFunction, Request, Response } from 'express';
-import User, { ImportedUser, UserRequiredImportProperties, UserStatus } from '../../../../types/User';
->>>>>>> 47e461cf
 
 import AppAuthError from '../../../../exception/AppAuthError';
 import AppError from '../../../../exception/AppError';
@@ -250,22 +243,7 @@
     // Check user
     const user = await UserStorage.getUser(
       req.user.tenantID, userID, authorizationUserFilters.filters);
-<<<<<<< HEAD
-    UtilsService.assertObjectExists(action, user, `User '${userID}' does not exist`, MODULE_NAME, 'handleDeleteUser', req.user);
-=======
-    UtilsService.assertObjectExists(action, user, `User ID '${userID}' does not exist`, MODULE_NAME, 'handleDeleteUser', req.user);
-    // Deleted
-    if (user.deleted) {
-      throw new AppError({
-        source: Constants.CENTRAL_SERVER,
-        action: action,
-        errorCode: HTTPError.OBJECT_DOES_NOT_EXIST_ERROR,
-        message: 'User is logically deleted',
-        module: MODULE_NAME, method: 'handleDeleteUser',
-        user: req.user, actionOnUser: user,
-      });
-    }
->>>>>>> 47e461cf
+      UtilsService.assertObjectExists(action, user, `User ID '${userID}' does not exist`, MODULE_NAME, 'handleDeleteUser', req.user);
     // OCPI User
     if (!user.issuer) {
       // Delete all tags
