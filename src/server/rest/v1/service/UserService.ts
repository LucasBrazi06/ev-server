--- conflicted
+++ resolved
@@ -1281,11 +1281,7 @@
         firstName: user.FirstName,
         email: user.Email,
       };
-<<<<<<< HEAD
-      UserValidator.getInstance().validateUserCreation(newUploadedUser);
-=======
       UserValidator.getInstance().validateImportedUserCreation(newUploadedUser);
->>>>>>> 3786dfc3
       newUploadedUser.importedBy = req.user.id;
       await UserStorage.saveImportedUser(req.user.tenantID, newUploadedUser);
     } catch (error) {
