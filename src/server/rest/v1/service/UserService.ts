--- conflicted
+++ resolved
@@ -19,7 +19,6 @@
 import { DataResult } from '../../../../types/DataResult';
 import EmspOCPIClient from '../../../../client/ocpi/EmspOCPIClient';
 import I18nManager from '../../../../utils/I18nManager';
-import { ImportStatus } from '../../../../types/GlobalType';
 import JSONStream from 'JSONStream';
 import Logging from '../../../../utils/Logging';
 import NotificationHandler from '../../../../notification/NotificationHandler';
@@ -1281,11 +1280,6 @@
         name: user.Name,
         firstName: user.FirstName,
         email: user.Email,
-<<<<<<< HEAD
-        importedBy: req.user.id,
-        status: ImportStatus.UNKNOWN
-=======
->>>>>>> f7023cbf
       };
       UserValidator.getInstance().validateUserCreation(newUploadedUser);
       newUploadedUser.importedBy = req.user.id;
