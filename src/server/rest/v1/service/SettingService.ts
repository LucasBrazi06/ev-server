--- conflicted
+++ resolved
@@ -124,15 +124,11 @@
     }
     // Filter
     const filteredRequest = SettingSecurity.filterSettingCreateRequest(req.body);
-    // Process the sensitive data if any
-<<<<<<< HEAD
-    Cypher.encryptSensitiveDataInJSON(filteredRequest);
-    if (filteredRequest.content.oicp) {
+    if (filteredRequest.content.oicp?.cpo?.cert) {
       await OICPUtils.encryptCertificates(req.user.tenantID, filteredRequest.content.oicp);
     }
-=======
+    // Process the sensitive data if any
     await Cypher.encryptSensitiveDataInJSON(req.user.tenantID, filteredRequest);
->>>>>>> b64389e2
     // Update timestamp
     filteredRequest.createdBy = { 'id': req.user.id };
     filteredRequest.createdOn = new Date();
