--- conflicted
+++ resolved
@@ -7,18 +7,13 @@
 import Authorizations from '../../../../authorization/Authorizations';
 import Constants from '../../../../utils/Constants';
 import Cypher from '../../../../utils/Cypher';
-import { LockEntity } from '../../../../types/Locking';
-import LockingManager from '../../../../locking/LockingManager';
 import Logging from '../../../../utils/Logging';
 import { ServerAction } from '../../../../types/Server';
 import SettingSecurity from './security/SettingSecurity';
 import SettingStorage from '../../../../storage/mongodb/SettingStorage';
 import { StatusCodes } from 'http-status-codes';
 import { TechnicalSettings } from '../../../../types/Setting';
-<<<<<<< HEAD
-=======
 import Utils from '../../../../utils/Utils';
->>>>>>> 6640d9ba
 import UtilsService from './UtilsService';
 import _ from 'lodash';
 
@@ -240,16 +235,6 @@
     setting.lastChangedBy = { 'id': req.user.id };
     setting.lastChangedOn = new Date();
     if (settingUpdate.identifier === TechnicalSettings.CRYPTO) {
-<<<<<<< HEAD
-      if (setting.content.crypto.migrationToBeDone) {
-        // If migration in progress, throw error
-        throw new AppError({
-          source: Constants.CENTRAL_SERVER,
-          errorCode: HTTPError.MIGRATION_IN_PROGRESS,
-          message: 'Sensitive Data Migration is in progress',
-          module: MODULE_NAME,
-          method: 'handleUpdateSetting',
-=======
       // Check supported alogrithm
       if (!Constants.CRYPTO_SUPPORTED_ALGORITHM.includes(
         Utils.buildAlgorithm(settingUpdate.content.crypto.keyProperties))) {
@@ -291,7 +276,6 @@
           errorCode: HTTPError.CRYPTO_MIGRATION_IN_PROGRESS,
           message: 'Crypto migration is in progress',
           module: MODULE_NAME, method: 'handleUpdateSetting',
->>>>>>> 6640d9ba
           user: req.user
         });
       } else {
