import { AnalyticsSettingsType, AssetConnectionSetting, AssetConnectionType, AssetSettingsType, BillingSettingsType, ConcurRefundSetting, CryptoSettingsType, OcpiBusinessDetails, OcpiSetting, PricingSettingsType, RefundSettingsType, RoamingSettingsType, SettingDB, SettingDBContent, SettingLink, SimplePricingSetting, SmartChargingSettingsType } from '../../../../../types/Setting';
import { HttpSettingRequest, HttpSettingsRequest } from '../../../../../types/requests/HttpSettingRequest';

import Utils from '../../../../../utils/Utils';
import UtilsSecurity from './UtilsSecurity';
import sanitize from 'mongo-sanitize';

export default class SettingSecurity {

  public static filterSettingRequestByID(request: any): string {
    return sanitize(request.ID);
  }

  public static filterSettingRequest(request: any): HttpSettingRequest {
    return {
      ID: sanitize(request.ID),
      ContentFilter: UtilsSecurity.filterBoolean(request.ContentFilter)
    };
  }

  public static filterSettingsRequest(request: any): HttpSettingsRequest {
    const filteredRequest: HttpSettingsRequest = {} as HttpSettingsRequest;
    filteredRequest.Identifier = sanitize(request.Identifier);
    filteredRequest.ContentFilter = UtilsSecurity.filterBoolean(request.ContentFilter);
    UtilsSecurity.filterSkipAndLimit(request, filteredRequest);
    UtilsSecurity.filterSort(request, filteredRequest);
    return filteredRequest;
  }

  public static filterSettingUpdateRequest(request: any): Partial<SettingDB> {
    const filteredRequest = SettingSecurity._filterSettingRequest(request);
    filteredRequest.id = sanitize(request.id);
    return filteredRequest;
  }

  public static filterSettingCreateRequest(request: any): Partial<SettingDB> {
    return SettingSecurity._filterSettingRequest(request);
  }

  public static _filterSettingRequest(request: Partial<SettingDB>): Partial<SettingDB> {
    const settings: SettingDB = {
      identifier: sanitize(request.identifier),
      sensitiveData: request.sensitiveData ? request.sensitiveData.map(sanitize) : []
    } as SettingDB;
    // Check Content
    if (request.content) {
      settings.content = {
        type: request.content.type
      } as SettingDBContent;
      // Check Links
      if (request.content.links) {
        settings.content.links = request.content.links.map((link: SettingLink) => ({
          id: link.id,
          name: link.name,
          description: link.description,
          role: link.role,
          url: link.url
        }));
      }
      // Handle different config types
      switch (request.content.type) {
        case AnalyticsSettingsType.SAC:
          settings.content.sac = {
            mainUrl: sanitize(request.content.sac.mainUrl),
            timezone: sanitize(request.content.sac.timezone)
          };
          break;
        case RoamingSettingsType.GIREVE:
          settings.content.ocpi = {} as OcpiSetting;
          if (request.content.ocpi.businessDetails) {
            settings.content.ocpi.businessDetails = {
              name: sanitize(request.content.ocpi.businessDetails.name),
              website: sanitize(request.content.ocpi.businessDetails.website)
            } as OcpiBusinessDetails;
            if (request.content.ocpi.businessDetails.logo) {
              settings.content.ocpi.businessDetails.logo = {
                url: sanitize(request.content.ocpi.businessDetails.logo.url),
                thumbnail: sanitize(request.content.ocpi.businessDetails.logo.thumbnail),
                category: sanitize(request.content.ocpi.businessDetails.logo.category),
                type: sanitize(request.content.ocpi.businessDetails.logo.type),
                width: sanitize(request.content.ocpi.businessDetails.logo.width),
                height: sanitize(request.content.ocpi.businessDetails.logo.height),
              };
            }
          }
          if (request.content.ocpi.cpo) {
            settings.content.ocpi.cpo = {
              countryCode: sanitize(request.content.ocpi.cpo.countryCode),
              partyID: sanitize(request.content.ocpi.cpo.partyID)
            };
          }
          if (request.content.ocpi.emsp) {
            settings.content.ocpi.emsp = {
              countryCode: sanitize(request.content.ocpi.emsp.countryCode),
              partyID: sanitize(request.content.ocpi.emsp.partyID)
            };
          }
          if (request.content.ocpi.currency) {
            settings.content.ocpi.currency = request.content.ocpi.currency;
          }
          break;
        case RefundSettingsType.CONCUR:
          if (!Utils.isEmptyJSon(request.content.concur)) {
            settings.content.concur = {
              authenticationUrl: sanitize(request.content.concur.authenticationUrl),
              apiUrl: sanitize(request.content.concur.apiUrl),
              appUrl: sanitize(request.content.concur.appUrl),
              clientId: sanitize(request.content.concur.clientId),
              clientSecret: sanitize(request.content.concur.clientSecret),
              paymentTypeId: sanitize(request.content.concur.paymentTypeId),
              expenseTypeCode: sanitize(request.content.concur.expenseTypeCode),
              policyId: sanitize(request.content.concur.policyId),
              reportName: sanitize(request.content.concur.reportName),
            };
          } else {
            settings.content.concur = { } as ConcurRefundSetting;
          }
          break;
        case PricingSettingsType.CONVERGENT_CHARGING:
          settings.content.convergentCharging = {
            url: sanitize(request.content.convergentCharging.url),
            chargeableItemName: sanitize(request.content.convergentCharging.chargeableItemName),
            user: sanitize(request.content.convergentCharging.user),
            password: sanitize(request.content.convergentCharging.password),
          };
          break;
        case PricingSettingsType.SIMPLE:
          if (!Utils.isEmptyJSon(request.content.simple)) {
            settings.content.simple = {
              price: sanitize(request.content.simple.price),
              currency: sanitize(request.content.simple.currency),
            };
          } else {
            settings.content.simple = { } as SimplePricingSetting;
          }
          break;
        case BillingSettingsType.STRIPE:
          settings.content.stripe = {
            url: sanitize(request.content.stripe.url),
            secretKey: sanitize(request.content.stripe.secretKey),
            publicKey: sanitize(request.content.stripe.publicKey),
            noCardAllowed: sanitize(request.content.stripe.noCardAllowed),
            immediateBillingAllowed: sanitize(request.content.stripe.immediateBillingAllowed),
            periodicBillingAllowed: sanitize(request.content.stripe.periodicBillingAllowed),
            advanceBillingAllowed: sanitize(request.content.stripe.advanceBillingAllowed),
            currency: sanitize(request.content.stripe.currency),
            taxID: sanitize(request.content.stripe.taxID),
          };
          break;
        case SmartChargingSettingsType.SAP_SMART_CHARGING:
          settings.content.sapSmartCharging = {
            optimizerUrl: sanitize(request.content.sapSmartCharging.optimizerUrl),
            user: sanitize(request.content.sapSmartCharging.user),
            password: sanitize(request.content.sapSmartCharging.password),
            stickyLimitation: UtilsSecurity.filterBoolean(request.content.sapSmartCharging.stickyLimitation),
            limitBufferDC: sanitize(request.content.sapSmartCharging.limitBufferDC),
            limitBufferAC: sanitize(request.content.sapSmartCharging.limitBufferAC),
          };
          break;
        case AssetSettingsType.ASSET:
          settings.content.asset = {
            connections: [],
          };
          for (const connection of request.content.asset.connections) {
            const sanitizedConnection: AssetConnectionSetting = {
              id: sanitize(connection.id),
              name: sanitize(connection.name),
              description: sanitize(connection.description),
              url: sanitize(connection.url),
              type: sanitize(connection.type),
              timestamp: new Date(),
            };
            // Check type
            switch (connection.type) {
              case AssetConnectionType.SCHNEIDER:
                sanitizedConnection.schneiderConnection = {
                  user: sanitize(connection.schneiderConnection.user),
                  password: sanitize(connection.schneiderConnection.password),
                };
                break;
              case AssetConnectionType.GREENCOM:
                sanitizedConnection.greencomConnection = {
                  clientId: sanitize(connection.greencomConnection.clientId),
                  clientSecret: sanitize(connection.greencomConnection.clientSecret),
                };
                break;
            }
            settings.content.asset.connections.push(sanitizedConnection);
          }
          break;
        case CryptoSettingsType.CRYPTO:
          settings.content.crypto = {
            key: sanitize(request.content.crypto.key),
            keyProperties: {
              blockCypher: sanitize(request.content.crypto.keyProperties?.blockCypher),
<<<<<<< HEAD
              blockSize: sanitize(request.content.crypto.keyProperties?.blockSize),
=======
              blockSize: Utils.convertToInt(sanitize(request.content.crypto.keyProperties?.blockSize)),
>>>>>>> 4a4143d1
              operationMode: sanitize(request.content.crypto.keyProperties?.operationMode)
            },
            formerKey: sanitize(request.content.crypto.formerKey),
            formerKeyProperties: {
              blockCypher: sanitize(request.content.crypto.formerKeyProperties?.blockCypher),
<<<<<<< HEAD
              blockSize: sanitize(request.content.crypto.formerKeyProperties?.blockSize),
=======
              blockSize: Utils.convertToInt(sanitize(request.content.crypto.keyProperties?.blockSize)),
>>>>>>> 4a4143d1
              operationMode: sanitize(request.content.crypto.formerKeyProperties?.operationMode)
            }
          };
          break;
      }
    }
    return settings;
  }
}<|MERGE_RESOLUTION|>--- conflicted
+++ resolved
@@ -193,21 +193,13 @@
             key: sanitize(request.content.crypto.key),
             keyProperties: {
               blockCypher: sanitize(request.content.crypto.keyProperties?.blockCypher),
-<<<<<<< HEAD
-              blockSize: sanitize(request.content.crypto.keyProperties?.blockSize),
-=======
               blockSize: Utils.convertToInt(sanitize(request.content.crypto.keyProperties?.blockSize)),
->>>>>>> 4a4143d1
               operationMode: sanitize(request.content.crypto.keyProperties?.operationMode)
             },
             formerKey: sanitize(request.content.crypto.formerKey),
             formerKeyProperties: {
               blockCypher: sanitize(request.content.crypto.formerKeyProperties?.blockCypher),
-<<<<<<< HEAD
-              blockSize: sanitize(request.content.crypto.formerKeyProperties?.blockSize),
-=======
               blockSize: Utils.convertToInt(sanitize(request.content.crypto.keyProperties?.blockSize)),
->>>>>>> 4a4143d1
               operationMode: sanitize(request.content.crypto.formerKeyProperties?.operationMode)
             }
           };
