import { CompanyDataResult, SiteAreaDataResult, SiteDataResult } from '../../../../types/DataResult';
import { HttpCompaniesRequest, HttpCompanyRequest } from '../../../../types/requests/HttpCompanyRequest';
import { HttpSiteAreaRequest, HttpSiteAreasRequest } from '../../../../types/requests/HttpSiteAreaRequest';
import { HttpSiteAssignUsersRequest, HttpSiteRequest, HttpSiteUsersRequest } from '../../../../types/requests/HttpSiteRequest';
import { HttpTagsRequest, HttpUserAssignSitesRequest, HttpUserRequest, HttpUserSitesRequest, HttpUsersRequest } from '../../../../types/requests/HttpUserRequest';
import User, { UserRole } from '../../../../types/User';

import { AuthorizationFilter } from '../../../../types/Authorization';
import Authorizations from '../../../../authorization/Authorizations';
import Company from '../../../../types/Company';
import Constants from '../../../../utils/Constants';
import { HttpAssetsRequest } from '../../../../types/requests/HttpAssetRequest';
import HttpByIDRequest from '../../../../types/requests/HttpByIDRequest';
import { HttpChargingStationRequest } from '../../../../types/requests/HttpChargingStationRequest';
import { ServerAction } from '../../../../types/Server';
import Site from '../../../../types/Site';
import SiteArea from '../../../../types/SiteArea';
import SiteAreaStorage from '../../../../storage/mongodb/SiteAreaStorage';
import SiteStorage from '../../../../storage/mongodb/SiteStorage';
import Tenant from '../../../../types/Tenant';
import TenantComponents from '../../../../types/TenantComponents';
import UserStorage from '../../../../storage/mongodb/UserStorage';
import UserToken from '../../../../types/UserToken';
import Utils from '../../../../utils/Utils';
import _ from 'lodash';

export default class AuthorizationService {
  public static async checkAndGetSiteAuthorizationFilters(
      tenant: Tenant, userToken: UserToken, filteredRequest: HttpSiteRequest): Promise<AuthorizationFilter> {
    const authorizationFilters: AuthorizationFilter = {
      filters: {},
      projectFields: [
        'id', 'name', 'issuer', 'image', 'address', 'companyID', 'company.name', 'autoUserSiteAssignment', 'public'
      ],
      authorized: userToken.role === UserRole.ADMIN,
    };
    // Check Projection
    if (!Utils.isEmptyArray(filteredRequest.ProjectFields)) {
      authorizationFilters.projectFields = authorizationFilters.projectFields.filter(
        (projectField) => filteredRequest.ProjectFields.includes(projectField));
<<<<<<< HEAD
    }
    // Not an Admin user?
    if (userToken.role !== UserRole.ADMIN) {
      // Get assigned Site IDs from DB
      const siteIDs = await AuthorizationService.getAssignedSiteIDs(tenant.id, userToken, filteredRequest.ID);
      if (Utils.isEmptyArray(siteIDs) || !siteIDs.includes(filteredRequest.ID)) {
        throw new AppAuthError({
          errorCode: HTTPAuthError.FORBIDDEN,
          user: userToken,
          action: Action.READ, entity: Entity.SITE,
          module: MODULE_NAME, method: 'checkAndGetSiteAuthorizationFilters',
        });
      } else {
        authorizationFilters.authorized = true;
      }
    }
    return authorizationFilters;
  }

  public static async checkAndGetUpdateSiteAuthorizationFilters(
      tenant: Tenant, userToken: UserToken, filteredRequest: HttpSiteRequest): Promise<AuthorizationFilter> {
    const authorizationFilters: AuthorizationFilter = {
      filters: {},
      projectFields: [
        'id', 'name', 'issuer', 'image', 'address', 'companyID', 'company.name', 'autoUserSiteAssignment', 'public'
      ],
      authorized: userToken.role === UserRole.ADMIN,
    };
    // Check Projection
    if (!Utils.isEmptyArray(filteredRequest.ProjectFields)) {
      authorizationFilters.projectFields = authorizationFilters.projectFields.filter(
        (projectField) => filteredRequest.ProjectFields.includes(projectField));
=======
>>>>>>> 654a855a
    }
    // Not an Admin user?
    if (userToken.role !== UserRole.ADMIN) {
      // Check assigned Site
      await AuthorizationService.checkAssignedSites(
        tenant, userToken, { SiteID: filteredRequest.ID }, authorizationFilters);
    }
    return authorizationFilters;
  }

  public static async addSitesAuthorizations(tenant: Tenant, userToken: UserToken, sites: SiteDataResult): Promise<void> {
    // Get Site Admins
    const siteAdminIDs = await AuthorizationService.getSiteAdminSiteIDs(tenant.id, userToken);
    // Add canCreate flag to root
    sites.canCreate = await Authorizations.canCreateSite(userToken);
    // Enrich
    for (const site of sites.result) {
<<<<<<< HEAD
      if (!site.issuer) {
        site.canRead = true;
        site.canUpdate = false;
        site.canDelete = false;
      } else {
        site.canRead = await Authorizations.canReadSite(userToken);
        site.canDelete = await Authorizations.canDeleteSite(userToken);
        // update can be performed by admin or site admin
        site.canUpdate = userToken.role === UserRole.ADMIN || (await Authorizations.canUpdateSite(userToken) && siteAdminIDs.includes(site.id));
      }
=======
      await AuthorizationService.addSiteAuthorizations(tenant, userToken, site, siteAdminIDs);
    }
  }

  public static async addSiteAuthorizations(tenant: Tenant, userToken: UserToken, site: Site, siteAdminIDs?: string[]): Promise<void> {
    // Get Site Admins
    if (Utils.isEmptyArray(siteAdminIDs)) {
      siteAdminIDs = await AuthorizationService.getSiteAdminSiteIDs(tenant.id, userToken);
    }
    // Enrich
    if (!site.issuer) {
      site.canRead = true;
      site.canUpdate = false;
      site.canDelete = false;
    } else {
      const isSiteAdmin = siteAdminIDs.includes(site.id) || (userToken.role === UserRole.ADMIN);
      site.canRead = Authorizations.canReadSite(userToken);
      site.canDelete = Authorizations.canDeleteSite(userToken);
      site.canUpdate = Authorizations.canUpdateSite(userToken) && isSiteAdmin;
>>>>>>> 654a855a
    }
  }

  public static async checkAndGetSitesAuthorizationFilters(
      tenant: Tenant, userToken: UserToken, filteredRequest: HttpSiteUsersRequest): Promise<AuthorizationFilter> {
    const authorizationFilters: AuthorizationFilter = {
      filters: {},
      projectFields: [
        'id', 'name', 'address', 'companyID', 'company.name', 'autoUserSiteAssignment', 'issuer',
        'autoUserSiteAssignment', 'distanceMeters', 'public', 'createdOn', 'lastChangedOn',
      ],
      authorized: userToken.role === UserRole.ADMIN,
    };
    // Add user info
    if (await Authorizations.canListUsers(userToken)) {
      authorizationFilters.projectFields.push(
        'createdBy.name', 'createdBy.firstName', 'lastChangedBy.name', 'lastChangedBy.firstName');
    }
    // Check Projection
    if (!Utils.isEmptyArray(filteredRequest.ProjectFields)) {
      authorizationFilters.projectFields = authorizationFilters.projectFields.filter(
        (projectField) => filteredRequest.ProjectFields.includes(projectField));
    }
    // Not an Admin?
    if (userToken.role !== UserRole.ADMIN) {
      // Check assigned Sites
      await AuthorizationService.checkAssignedSites(
        tenant, userToken, filteredRequest, authorizationFilters);
    }
    return authorizationFilters;
  }

  public static async checkAndGetSiteUsersAuthorizationFilters(
      tenant: Tenant, userToken: UserToken, filteredRequest: HttpSiteUsersRequest): Promise<AuthorizationFilter> {
    const authorizationFilters: AuthorizationFilter = {
      filters: {},
      projectFields: [
        'user.id', 'user.name', 'user.firstName', 'user.email', 'user.role', 'siteAdmin', 'siteOwner', 'siteID'
      ],
      authorized: userToken.role === UserRole.ADMIN,
    };
    // Check projection
    if (!Utils.isEmptyArray(filteredRequest.ProjectFields)) {
      authorizationFilters.projectFields = authorizationFilters.projectFields.filter(
        (projectField) => filteredRequest.ProjectFields.includes(projectField));
    }
    // Handle Sites
    await AuthorizationService.checkAssignedSiteAdmins(
      tenant, userToken, filteredRequest, authorizationFilters);
    return authorizationFilters;
  }

  public static async checkAndGetUserSitesAuthorizationFilters(
      tenant: Tenant, userToken: UserToken, filteredRequest: HttpUserSitesRequest): Promise<AuthorizationFilter> {
    const authorizationFilters: AuthorizationFilter = {
      filters: {},
      projectFields: [
        'site.id', 'site.name', 'site.address.city', 'site.address.country', 'siteAdmin', 'siteOwner', 'userID'
      ],
      authorized: userToken.role === UserRole.ADMIN,
    };
    // Check projection
    if (!Utils.isEmptyArray(filteredRequest.ProjectFields)) {
      authorizationFilters.projectFields = authorizationFilters.projectFields.filter(
        (projectField) => filteredRequest.ProjectFields.includes(projectField));
    }
    // Handle Sites
    await AuthorizationService.checkAssignedSiteAdmins(
      tenant, userToken, null, authorizationFilters);
    return authorizationFilters;
  }

  public static async checkAndAssignSiteUsersAuthorizationFilters(
      tenant: Tenant, action: ServerAction, userToken: UserToken, filteredRequest: HttpSiteAssignUsersRequest): Promise<AuthorizationFilter> {
    const authorizationFilters: AuthorizationFilter = {
      filters: {},
      projectFields: [],
      authorized: userToken.role === UserRole.ADMIN,
    };
    // Not an Admin?
    if (userToken.role !== UserRole.ADMIN) {
      // Get Site IDs for which user is admin from db
      const siteAdminSiteIDs = await AuthorizationService.getSiteAdminSiteIDs(tenant.id, userToken);
      // Check Site
      if (!Utils.isEmptyArray(siteAdminSiteIDs) && siteAdminSiteIDs.includes(filteredRequest.siteID)) {
        // Site Authorized, now check users
        if (!Utils.isEmptyArray(filteredRequest.userIDs)) {
          let foundInvalidUserID = false;
          // Get User IDs already assigned to the site
          const userIDs = await AuthorizationService.getAssignedUsersIDs(tenant.id, filteredRequest.siteID);
          // Check if any of the users we want to unassign are missing
          for (const userID of filteredRequest.userIDs) {
            if (!userIDs.includes(userID)) {
              foundInvalidUserID = true;
            }
          }
          if (!foundInvalidUserID) {
            authorizationFilters.authorized = true;
          }
        }
      }
    }
    return authorizationFilters;
  }

  public static async checkAndAssignUserSitesAuthorizationFilters(
      tenant: Tenant, action: ServerAction, userToken: UserToken, filteredRequest: HttpUserAssignSitesRequest): Promise<AuthorizationFilter> {
    const authorizationFilters: AuthorizationFilter = {
      filters: {},
      projectFields: [],
      authorized: userToken.role === UserRole.ADMIN,
    };
    // Not an Admin?
    if (userToken.role !== UserRole.ADMIN) {
      if (Utils.isTenantComponentActive(tenant, TenantComponents.ORGANIZATION)) {
        // Get Site IDs from Site Admin flag
        const siteAdminSiteIDs = await AuthorizationService.getSiteAdminSiteIDs(tenant.id, userToken);
        // Get User IDs from Site Admin flag
        if (!Utils.isEmptyArray(siteAdminSiteIDs)) {
          // Check Sites
          if (!Utils.isEmptyArray(filteredRequest.siteIDs)) {
            let foundInvalidUserID = false;
            // Check
            for (const siteID of filteredRequest.siteIDs) {
              if (!siteAdminSiteIDs.includes(siteID)) {
                foundInvalidUserID = true;
                break;
              }
            }
            if (!foundInvalidUserID) {
              authorizationFilters.authorized = true;
            }
          }
        }
      } else {
        authorizationFilters.authorized = true;
      }
    }
    return authorizationFilters;
  }

  public static async checkAndGetUsersInErrorAuthorizationFilters(
      tenant: Tenant, userToken: UserToken, filteredRequest: HttpUsersRequest): Promise<AuthorizationFilter> {
    const authorizationFilters: AuthorizationFilter = {
      filters: {},
      projectFields: [
        'id', 'name', 'firstName', 'email', 'role', 'status', 'issuer',
        'createdOn', 'lastChangedOn', 'errorCodeDetails', 'errorCode'
      ],
      authorized: userToken.role === UserRole.ADMIN,
    };
    // Check projection
    if (!Utils.isEmptyArray(filteredRequest.ProjectFields)) {
      authorizationFilters.projectFields = authorizationFilters.projectFields.filter(
        (projectField) => filteredRequest.ProjectFields.includes(projectField));
    }
    // Get authorization filters from users
    const usersAuthorizationFilters = await AuthorizationService.checkAndGetUsersAuthorizationFilters(
      tenant, userToken, filteredRequest);
    // Override
    authorizationFilters.authorized = usersAuthorizationFilters.authorized;
    authorizationFilters.filters = usersAuthorizationFilters.filters;
    return authorizationFilters;
  }

  public static async addUsersAuthorizations(tenant: Tenant, userToken: UserToken, users: User[]): Promise<void> {
    // Enrich
    for (const user of users) {
<<<<<<< HEAD
      user.canRead = await Authorizations.canReadUser(userToken, user.id);
      user.canUpdate = await Authorizations.canUpdateUser(userToken, user.id);
      user.canDelete = await Authorizations.canDeleteUser(userToken, user.id);
=======
      AuthorizationService.addUserAuthorizations(tenant, userToken, user);
>>>>>>> 654a855a
    }
  }

  public static addUserAuthorizations(tenant: Tenant, userToken: UserToken, user: User): void {
    // Enrich
    user.canRead = Authorizations.canReadUser(userToken, user.id);
    user.canUpdate = Authorizations.canUpdateUser(userToken, user.id);
    user.canDelete = Authorizations.canDeleteUser(userToken, user.id);
  }

  public static async checkAndGetUsersAuthorizationFilters(
      tenant: Tenant, userToken: UserToken, filteredRequest: HttpUsersRequest): Promise<AuthorizationFilter> {
    const authorizationFilters: AuthorizationFilter = {
      filters: {},
      projectFields: [
        'id', 'name', 'firstName', 'email', 'role', 'status', 'issuer', 'createdOn', 'createdBy',
        'lastChangedOn', 'lastChangedBy', 'eulaAcceptedOn', 'eulaAcceptedVersion', 'locale',
        'billingData.customerID', 'billingData.lastChangedOn'
      ],
      authorized: userToken.role === UserRole.ADMIN || userToken.role === UserRole.SUPER_ADMIN,
    };
    // Check projection
    if (!Utils.isEmptyArray(filteredRequest.ProjectFields)) {
      authorizationFilters.projectFields = authorizationFilters.projectFields.filter(
        (projectField) => filteredRequest.ProjectFields.includes(projectField));
    }
    // Handle Sites
    await AuthorizationService.checkAssignedSiteAdmins(
      tenant, userToken, filteredRequest, authorizationFilters);
    return authorizationFilters;
  }

  public static async checkAndGetAssetsAuthorizationFilters(
      tenant: Tenant, userToken: UserToken, filteredRequest: HttpAssetsRequest): Promise<AuthorizationFilter> {
    const authorizationFilters: AuthorizationFilter = {
      filters: {},
      projectFields: [
        'id', 'name', 'siteAreaID', 'siteArea.id', 'siteArea.name', 'siteArea.siteID', 'siteID', 'assetType', 'coordinates',
        'dynamicAsset', 'connectionID', 'meterID', 'currentInstantWatts', 'currentStateOfCharge'
      ],
      authorized: userToken.role === UserRole.ADMIN,
    };
    // Check projection
    if (!Utils.isEmptyArray(filteredRequest.ProjectFields)) {
      authorizationFilters.projectFields = authorizationFilters.projectFields.filter(
        (projectField) => filteredRequest.ProjectFields.includes(projectField));
    }
    // Handle Sites
    await AuthorizationService.checkAssignedSites(
      tenant, userToken, filteredRequest, authorizationFilters);
    return authorizationFilters;
  }

  public static async checkAndGetUserAuthorizationFilters(
      tenant: Tenant, userToken: UserToken, filteredRequest: HttpUserRequest): Promise<AuthorizationFilter> {
    const authorizationFilters: AuthorizationFilter = {
      filters: {},
      projectFields: [
        'id', 'name', 'firstName', 'email', 'role', 'status', 'issuer', 'locale', 'deleted', 'plateID',
        'notificationsActive', 'notifications', 'phone', 'mobile', 'iNumber', 'costCenter', 'address'
      ],
      authorized: userToken.role === UserRole.ADMIN || userToken.role === UserRole.SUPER_ADMIN,
    };
    // Check projection
    if (!Utils.isEmptyArray(filteredRequest.ProjectFields)) {
      authorizationFilters.projectFields = authorizationFilters.projectFields.filter(
        (projectField) => filteredRequest.ProjectFields.includes(projectField));
    }
    // Handle Sites
    await AuthorizationService.checkAssignedSiteAdmins(
      tenant, userToken, null, authorizationFilters);
    return authorizationFilters;
  }

  public static async checkAndGetTagsAuthorizationFilters(
      tenant: Tenant, userToken: UserToken, filteredRequest: HttpTagsRequest): Promise<AuthorizationFilter> {
    const authorizationFilters: AuthorizationFilter = {
      filters: {},
      projectFields: [
        'id', 'userID', 'active', 'ocpiToken', 'description', 'issuer', 'default',
        'createdOn', 'lastChangedOn'
      ],
      authorized: userToken.role === UserRole.ADMIN || userToken.role === UserRole.SUPER_ADMIN,
    };
    if (await Authorizations.canListUsers(userToken)) {
      authorizationFilters.projectFields.push('userID', 'user.id', 'user.name', 'user.firstName', 'user.email',
        'createdBy.name', 'createdBy.firstName', 'lastChangedBy.name', 'lastChangedBy.firstName');
    }
    // Check projection
    if (!Utils.isEmptyArray(filteredRequest.ProjectFields)) {
      authorizationFilters.projectFields = authorizationFilters.projectFields.filter(
        (projectField) => filteredRequest.ProjectFields.includes(projectField));
    }
    // Handle Sites
    await AuthorizationService.checkAssignedSiteAdmins(
      tenant, userToken, null, authorizationFilters);
    return authorizationFilters;
  }

  public static async checkAndGetTagAuthorizationFilters(
      tenant: Tenant, userToken: UserToken, filteredRequest: HttpByIDRequest): Promise<AuthorizationFilter> {
    const authorizationFilters: AuthorizationFilter = {
      filters: {},
      projectFields: ['id', 'userID', 'issuer', 'active', 'description', 'default', 'deleted', 'user.id', 'user.name', 'user.firstName', 'user.email'],
      authorized: userToken.role === UserRole.ADMIN || userToken.role === UserRole.SUPER_ADMIN,
    };
    // Check projection
    if (!Utils.isEmptyArray(filteredRequest.ProjectFields)) {
      authorizationFilters.projectFields = authorizationFilters.projectFields.filter(
        (projectField) => filteredRequest.ProjectFields.includes(projectField));
    }
    // Handle Sites
    await AuthorizationService.checkAssignedSiteAdmins(
      tenant, userToken, null, authorizationFilters);
    return authorizationFilters;
  }

  public static async addCompaniesAuthorizations(tenant: Tenant, userToken: UserToken, companies: CompanyDataResult): Promise<void> {
    // Get Site Admins
    const { siteAdminIDs, siteOwnerIDs } = await AuthorizationService.getSiteAdminOwnerIDs(tenant, userToken);
    // Set to user
    userToken.sitesAdmin = siteAdminIDs;
    userToken.sitesOwner = siteOwnerIDs;
    // Add canCreate flag to root
<<<<<<< HEAD
    companies.canCreate = await Authorizations.canCreateCompany(userToken);
    const assignedCompanies = await AuthorizationService.getAssignedSitesCompanyIDs(tenant.id, userToken);
    // Enrich
    for (const company of companies.result) {
      if (!company.issuer) {
        company.canRead = true;
        company.canUpdate = false;
        company.canDelete = false;
      } else if (userToken.role === UserRole.ADMIN) {
        company.canRead = true;
        company.canUpdate = true;
        company.canDelete = true;
      } else {
        company.canRead = (await Authorizations.canReadCompany(userToken)).authorized && assignedCompanies.includes(company.id);
        company.canUpdate = await Authorizations.canUpdateCompany(userToken) && assignedCompanies.includes(company.id);
        company.canDelete = await Authorizations.canDeleteCompany(userToken) && assignedCompanies.includes(company.id);
      }
=======
    companies.canCreate = Authorizations.canCreateCompany(userToken);
    // Enrich
    for (const company of companies.result) {
      AuthorizationService.addCompanyAuthorizations(tenant, userToken, company);
    }
  }

  public static addCompanyAuthorizations(tenant: Tenant, userToken: UserToken, company: Company): void {
    // Enrich
    if (!company.issuer) {
      company.canRead = true;
      company.canUpdate = false;
      company.canDelete = false;
    } else {
      company.canRead = Authorizations.canReadCompany(userToken);
      company.canDelete = Authorizations.canDeleteCompany(userToken);
      company.canUpdate = Authorizations.canUpdateCompany(userToken);
>>>>>>> 654a855a
    }
  }

  public static async checkAndGetCompaniesAuthorizationFilters(tenant: Tenant, userToken: UserToken,
      filteredRequest: HttpCompaniesRequest): Promise<AuthorizationFilter> {
    const authorizationFilters: AuthorizationFilter = {
      filters: {},
      projectFields: [],
      authorized: userToken.role === UserRole.ADMIN,
    };
    // Check static auth
    const authResult = await Authorizations.canListCompanies(userToken);
    if (!authResult.authorized) {
      throw new AppAuthError({
        errorCode: HTTPAuthError.FORBIDDEN,
        user: userToken,
        action: Action.LIST, entity: Entity.COMPANIES,
        module: MODULE_NAME, method: 'checkAndGetCompaniesAuthorizationFilters'
      });
    }
    authorizationFilters.projectFields = authResult.fields;
    // Check Projection
    if (!Utils.isEmptyArray(filteredRequest.ProjectFields)) {
      authorizationFilters.projectFields = authorizationFilters.projectFields.filter(
        (projectField) => filteredRequest.ProjectFields.includes(projectField));
    }
    // Not an Admin?
    if (userToken.role !== UserRole.ADMIN) {
      if (Utils.isTenantComponentActive(tenant, TenantComponents.ORGANIZATION)) {
        // Get Company IDs from Site Admin flag
        const companyIDs = await AuthorizationService.getAssignedSitesCompanyIDs(tenant.id, userToken);
        if (!Utils.isEmptyArray(companyIDs)) {
          // Force the filter
          authorizationFilters.filters.companyIDs = companyIDs;
          // Check if filter is provided
          if (Utils.objectHasProperty(filteredRequest, 'CompanyID') &&
              !Utils.isNullOrUndefined(filteredRequest['CompanyID'])) {
            const filteredCompanyIDs: string[] = filteredRequest['CompanyID'].split('|');
            // Override
            authorizationFilters.filters.companyIDs = filteredCompanyIDs.filter(
              (companyID) => authorizationFilters.filters.companyIDs.includes(companyID));
          }
        }
        if (!Utils.isEmptyArray(authorizationFilters.filters.companyIDs)) {
          authorizationFilters.authorized = true;
        }
      } else {
        authorizationFilters.authorized = true;
      }
    }
    return authorizationFilters;
  }

  public static async checkAndGetCompanyAuthorizationFilters(tenant: Tenant, userToken: UserToken,
      filteredRequest: HttpCompanyRequest): Promise<AuthorizationFilter> {
    const authorizationFilters: AuthorizationFilter = {
      filters: {},
      projectFields: [],
      authorized: userToken.role === UserRole.ADMIN,
    };
    // Check static auth
    const authResult = await Authorizations.canReadCompany(userToken);
    if (!authResult.authorized) {
      throw new AppAuthError({
        errorCode: HTTPAuthError.FORBIDDEN,
        user: userToken,
        action: Action.READ, entity: Entity.COMPANY,
        module: MODULE_NAME, method: 'checkAndGetCompanyAuthorizationFilters',
      });
    }
    authorizationFilters.projectFields = authResult.fields;
    // Check projection
    if (!Utils.isEmptyArray(filteredRequest.ProjectFields)) {
      authorizationFilters.projectFields = authorizationFilters.projectFields.filter(
        (projectField) => filteredRequest.ProjectFields.includes(projectField));
    }
    // Not an Admin?
    if (userToken.role !== UserRole.ADMIN) {
      // Get Company IDs from sssigned Sites
      const companyIDs = await AuthorizationService.getAssignedSitesCompanyIDs(tenant.id, userToken);
      if (!Utils.isEmptyArray(companyIDs) && companyIDs.includes(filteredRequest.ID)) {
        authorizationFilters.authorized = true;
      }
    }
    return authorizationFilters;
  }

  public static async checkAndGetSiteAreaAuthorizationFilters(tenant: Tenant, userToken: UserToken, filteredRequest: HttpSiteAreaRequest): Promise<AuthorizationFilter> {
    const authorizationFilters: AuthorizationFilter = {
      filters: {},
      projectFields: [
        'id', 'name', 'issuer', 'image', 'address', 'maximumPower', 'numberOfPhases',
        'voltage', 'smartCharging', 'accessControl', 'connectorStats', 'siteID', 'site.name'
      ],
      authorized: userToken.role === UserRole.ADMIN,
    };
    // Check projection
    if (!Utils.isEmptyArray(filteredRequest.ProjectFields)) {
      authorizationFilters.projectFields = authorizationFilters.projectFields.filter(
        (projectField) => filteredRequest.ProjectFields.includes(projectField));
    }
    // Not an Admin?
    if (userToken.role !== UserRole.ADMIN) {
      const siteAreaIDs = await AuthorizationService.getAssignedSiteAreaIDs(tenant.id, userToken);
      if (!Utils.isEmptyArray(siteAreaIDs) && siteAreaIDs.includes(filteredRequest.ID)) {
        authorizationFilters.authorized = true;
      }
    }
    return authorizationFilters;
  }

  public static async checkAndGetSiteAreasAuthorizationFilters(tenant: Tenant, userToken: UserToken, filteredRequest: HttpSiteAreasRequest): Promise<AuthorizationFilter> {
    const authorizationFilters: AuthorizationFilter = {
      filters: {},
      projectFields: [
        'id', 'name', 'siteID', 'maximumPower', 'voltage', 'numberOfPhases', 'accessControl', 'smartCharging', 'address',
        'site.id', 'site.name', 'issuer', 'distanceMeters', 'createdOn', 'createdBy', 'lastChangedOn', 'lastChangedBy'
      ],
      authorized: userToken.role === UserRole.ADMIN,
    };
    // Check Projection
    if (!Utils.isEmptyArray(filteredRequest.ProjectFields)) {
      authorizationFilters.projectFields = authorizationFilters.projectFields.filter(
        (projectField) => filteredRequest.ProjectFields.includes(projectField));
    }
    // Not an Admin?
    if (userToken.role !== UserRole.ADMIN) {
      // Get assigned SiteArea IDs
      const siteAreaIDs = await AuthorizationService.getAssignedSiteAreaIDs(tenant.id, userToken);
      if (!Utils.isEmptyArray(siteAreaIDs)) {
        // Force the filter
        authorizationFilters.filters.siteAreaIDs = siteAreaIDs;
        // Check if filter is provided
        if (Utils.objectHasProperty(filteredRequest, 'SiteAreaID') &&
              !Utils.isNullOrUndefined(filteredRequest['SiteAreaID'])) {
          const filteredSiteAreaIDs: string[] = filteredRequest['SiteAreaID'].split('|');
          // Override
          authorizationFilters.filters.siteAreaIDs = filteredSiteAreaIDs.filter(
            (siteAreaID) => authorizationFilters.filters.siteAreaIDs.includes(siteAreaID));
        }
      }
      if (!Utils.isEmptyArray(authorizationFilters.filters.siteAreaIDs)) {
        authorizationFilters.authorized = true;
      }
    }

    return authorizationFilters;
  }

  public static async addSiteAreasAuthorizations(tenant: Tenant, userToken: UserToken, siteAreas: SiteAreaDataResult): Promise<void> {
    // Get Site Admins
    const siteAdminIDs = await AuthorizationService.getSiteAdminSiteIDs(tenant.id, userToken);
    // Add canCreate flag to root
    siteAreas.canCreate = await Authorizations.canCreateSite(userToken);
    // Enrich
    for (const siteArea of siteAreas.result) {
<<<<<<< HEAD
      if (!siteArea.issuer) {
        siteArea.canRead = true;
        siteArea.canUpdate = false;
        siteArea.canDelete = false;
      } else {
        siteArea.canRead = await Authorizations.canReadSite(userToken);
        // update & delete can be performed by admin or site admin
        const canModify = await AuthorizationService.checkUpdateDeleteSiteAreaAuthorization(tenant, userToken, siteArea.id);
        siteArea.canUpdate = userToken.role === UserRole.ADMIN || (await Authorizations.canUpdateSiteArea(userToken) && canModify);
        siteArea.canDelete = userToken.role === UserRole.ADMIN || (await Authorizations.canDeleteSiteArea(userToken) && canModify);
      }
=======
      await AuthorizationService.addSiteAreaAuthorizations(tenant, userToken, siteArea, siteAdminIDs);
>>>>>>> 654a855a
    }
  }

  public static async addSiteAreaAuthorizations(tenant: Tenant, userToken: UserToken, siteArea: SiteArea, siteAdminIDs?: string[]): Promise<void> {
    // Get Site Admins
    if (Utils.isEmptyArray(siteAdminIDs)) {
      siteAdminIDs = await AuthorizationService.getSiteAdminSiteIDs(tenant.id, userToken);
    }
    // Enrich
    if (!siteArea.issuer) {
      siteArea.canRead = true;
      siteArea.canUpdate = false;
      siteArea.canDelete = false;
    } else {
      const isSiteAdmin = siteAdminIDs.includes(siteArea.siteID) || (userToken.role === UserRole.ADMIN);
      siteArea.canRead = Authorizations.canReadSiteArea(userToken);
      siteArea.canUpdate = Authorizations.canUpdateSiteArea(userToken) && isSiteAdmin;
      siteArea.canDelete = Authorizations.canDeleteSiteArea(userToken) && isSiteAdmin;
    }
  }

  public static async checkAndGetChargingStationAuthorizationFilters(tenant: Tenant, userToken: UserToken,
      filteredRequest: HttpChargingStationRequest):Promise<AuthorizationFilter> {
    const authorizationFilters: AuthorizationFilter = {
      filters: {},
      projectFields: [
        'id', 'inactive', 'public', 'chargingStationURL', 'issuer', 'maximumPower', 'excludeFromSmartCharging', 'lastReboot',
        'siteAreaID', 'siteArea.id', 'siteArea.name', 'siteArea.smartCharging', 'siteArea.siteID',
        'siteArea.site.id', 'siteArea.site.name', 'siteID', 'voltage', 'coordinates', 'forceInactive', 'manualConfiguration', 'firmwareUpdateStatus',
        'capabilities', 'endpoint', 'chargePointVendor', 'chargePointModel', 'ocppVersion', 'ocppProtocol', 'lastSeen',
        'firmwareVersion', 'currentIPAddress', 'ocppStandardParameters', 'ocppVendorParameters', 'connectors', 'chargePoints',
        'createdOn', 'chargeBoxSerialNumber', 'chargePointSerialNumber', 'powerLimitUnit'
      ],
      authorized: userToken.role === UserRole.ADMIN,
    };
    // Check Projection
    if (!Utils.isEmptyArray(filteredRequest.ProjectFields)) {
      authorizationFilters.projectFields = authorizationFilters.projectFields.filter(
        (projectField) => filteredRequest.ProjectFields.includes(projectField));
    }
    // Not an Admin?
    if (userToken.role !== UserRole.ADMIN) {
      // Check assigned Sites
      await AuthorizationService.checkAssignedSites(
        tenant, userToken, null, authorizationFilters);
    }
    return authorizationFilters;
  }

  public static async getAssignedSitesCompanyIDs(tenantID: string, userToken: UserToken, siteID?: string): Promise<string[]> {
    // Get the Company IDs of the assigned Sites
    const sites = await SiteStorage.getSites(tenantID,
      {
        siteIDs: siteID ? [siteID] : null,
        userID: userToken.id,
        issuer: true,
      }, Constants.DB_PARAMS_MAX_LIMIT,
      ['companyID']
    );
    return _.uniq(_.map(sites.result, 'companyID'));
  }

  public static async getSiteAdminSiteIDs(tenantID: string, userToken: UserToken): Promise<string[]> {
    // Get the Sites where the user is Site Admin
    const userSites = await UserStorage.getUserSites(tenantID,
      {
        userID: userToken.id,
        siteAdmin: true
      }, Constants.DB_PARAMS_MAX_LIMIT,
      ['siteID']
    );
    return userSites.result.map((userSite) => userSite.siteID);
  }

  private static async getSiteOwnerSiteIDs(tenantID: string, userToken: UserToken): Promise<string[]> {
    // Get the Sites where the user is Site Owner
    const userSites = await UserStorage.getUserSites(tenantID,
      {
        userID: userToken.id,
        siteOwner: true
      }, Constants.DB_PARAMS_MAX_LIMIT,
      ['siteID']
    );
    return userSites.result.map((userSite) => userSite.siteID);
  }

  private static async getAssignedSiteIDs(tenantID: string, userToken: UserToken): Promise<string[]> {
    // Get the Sites assigned to user
    const sites = await SiteStorage.getSites(tenantID,
      {
        userID: userToken.id,
        issuer: true,
      }, Constants.DB_PARAMS_MAX_LIMIT,
      ['id']
    );
    return sites.result.map((site) => site.id);
  }

  private static async getAssignedUsersIDs(tenantID: string, siteID: string): Promise<string[]> {
    // Get the Users assigned to the site
    const users = await UserStorage.getUsers(tenantID,
      {
        siteIDs: [siteID],
        issuer: true,
      }, Constants.DB_PARAMS_MAX_LIMIT,
      ['id']
    );
    return users.result.map((user) => user.id);
  }

  private static async getSiteAdminOwnerIDs(tenant: Tenant, userToken: UserToken): Promise<{ siteAdminIDs: string[]; siteOwnerIDs: string[]; }> {
    const siteAdminIDs: string[] = [];
    const siteOwnerIDs: string[] = [];
    const userSites = await UserStorage.getUserSites(tenant.id, { userID: userToken.id }, Constants.DB_PARAMS_MAX_LIMIT);
    for (const userSite of userSites.result) {
      if (userSite.siteAdmin) {
        siteAdminIDs.push(userSite.siteID);
      }
      if (userSite.siteOwner) {
        siteOwnerIDs.push(userSite.siteID);
      }
    }
    return {
      siteAdminIDs,
      siteOwnerIDs
    };
  }

  private static async checkAssignedSites(tenant: Tenant, userToken: UserToken,
      filteredRequest: { SiteID?: string }, authorizationFilters: AuthorizationFilter): Promise<void> {
    if (userToken.role !== UserRole.ADMIN && userToken.role !== UserRole.SUPER_ADMIN) {
      if (Utils.isTenantComponentActive(tenant, TenantComponents.ORGANIZATION)) {
        // Get assigned Site IDs assigned to user from DB
        const siteIDs = await AuthorizationService.getAssignedSiteIDs(tenant.id, userToken);
        if (!Utils.isEmptyArray(siteIDs)) {
          // Force the filter
          authorizationFilters.filters.siteIDs = siteIDs;
          // Check if filter is provided
          if (filteredRequest?.SiteID) {
            const filteredSiteIDs = filteredRequest.SiteID.split('|');
            // Override
            authorizationFilters.filters.siteIDs = filteredSiteIDs.filter(
              (siteID) => authorizationFilters.filters.siteIDs.includes(siteID));
          }
        }
        if (!Utils.isEmptyArray(authorizationFilters.filters.siteIDs)) {
          authorizationFilters.authorized = true;
        }
      } else {
        authorizationFilters.authorized = true;
      }
    }
  }

  private static async checkAssignedSiteAdmins(tenant: Tenant, userToken: UserToken,
      filteredRequest: { SiteID?: string }, authorizationFilters: AuthorizationFilter): Promise<void> {
    if (userToken.role !== UserRole.ADMIN && userToken.role !== UserRole.SUPER_ADMIN) {
      if (Utils.isTenantComponentActive(tenant, TenantComponents.ORGANIZATION)) {
        // Get Site IDs from Site Admin & Site Owner flag
        const siteAdminSiteIDs = await AuthorizationService.getSiteAdminSiteIDs(tenant.id, userToken);
        const siteOwnerSiteIDs = await AuthorizationService.getSiteOwnerSiteIDs(tenant.id, userToken);
        const allSites = _.uniq([...siteAdminSiteIDs, ...siteOwnerSiteIDs]);
        if (!Utils.isEmptyArray(allSites)) {
          // Force the filterß
          authorizationFilters.filters.siteIDs = allSites;
          // Check if filter is provided
          if (filteredRequest?.SiteID) {
            const filteredSiteIDs: string[] = filteredRequest.SiteID.split('|');
            // Override
            authorizationFilters.filters.siteIDs = filteredSiteIDs.filter(
              (filteredSiteID) => authorizationFilters.filters.siteIDs.includes(filteredSiteID));
          }
        }
        if (!Utils.isEmptyArray(authorizationFilters.filters.siteIDs)) {
          authorizationFilters.authorized = true;
        }
      } else {
        authorizationFilters.authorized = true;
      }
    }
  }

  private static async getAssignedSiteAreaIDs(tenantID: string, userToken: UserToken, siteID?: string) {
    // Get the SiteArea IDs from sites assigned to the user
    const siteAreas = await SiteAreaStorage.getSiteAreas(tenantID,
      {
        siteIDs: Authorizations.getAuthorizedSiteIDs(userToken, siteID ? [siteID] : null),
        issuer: true,
      }, Constants.DB_PARAMS_MAX_LIMIT,
      ['id']
    );
    return _.uniq(_.map(siteAreas.result, 'id'));
  }

  private static async getSiteAreaSiteID(tenantID: string, siteAreaID: string) {
    // Get the Site IDs of SiteArea
    const siteArea = await SiteAreaStorage.getSiteArea(tenantID, siteAreaID);
    return siteArea.siteID;
  }
}<|MERGE_RESOLUTION|>--- conflicted
+++ resolved
@@ -38,41 +38,6 @@
     if (!Utils.isEmptyArray(filteredRequest.ProjectFields)) {
       authorizationFilters.projectFields = authorizationFilters.projectFields.filter(
         (projectField) => filteredRequest.ProjectFields.includes(projectField));
-<<<<<<< HEAD
-    }
-    // Not an Admin user?
-    if (userToken.role !== UserRole.ADMIN) {
-      // Get assigned Site IDs from DB
-      const siteIDs = await AuthorizationService.getAssignedSiteIDs(tenant.id, userToken, filteredRequest.ID);
-      if (Utils.isEmptyArray(siteIDs) || !siteIDs.includes(filteredRequest.ID)) {
-        throw new AppAuthError({
-          errorCode: HTTPAuthError.FORBIDDEN,
-          user: userToken,
-          action: Action.READ, entity: Entity.SITE,
-          module: MODULE_NAME, method: 'checkAndGetSiteAuthorizationFilters',
-        });
-      } else {
-        authorizationFilters.authorized = true;
-      }
-    }
-    return authorizationFilters;
-  }
-
-  public static async checkAndGetUpdateSiteAuthorizationFilters(
-      tenant: Tenant, userToken: UserToken, filteredRequest: HttpSiteRequest): Promise<AuthorizationFilter> {
-    const authorizationFilters: AuthorizationFilter = {
-      filters: {},
-      projectFields: [
-        'id', 'name', 'issuer', 'image', 'address', 'companyID', 'company.name', 'autoUserSiteAssignment', 'public'
-      ],
-      authorized: userToken.role === UserRole.ADMIN,
-    };
-    // Check Projection
-    if (!Utils.isEmptyArray(filteredRequest.ProjectFields)) {
-      authorizationFilters.projectFields = authorizationFilters.projectFields.filter(
-        (projectField) => filteredRequest.ProjectFields.includes(projectField));
-=======
->>>>>>> 654a855a
     }
     // Not an Admin user?
     if (userToken.role !== UserRole.ADMIN) {
@@ -90,18 +55,6 @@
     sites.canCreate = await Authorizations.canCreateSite(userToken);
     // Enrich
     for (const site of sites.result) {
-<<<<<<< HEAD
-      if (!site.issuer) {
-        site.canRead = true;
-        site.canUpdate = false;
-        site.canDelete = false;
-      } else {
-        site.canRead = await Authorizations.canReadSite(userToken);
-        site.canDelete = await Authorizations.canDeleteSite(userToken);
-        // update can be performed by admin or site admin
-        site.canUpdate = userToken.role === UserRole.ADMIN || (await Authorizations.canUpdateSite(userToken) && siteAdminIDs.includes(site.id));
-      }
-=======
       await AuthorizationService.addSiteAuthorizations(tenant, userToken, site, siteAdminIDs);
     }
   }
@@ -121,7 +74,6 @@
       site.canRead = Authorizations.canReadSite(userToken);
       site.canDelete = Authorizations.canDeleteSite(userToken);
       site.canUpdate = Authorizations.canUpdateSite(userToken) && isSiteAdmin;
->>>>>>> 654a855a
     }
   }
 
@@ -290,13 +242,7 @@
   public static async addUsersAuthorizations(tenant: Tenant, userToken: UserToken, users: User[]): Promise<void> {
     // Enrich
     for (const user of users) {
-<<<<<<< HEAD
-      user.canRead = await Authorizations.canReadUser(userToken, user.id);
-      user.canUpdate = await Authorizations.canUpdateUser(userToken, user.id);
-      user.canDelete = await Authorizations.canDeleteUser(userToken, user.id);
-=======
       AuthorizationService.addUserAuthorizations(tenant, userToken, user);
->>>>>>> 654a855a
     }
   }
 
@@ -421,25 +367,6 @@
     userToken.sitesAdmin = siteAdminIDs;
     userToken.sitesOwner = siteOwnerIDs;
     // Add canCreate flag to root
-<<<<<<< HEAD
-    companies.canCreate = await Authorizations.canCreateCompany(userToken);
-    const assignedCompanies = await AuthorizationService.getAssignedSitesCompanyIDs(tenant.id, userToken);
-    // Enrich
-    for (const company of companies.result) {
-      if (!company.issuer) {
-        company.canRead = true;
-        company.canUpdate = false;
-        company.canDelete = false;
-      } else if (userToken.role === UserRole.ADMIN) {
-        company.canRead = true;
-        company.canUpdate = true;
-        company.canDelete = true;
-      } else {
-        company.canRead = (await Authorizations.canReadCompany(userToken)).authorized && assignedCompanies.includes(company.id);
-        company.canUpdate = await Authorizations.canUpdateCompany(userToken) && assignedCompanies.includes(company.id);
-        company.canDelete = await Authorizations.canDeleteCompany(userToken) && assignedCompanies.includes(company.id);
-      }
-=======
     companies.canCreate = Authorizations.canCreateCompany(userToken);
     // Enrich
     for (const company of companies.result) {
@@ -457,7 +384,6 @@
       company.canRead = Authorizations.canReadCompany(userToken);
       company.canDelete = Authorizations.canDeleteCompany(userToken);
       company.canUpdate = Authorizations.canUpdateCompany(userToken);
->>>>>>> 654a855a
     }
   }
 
@@ -614,21 +540,7 @@
     siteAreas.canCreate = await Authorizations.canCreateSite(userToken);
     // Enrich
     for (const siteArea of siteAreas.result) {
-<<<<<<< HEAD
-      if (!siteArea.issuer) {
-        siteArea.canRead = true;
-        siteArea.canUpdate = false;
-        siteArea.canDelete = false;
-      } else {
-        siteArea.canRead = await Authorizations.canReadSite(userToken);
-        // update & delete can be performed by admin or site admin
-        const canModify = await AuthorizationService.checkUpdateDeleteSiteAreaAuthorization(tenant, userToken, siteArea.id);
-        siteArea.canUpdate = userToken.role === UserRole.ADMIN || (await Authorizations.canUpdateSiteArea(userToken) && canModify);
-        siteArea.canDelete = userToken.role === UserRole.ADMIN || (await Authorizations.canDeleteSiteArea(userToken) && canModify);
-      }
-=======
       await AuthorizationService.addSiteAreaAuthorizations(tenant, userToken, siteArea, siteAdminIDs);
->>>>>>> 654a855a
     }
   }
 
