import { Action, Entity } from '../../../../types/Authorization';
import { HTTPAuthError, HTTPError } from '../../../../types/HTTPError';
import { NextFunction, Request, Response } from 'express';

import { ActionsResponse } from '../../../../types/GlobalType';
import AppAuthError from '../../../../exception/AppAuthError';
import AppError from '../../../../exception/AppError';
import AssetStorage from '../../../../storage/mongodb/AssetStorage';
import AuthorizationService from './AuthorizationService';
import Authorizations from '../../../../authorization/Authorizations';
import { ChargingProfilePurposeType } from '../../../../types/ChargingProfile';
import ChargingStationStorage from '../../../../storage/mongodb/ChargingStationStorage';
import Constants from '../../../../utils/Constants';
import ConsumptionStorage from '../../../../storage/mongodb/ConsumptionStorage';
import LockingHelper from '../../../../locking/LockingHelper';
import LockingManager from '../../../../locking/LockingManager';
import Logging from '../../../../utils/Logging';
import OCPPUtils from '../../../ocpp/utils/OCPPUtils';
import { ServerAction } from '../../../../types/Server';
import SiteArea from '../../../../types/SiteArea';
import { SiteAreaDataResult } from '../../../../types/DataResult';
import SiteAreaSecurity from './security/SiteAreaSecurity';
import SiteAreaStorage from '../../../../storage/mongodb/SiteAreaStorage';
import SmartChargingFactory from '../../../../integration/smart-charging/SmartChargingFactory';
import TenantComponents from '../../../../types/TenantComponents';
import Utils from '../../../../utils/Utils';
import UtilsService from './UtilsService';
import moment from 'moment';

const MODULE_NAME = 'SiteAreaService';

export default class SiteAreaService {
  public static async handleAssignAssetsToSiteArea(action: ServerAction, req: Request, res: Response, next: NextFunction): Promise<void> {
    // Check if component is active
    UtilsService.assertComponentIsActiveFromToken(req.user, TenantComponents.ASSET,
      Action.UPDATE, Entity.ASSET, MODULE_NAME, 'handleAssignAssetsToSiteArea');
<<<<<<< HEAD
    // Filter request
    const filteredRequest = SiteAreaSecurity.filterAssignAssetsToSiteAreaRequest(req.body);
    // Check Mandatory fields
    UtilsService.assertIdIsProvided(action, filteredRequest.siteAreaID, MODULE_NAME, 'handleAssignAssetsToSiteArea', req.user);
    if (!filteredRequest.assetIDs || (filteredRequest.assetIDs && filteredRequest.assetIDs.length <= 0)) {
      throw new AppError({
        source: Constants.CENTRAL_SERVER,
        errorCode: HTTPError.GENERAL_ERROR,
        message: 'The Asset\'s IDs must be provided',
        module: MODULE_NAME, method: 'handleAssignAssetsToSiteArea',
        user: req.user
      });
    }
    // Check static auth for getting site area
    if (!await Authorizations.canReadSiteArea(req.user)) {
      throw new AppAuthError({
        errorCode: HTTPAuthError.FORBIDDEN,
        user: req.user,
        action: Action.READ, entity: Entity.SITE_AREA,
        module: MODULE_NAME, method: 'handleGetSiteArea',
        value: filteredRequest.siteAreaID
      });
    }
    // Check dynamic auth for getting SiteArea
    const readSiteAreaAuthorizationFilters = await AuthorizationService.checkAndGetSiteAreaAuthorizationFilters(
      req.tenant, req.user, { ID: filteredRequest.siteAreaID });
    // Get the SiteArea & check it exists
    const siteArea = await SiteAreaStorage.getSiteArea(req.user.tenantID, filteredRequest.siteAreaID, readSiteAreaAuthorizationFilters.filters);
    UtilsService.assertObjectExists(action, siteArea, `Site Area '${filteredRequest.siteAreaID}' does not exist`,
      MODULE_NAME, 'handleAssignAssetsToSiteArea', req.user);
    // Check auth
    const updateSiteAreaAuthorization = await AuthorizationService.checkUpdateDeleteSiteAreaAuthorization(req.tenant,req.user, filteredRequest.siteAreaID);
    if (!await Authorizations.canUpdateSiteArea(req.user) || !updateSiteAreaAuthorization) {
=======
    // Check static auth
    if (!Authorizations.canUpdateSiteArea(req.user)) {
>>>>>>> 654a855a
      throw new AppAuthError({
        errorCode: HTTPAuthError.FORBIDDEN,
        user: req.user,
        action: Action.UPDATE, entity: Entity.SITE_AREA,
        module: MODULE_NAME, method: 'handleAssignAssetsToSiteArea',
      });
    }
    // Filter request
    const filteredRequest = SiteAreaSecurity.filterAssignAssetsToSiteAreaRequest(req.body);
    // Check Mandatory fields
    UtilsService.assertIdIsProvided(action, filteredRequest.siteAreaID, MODULE_NAME, 'handleAssignAssetsToSiteArea', req.user);
    if (Utils.isEmptyArray(filteredRequest.assetIDs)) {
      throw new AppError({
        source: Constants.CENTRAL_SERVER,
        errorCode: HTTPError.GENERAL_ERROR,
        message: 'The Asset\'s IDs must be provided',
        module: MODULE_NAME, method: 'handleAssignAssetsToSiteArea',
        user: req.user
      });
    }
    // Check and Get Site Area
    const siteArea = await UtilsService.checkAndGetSiteAreaAuthorization(
      req.tenant, req.user, filteredRequest.siteAreaID, 'handleAssignAssetsToSiteArea', action, {});
    // Get Assets
    for (const assetID of filteredRequest.assetIDs) {
      // Check auth
      if (!await Authorizations.canReadAsset(req.user)) {
        throw new AppAuthError({
          errorCode: HTTPAuthError.FORBIDDEN,
          user: req.user,
          action: Action.READ, entity: Entity.ASSET,
          module: MODULE_NAME, method: 'handleAssignAssetsToSiteArea',
        });
      }
      // Get & check the asset
      const asset = await AssetStorage.getAsset(req.user.tenantID, assetID);
      UtilsService.assertObjectExists(action, asset, `Asset ID '${assetID}' does not exist`,
        MODULE_NAME, 'handleAssignAssetsToSiteArea', req.user);
    }
    // Save
    if (action === ServerAction.ADD_ASSET_TO_SITE_AREA) {
      await SiteAreaStorage.addAssetsToSiteArea(req.user.tenantID, siteArea, filteredRequest.assetIDs);
    } else {
      await SiteAreaStorage.removeAssetsFromSiteArea(req.user.tenantID, filteredRequest.siteAreaID, filteredRequest.assetIDs);
    }
    // Log
    await Logging.logSecurityInfo({
      tenantID: req.user.tenantID,
      user: req.user,
      module: MODULE_NAME,
      method: 'handleAssignAssetsToSiteArea',
      message: 'Site Area\'s Assets have been assigned successfully',
      action: action
    });
    // Ok
    res.json(Constants.REST_RESPONSE_SUCCESS);
    next();
  }

  public static async handleAssignChargingStationsToSiteArea(action: ServerAction, req: Request, res: Response, next: NextFunction): Promise<void> {
    // Check if component is active
    UtilsService.assertComponentIsActiveFromToken(
      req.user, TenantComponents.ORGANIZATION,
      Action.UPDATE, Entity.CHARGING_STATION, MODULE_NAME, 'handleAssignChargingStationsToSiteArea');
    // Check static auth
    if (!Authorizations.canUpdateSiteArea(req.user)) {
      throw new AppAuthError({
        errorCode: HTTPAuthError.FORBIDDEN,
        user: req.user,
        action: Action.UPDATE, entity: Entity.SITE_AREA,
        module: MODULE_NAME, method: 'handleAssignChargingStationsToSiteArea',
      });
    }
    // Filter request
    const filteredRequest = SiteAreaSecurity.filterAssignChargingStationsToSiteAreaRequest(req.body);
    // Check mandatory fields
    UtilsService.assertIdIsProvided(action, filteredRequest.siteAreaID, MODULE_NAME, 'handleAssignChargingStationsToSiteArea', req.user);
    if (Utils.isEmptyArray(filteredRequest.chargingStationIDs)) {
      throw new AppError({
        source: Constants.CENTRAL_SERVER,
        errorCode: HTTPError.GENERAL_ERROR,
        message: 'The Charging Station\'s IDs must be provided',
        module: MODULE_NAME,
        method: 'handleAssignChargingStationsToSiteArea',
        user: req.user
      });
    }
<<<<<<< HEAD
    // Check static auth for getting site area
    if (!await Authorizations.canReadSiteArea(req.user)) {
      throw new AppAuthError({
        errorCode: HTTPAuthError.FORBIDDEN,
        user: req.user,
        action: Action.READ, entity: Entity.SITE_AREA,
        module: MODULE_NAME, method: 'handleGetSiteArea',
        value: filteredRequest.siteAreaID
      });
    }
    // Check dynamic auth for getting SiteArea
    const readSiteAreaAuthorizationFilters = await AuthorizationService.checkAndGetSiteAreaAuthorizationFilters(
      req.tenant, req.user, { ID: filteredRequest.siteAreaID });
    // Get the Site Area (before auth to get siteID) & check it exists
    const siteArea = await SiteAreaStorage.getSiteArea(req.user.tenantID, filteredRequest.siteAreaID, readSiteAreaAuthorizationFilters.filters);
    UtilsService.assertObjectExists(action, siteArea, `Site Area '${filteredRequest.siteAreaID}' does not exist`,
      MODULE_NAME, 'handleAssignChargingStationsToSiteArea', req.user);
    // OCPI Site Area
    if (!siteArea.issuer) {
      throw new AppError({
        source: Constants.CENTRAL_SERVER,
        errorCode: HTTPError.GENERAL_ERROR,
        message: `Site Area '${siteArea.name}' with ID '${siteArea.id}' not issued by the organization`,
        module: MODULE_NAME, method: 'handleAssignChargingStationsToSiteArea',
        user: req.user,
        action: action
      });
    }
    // Check auth
    const updateSiteAreaAuthorization = await AuthorizationService.checkUpdateDeleteSiteAreaAuthorization(req.tenant,req.user, filteredRequest.siteAreaID);
    if (!await Authorizations.canUpdateSiteArea(req.user) || !updateSiteAreaAuthorization) {
      throw new AppAuthError({
        errorCode: HTTPAuthError.FORBIDDEN,
        user: req.user,
        action: Action.UPDATE, entity: Entity.SITE_AREA,
        module: MODULE_NAME, method: 'handleAssignAssetsToSiteArea',
        value: filteredRequest.siteAreaID
      });
    }
=======
    // Check and Get Site Area
    const siteArea = await UtilsService.checkAndGetSiteAreaAuthorization(
      req.tenant, req.user, filteredRequest.siteAreaID, 'handleAssignChargingStationsToSiteArea', action, {});
>>>>>>> 654a855a
    // Get Charging Stations
    for (const chargingStationID of filteredRequest.chargingStationIDs) {
      // Check auth
      if (!await Authorizations.canReadChargingStation(req.user)) {
        throw new AppAuthError({
          errorCode: HTTPAuthError.FORBIDDEN,
          user: req.user,
          action: Action.READ, entity: Entity.CHARGING_STATION,
          module: MODULE_NAME, method: 'handleAssignChargingStationsToSiteArea',
          value: chargingStationID
        });
      }
      // Get & check the charging station
      const chargingStation = await ChargingStationStorage.getChargingStation(req.user.tenantID, chargingStationID);
      UtilsService.assertObjectExists(action, chargingStation, `Charging Station ID '${chargingStationID}' does not exist`,
        MODULE_NAME, 'handleAssignChargingStationsToSiteArea', req.user);
      // OCPI Charging Station
      if (!chargingStation.issuer) {
        throw new AppError({
          source: Constants.CENTRAL_SERVER,
          errorCode: HTTPError.GENERAL_ERROR,
          message: `Charging Station ID '${chargingStation.id}' not issued by the organization`,
          module: MODULE_NAME, method: 'handleAssignChargingStationsToSiteArea',
          user: req.user,
          action: action
        });
      }
      for (const connector of chargingStation.connectors) {
        const chargePoint = Utils.getChargePointFromID(chargingStation, connector.chargePointID);
        const numberOfConnectedPhase = Utils.getNumberOfConnectedPhases(chargingStation, chargePoint, connector.connectorId);
        if (numberOfConnectedPhase !== 1 && siteArea.numberOfPhases === 1 && action === ServerAction.ADD_CHARGING_STATIONS_TO_SITE_AREA) {
          throw new AppError({
            source: Constants.CENTRAL_SERVER,
            action: action,
            errorCode: HTTPError.THREE_PHASE_CHARGER_ON_SINGLE_PHASE_SITE_AREA,
            message: `Error occurred while assigning charging station: '${chargingStation.id}'. Charging Station is not single phased`,
            module: MODULE_NAME, method: 'handleAssignChargingStationsToSiteArea',
            user: req.user
          });
        }
      }
    }
    // Save
    if (action === ServerAction.ADD_CHARGING_STATIONS_TO_SITE_AREA) {
      await SiteAreaStorage.addChargingStationsToSiteArea(req.user.tenantID, siteArea, filteredRequest.chargingStationIDs);
    } else {
      await SiteAreaStorage.removeChargingStationsFromSiteArea(req.user.tenantID, filteredRequest.siteAreaID, filteredRequest.chargingStationIDs);
    }
    // Log
    await Logging.logSecurityInfo({
      tenantID: req.user.tenantID,
      user: req.user,
      module: MODULE_NAME, method: 'handleAssignChargingStationsToSiteArea',
      message: 'Site Area\'s Charging Stations have been assigned successfully',
      action: action
    });
    // Ok
    res.json(Constants.REST_RESPONSE_SUCCESS);
    next();
  }

  public static async handleDeleteSiteArea(action: ServerAction, req: Request, res: Response, next: NextFunction): Promise<void> {
    // Check if component is active
    UtilsService.assertComponentIsActiveFromToken(req.user, TenantComponents.ORGANIZATION,
      Action.DELETE, Entity.SITE_AREA, MODULE_NAME, 'handleDeleteSiteArea');
<<<<<<< HEAD
    // Filter request
    const siteAreaID = SiteAreaSecurity.filterSiteAreaRequestByID(req.query);
    // Check Mandatory fields
    UtilsService.assertIdIsProvided(action, siteAreaID, MODULE_NAME, 'handleDeleteSiteArea', req.user);
    // Check auth
    const deleteSiteAreaAuthorization = await AuthorizationService.checkUpdateDeleteSiteAreaAuthorization(req.tenant,req.user, siteAreaID);
    if (!await Authorizations.canDeleteSiteArea(req.user) || !deleteSiteAreaAuthorization) {
=======
    // Check static auth
    if (!Authorizations.canDeleteSiteArea(req.user)) {
>>>>>>> 654a855a
      throw new AppAuthError({
        errorCode: HTTPAuthError.FORBIDDEN,
        user: req.user,
        action: Action.DELETE, entity: Entity.SITE_AREA,
<<<<<<< HEAD
        module: MODULE_NAME, method: 'handleDeleteSiteArea',
        value: siteAreaID
      });
    }
    // Check static auth for reading SiteArea
    if (!await Authorizations.canReadSiteArea(req.user)) {
      throw new AppAuthError({
        errorCode: HTTPAuthError.FORBIDDEN,
        user: req.user,
        action: Action.READ, entity: Entity.SITE_AREA,
=======
>>>>>>> 654a855a
        module: MODULE_NAME, method: 'handleDeleteSiteArea'
      });
    }
    // Filter request
    const siteAreaID = SiteAreaSecurity.filterSiteAreaRequestByID(req.query);
    UtilsService.assertIdIsProvided(action, siteAreaID, MODULE_NAME, 'handleDeleteSiteArea', req.user);
    // Check and Get Site Area
    const siteArea = await UtilsService.checkAndGetSiteAreaAuthorization(
      req.tenant, req.user, siteAreaID, 'handleDeleteSiteArea', action, {});
    // Delete
    await SiteAreaStorage.deleteSiteArea(req.user.tenantID, siteArea.id);
    // Log
    await Logging.logSecurityInfo({
      tenantID: req.user.tenantID,
      user: req.user, module: MODULE_NAME, method: 'handleDeleteSiteArea',
      message: `Site Area '${siteArea.name}' has been deleted successfully`,
      action: action,
      detailedMessages: { siteArea }
    }
    );
    // Ok
    res.json(Constants.REST_RESPONSE_SUCCESS);
    next();
  }

  public static async handleGetSiteArea(action: ServerAction, req: Request, res: Response, next: NextFunction): Promise<void> {
    // Check if component is active
    UtilsService.assertComponentIsActiveFromToken(req.user, TenantComponents.ORGANIZATION,
      Action.READ, Entity.SITE_AREA, MODULE_NAME, 'handleGetSiteArea');
    // Check static auth
    if (!await Authorizations.canReadSiteArea(req.user)) {
      throw new AppAuthError({
        errorCode: HTTPAuthError.FORBIDDEN,
        user: req.user,
        action: Action.READ, entity: Entity.SITE_AREA,
        module: MODULE_NAME, method: 'handleGetSiteArea',
      });
    }
    // Filter request
    const filteredRequest = SiteAreaSecurity.filterSiteAreaRequest(req.query);
    // Check mandatory fields
    UtilsService.assertIdIsProvided(action, filteredRequest.ID, MODULE_NAME, 'handleGetSiteArea', req.user);
    // Check and Get Site Area
    const siteArea = await UtilsService.checkAndGetSiteAreaAuthorization(
      req.tenant, req.user, filteredRequest.ID, 'handleGetSiteArea', action, {
        withSite: filteredRequest.WithSite,
        withChargingStations: filteredRequest.WithChargingStations,
        withImage: true,
      }, true);
    // Add authorizations
    await AuthorizationService.addSiteAreaAuthorizations(req.tenant, req.user, siteArea);
    // Return
    res.json(siteArea);
    next();
  }

  public static async handleGetSiteAreaImage(action: ServerAction, req: Request, res: Response, next: NextFunction): Promise<void> {
    // Filter
    const filteredRequest = SiteAreaSecurity.filterSiteImageRequest(req.query);
    // Check mandatory fields
    UtilsService.assertIdIsProvided(action, filteredRequest.ID, MODULE_NAME, 'handleGetSiteAreaImage', req.user);
    // Get it
    const siteAreaImage = await SiteAreaStorage.getSiteAreaImage(filteredRequest.TenantID, filteredRequest.ID);
    // Return
    if (siteAreaImage?.image) {
      let header = 'image';
      let encoding: BufferEncoding = 'base64';
      // Remove encoding header
      if (siteAreaImage.image.startsWith('data:image/')) {
        header = siteAreaImage.image.substring(5, siteAreaImage.image.indexOf(';'));
        encoding = siteAreaImage.image.substring(siteAreaImage.image.indexOf(';') + 1, siteAreaImage.image.indexOf(',')) as BufferEncoding;
        siteAreaImage.image = siteAreaImage.image.substring(siteAreaImage.image.indexOf(',') + 1);
      }
      res.setHeader('content-type', header);
      res.send(siteAreaImage.image ? Buffer.from(siteAreaImage.image, encoding) : null);
    } else {
      res.send(null);
    }
    next();
  }

  public static async handleGetSiteAreas(action: ServerAction, req: Request, res: Response, next: NextFunction): Promise<void> {
    // Check if component is active
    UtilsService.assertComponentIsActiveFromToken(req.user, TenantComponents.ORGANIZATION,
      Action.LIST, Entity.SITE_AREAS, MODULE_NAME, 'handleGetSiteAreas');
    // Check static auth
    if (!await Authorizations.canListSiteAreas(req.user)) {
      throw new AppAuthError({
        errorCode: HTTPAuthError.FORBIDDEN,
        user: req.user,
        action: Action.LIST, entity: Entity.SITE_AREAS,
        module: MODULE_NAME, method: 'handleGetSiteAreas'
      });
    }
    // Filter
    const filteredRequest = SiteAreaSecurity.filterSiteAreasRequest(req.query);
    // Check dynamic auth
    const readSiteAreasAuthorizationFilters = await AuthorizationService.checkAndGetSiteAreasAuthorizationFilters(req.tenant, req.user, filteredRequest);
    // Get the sites
    const siteAreas = await SiteAreaStorage.getSiteAreas(req.user.tenantID,
      {
        issuer: filteredRequest.Issuer,
        search: filteredRequest.Search,
        withSite: filteredRequest.WithSite,
        withChargingStations: filteredRequest.WithChargeBoxes,
        withAvailableChargingStations: filteredRequest.WithAvailableChargers,
        siteIDs: filteredRequest.SiteID ? filteredRequest.SiteID.split('|') : null,
        locCoordinates: filteredRequest.LocCoordinates,
        locMaxDistanceMeters: filteredRequest.LocMaxDistanceMeters,
        ...readSiteAreasAuthorizationFilters.filters
      },
      {
        limit: filteredRequest.Limit,
        skip: filteredRequest.Skip,
        sort: filteredRequest.SortFields,
        onlyRecordCount: filteredRequest.OnlyRecordCount
      },
      readSiteAreasAuthorizationFilters.projectFields
    );
    // Add Auth flags
    await AuthorizationService.addSiteAreasAuthorizations(req.tenant, req.user, siteAreas as SiteAreaDataResult);
    // Return
    res.json(siteAreas);
    next();
  }

  public static async handleGetSiteAreaConsumption(action: ServerAction, req: Request, res: Response, next: NextFunction): Promise<void> {
    // Check if component is active
    UtilsService.assertComponentIsActiveFromToken(req.user, TenantComponents.ORGANIZATION,
      Action.LIST, Entity.SITE_AREAS, MODULE_NAME, 'handleGetSiteAreaConsumption');
    // Check static auth
    if (!await Authorizations.canReadSiteArea(req.user)) {
      throw new AppAuthError({
        errorCode: HTTPAuthError.FORBIDDEN,
        user: req.user,
        action: Action.READ, entity: Entity.SITE_AREA,
        module: MODULE_NAME, method: 'handleGetSiteAreaConsumption',
      });
    }
    // Filter request
    const filteredRequest = SiteAreaSecurity.filterSiteAreaConsumptionRequest(req.query);
    // Check and Get Site Area
    const siteArea = await UtilsService.checkAndGetSiteAreaAuthorization(
      req.tenant, req.user, filteredRequest.SiteAreaID, 'handleGetSiteAreaConsumption', action, {});
    // Check dates
    if (!filteredRequest.StartDate || !filteredRequest.EndDate) {
      throw new AppError({
        source: Constants.CENTRAL_SERVER,
        errorCode: HTTPError.GENERAL_ERROR,
        message: 'Start date and end date must be provided',
        module: MODULE_NAME, method: 'handleGetSiteAreaConsumption',
        user: req.user,
        action: action
      });
    }
    // Check dates order
    if (filteredRequest.StartDate &&
      filteredRequest.EndDate &&
      moment(filteredRequest.StartDate).isAfter(moment(filteredRequest.EndDate))) {
      throw new AppError({
        source: Constants.CENTRAL_SERVER,
        errorCode: HTTPError.GENERAL_ERROR,
        message: `The requested start date '${filteredRequest.StartDate.toISOString()}' is after the end date '${filteredRequest.EndDate.toISOString()}' `,
        module: MODULE_NAME, method: 'handleGetSiteAreaConsumption',
        user: req.user,
        action: action
      });
    }
    // Get the ConsumptionValues
    const consumptions = await ConsumptionStorage.getSiteAreaConsumptions(req.user.tenantID, {
      siteAreaID: filteredRequest.SiteAreaID,
      startDate: filteredRequest.StartDate,
      endDate: filteredRequest.EndDate
    }, [ 'startedAt', 'instantAmps', 'instantWatts', 'limitAmps', 'limitWatts' ]);
    // Assign
    siteArea.values = consumptions;
    // Return
    res.json(siteArea);
    next();
  }

  public static async handleCreateSiteArea(action: ServerAction, req: Request, res: Response, next: NextFunction): Promise<void> {
    // Check if component is active
    UtilsService.assertComponentIsActiveFromToken(req.user, TenantComponents.ORGANIZATION,
      Action.CREATE, Entity.SITE_AREAS, MODULE_NAME, 'handleCreateSiteArea');
<<<<<<< HEAD
    // Filter request
    const filteredRequest = SiteAreaSecurity.filterSiteAreaCreateRequest(req.body);
    // Check request data is valid
    UtilsService.checkIfSiteAreaValid(filteredRequest, req);
    // Check auth
    const createSiteAreaAuthorization = await AuthorizationService.checkCreateSiteAreaAuthorization(req.tenant,req.user, filteredRequest.siteID);
    if (!await Authorizations.canCreateSiteArea(req.user) || !createSiteAreaAuthorization) {
=======
    // Check static auth
    if (!Authorizations.canCreateSiteArea(req.user)) {
>>>>>>> 654a855a
      throw new AppAuthError({
        errorCode: HTTPAuthError.FORBIDDEN,
        user: req.user,
        action: Action.CREATE, entity: Entity.SITE_AREA,
        module: MODULE_NAME, method: 'handleCreateSiteArea'
      });
    }
<<<<<<< HEAD
    // Check static auth for reading site
    if (!await Authorizations.canReadSite(req.user)) {
      throw new AppAuthError({
        errorCode: HTTPAuthError.FORBIDDEN,
        user: req.user,
        action: Action.READ, entity: Entity.SITE,
        module: MODULE_NAME, method: 'handleCreateSiteArea',
      });
    }
    // Check dynamic auth for reading site
    const authorizationSiteFilters = await AuthorizationService.checkAndGetSiteAuthorizationFilters(
      req.tenant, req.user, { ID: filteredRequest.siteID });
    // Get Site & check it exists
    const site = await SiteStorage.getSite(req.user.tenantID, filteredRequest.siteID, authorizationSiteFilters.filters);
    UtilsService.assertObjectExists(action, site, `Site ID '${filteredRequest.siteID}' does not exist`,
      MODULE_NAME, 'handleCreateSiteArea', req.user);
    // OCPI Site
    if (!site.issuer) {
      throw new AppError({
        source: Constants.CENTRAL_SERVER,
        errorCode: HTTPError.GENERAL_ERROR,
        message: `Site '${site.name}' with ID '${site.id}' not issued by the organization`,
        module: MODULE_NAME, method: 'handleCreateSiteArea',
        user: req.user,
        action: action
      });
    }
=======
    // Filter request
    const filteredRequest = SiteAreaSecurity.filterSiteAreaCreateRequest(req.body);
    // Check request data is valid
    UtilsService.checkIfSiteAreaValid(filteredRequest, req);
    // Check Site
    await UtilsService.checkAndGetSiteAuthorization(
      req.tenant, req.user, filteredRequest.siteID, 'handleCreateSiteArea', action, {});
>>>>>>> 654a855a
    // Create Site Area
    const newSiteArea: SiteArea = {
      ...filteredRequest,
      issuer: true,
      createdBy: { id: req.user.id },
      createdOn: new Date()
    } as SiteArea;
    // Save
    newSiteArea.id = await SiteAreaStorage.saveSiteArea(req.user.tenantID, newSiteArea, true);
    await Logging.logSecurityInfo({
      tenantID: req.user.tenantID,
      user: req.user, module: MODULE_NAME, method: 'handleCreateSiteArea',
      message: `Site Area '${newSiteArea.name}' has been created successfully`,
      action: action,
      detailedMessages: { siteArea: newSiteArea }
    });
    // Ok
    res.json(Object.assign({ id: newSiteArea.id }, Constants.REST_RESPONSE_SUCCESS));
    next();
  }

  public static async handleUpdateSiteArea(action: ServerAction, req: Request, res: Response, next: NextFunction): Promise<void> {
    // Check if component is active
    UtilsService.assertComponentIsActiveFromToken(req.user, TenantComponents.ORGANIZATION,
      Action.UPDATE, Entity.SITE_AREA, MODULE_NAME, 'handleUpdateSiteArea');
<<<<<<< HEAD
    // Filter request
    const filteredRequest = SiteAreaSecurity.filterSiteAreaUpdateRequest(req.body);
    // Check Mandatory fields
    UtilsService.checkIfSiteAreaValid(filteredRequest, req);
    // Check auth
    const updateSiteAreaAuthorization = await AuthorizationService.checkUpdateDeleteSiteAreaAuthorization(req.tenant,req.user, filteredRequest.id);
    if (!await Authorizations.canUpdateSiteArea(req.user) || !updateSiteAreaAuthorization) {
=======
    // Check static auth
    if (!Authorizations.canUpdateSiteArea(req.user)) {
>>>>>>> 654a855a
      throw new AppAuthError({
        errorCode: HTTPAuthError.FORBIDDEN,
        user: req.user,
        action: Action.UPDATE, entity: Entity.SITE_AREA,
        module: MODULE_NAME, method: 'handleUpdateSiteArea',
<<<<<<< HEAD
        value: filteredRequest.id
      });
    }
    // Check auth for reading SiteArea
    if (!await Authorizations.canReadSiteArea(req.user)) {
      throw new AppAuthError({
        errorCode: HTTPAuthError.FORBIDDEN,
        user: req.user,
        action: Action.READ, entity: Entity.SITE_AREA,
        module: MODULE_NAME, method: 'handleUpdateSiteArea'
      });
    }
    // Check dynamic auth for reading SiteArea
    const readSiteAreaAuthorizationFilters = await AuthorizationService.checkAndGetSiteAreaAuthorizationFilters(req.tenant, req.user, { ID: filteredRequest.id });
    // Get SiteArea & check it exists
    const siteArea = await SiteAreaStorage.getSiteArea(req.user.tenantID, filteredRequest.id, { withChargingStations: true, ...readSiteAreaAuthorizationFilters });
    UtilsService.assertObjectExists(action, siteArea, `Site Area with ID '${filteredRequest.id}' does not exist`,
      MODULE_NAME, 'handleUpdateSiteArea', req.user);
    // OCPI Site Area
    if (!siteArea.issuer) {
      throw new AppError({
        source: Constants.CENTRAL_SERVER,
        errorCode: HTTPError.GENERAL_ERROR,
        message: `Site Area '${siteArea.name}' with ID '${siteArea.id}' not issued by the organization`,
        module: MODULE_NAME, method: 'handleUpdateSiteArea',
        user: req.user,
        action: action
      });
    }
    // Check static auth for reading site
    if (!await Authorizations.canReadSite(req.user)) {
      throw new AppAuthError({
        errorCode: HTTPAuthError.FORBIDDEN,
        user: req.user,
        action: Action.READ, entity: Entity.SITE,
        module: MODULE_NAME, method: 'checkAndGetSiteAuthorizationFilters',
      });
    }
    // Check dynamic auth for reading site
    const authorizationSiteFilters = await AuthorizationService.checkAndGetSiteAuthorizationFilters(
      req.tenant, req.user, { ID: filteredRequest.siteID });
    // Get Site & check it exists
    const site = await SiteStorage.getSite(req.user.tenantID, filteredRequest.siteID, authorizationSiteFilters.filters);
    UtilsService.assertObjectExists(action, site, `Site ID '${filteredRequest.siteID}' does not exist`,
      MODULE_NAME, 'handleUpdateSiteArea', req.user);
    // OCPI Site
    if (!site.issuer) {
      throw new AppError({
        source: Constants.CENTRAL_SERVER,
        errorCode: HTTPError.GENERAL_ERROR,
        message: `Site '${site.name}' with ID '${site.id}' not issued by the organization`,
        module: MODULE_NAME, method: 'handleCreateSiteArea',
        user: req.user,
        action: action
=======
      });
    }
    // Filter request
    const filteredRequest = SiteAreaSecurity.filterSiteAreaUpdateRequest(req.body);
    // Check Mandatory fields
    UtilsService.checkIfSiteAreaValid(filteredRequest, req);
    // Check and Get Site Area
    const siteArea = await UtilsService.checkAndGetSiteAreaAuthorization(
      req.tenant, req.user, filteredRequest.id, 'handleUpdateSiteArea', action, {
        withChargingStations: true,
>>>>>>> 654a855a
      });
    // Update
    siteArea.name = filteredRequest.name;
    siteArea.address = filteredRequest.address;
    siteArea.maximumPower = filteredRequest.maximumPower;
    siteArea.voltage = filteredRequest.voltage;
    if (Utils.objectHasProperty(filteredRequest, 'image')) {
      siteArea.image = filteredRequest.image;
    }
    if (filteredRequest.smartCharging && filteredRequest.numberOfPhases === 1) {
      for (const chargingStation of siteArea.chargingStations) {
        for (const connector of chargingStation.connectors) {
          const numberOfPhases = Utils.getNumberOfConnectedPhases(chargingStation, null, connector.connectorId);
          if (numberOfPhases !== 1) {
            throw new AppError({
              source: Constants.CENTRAL_SERVER,
              action: action,
              errorCode: HTTPError.THREE_PHASE_CHARGER_ON_SINGLE_PHASE_SITE_AREA,
              message: `'Error occurred while updating SiteArea.'${chargingStation.id}' is not single phased`,
              module: MODULE_NAME, method: 'handleUpdateSiteArea',
              user: req.user
            });
          }
        }
      }
    }
    siteArea.numberOfPhases = filteredRequest.numberOfPhases;
    let actionsResponse: ActionsResponse;
    if (siteArea.smartCharging && !filteredRequest.smartCharging) {
      actionsResponse = await OCPPUtils.clearAndDeleteChargingProfilesForSiteArea(
        req.user.tenantID, siteArea,
        { profilePurposeType: ChargingProfilePurposeType.TX_PROFILE });
    }
    siteArea.smartCharging = filteredRequest.smartCharging;
    siteArea.accessControl = filteredRequest.accessControl;
    siteArea.siteID = filteredRequest.siteID;
    siteArea.lastChangedBy = { 'id': req.user.id };
    siteArea.lastChangedOn = new Date();
    // Update Site Area
    await SiteAreaStorage.saveSiteArea(req.user.tenantID, siteArea, Utils.objectHasProperty(filteredRequest, 'image'));
    // Retrigger Smart Charging
    if (filteredRequest.smartCharging) {
      // FIXME: the lock acquisition can wait for 30s before timeout and the whole code execution timeout at 3s
      // eslint-disable-next-line @typescript-eslint/no-misused-promises, no-undef
      setTimeout(async () => {
        const siteAreaLock = await LockingHelper.tryCreateSiteAreaSmartChargingLock(req.user.tenantID, siteArea, 30 * 1000);
        if (siteAreaLock) {
          try {
            const smartCharging = await SmartChargingFactory.getSmartChargingImpl(req.user.tenantID);
            if (smartCharging) {
              await smartCharging.computeAndApplyChargingProfiles(siteArea);
            }
          } catch (error) {
            await Logging.logError({
              tenantID: req.user.tenantID,
              source: Constants.CENTRAL_SERVER,
              module: MODULE_NAME, method: 'handleUpdateSiteArea',
              action: action,
              message: 'An error occurred while trying to call smart charging',
              detailedMessages: { error: error.message, stack: error.stack }
            });
          } finally {
            // Release lock
            await LockingManager.release(siteAreaLock);
          }
        }
      }, Constants.DELAY_SMART_CHARGING_EXECUTION_MILLIS);
    }
    // Log
    await Logging.logSecurityInfo({
      tenantID: req.user.tenantID,
      user: req.user, module: MODULE_NAME, method: 'handleUpdateSiteArea',
      message: `Site Area '${siteArea.name}' has been updated successfully`,
      action: action,
      detailedMessages: { siteArea }
    });
    if (actionsResponse && actionsResponse.inError > 0) {
      throw new AppError({
        source: Constants.CENTRAL_SERVER,
        action: action,
        errorCode: HTTPError.CLEAR_CHARGING_PROFILE_NOT_SUCCESSFUL,
        message: 'Error occurred while clearing Charging Profiles for Site Area',
        module: MODULE_NAME, method: 'handleUpdateSiteArea',
        user: req.user, actionOnUser: req.user
      });
    }
    // Ok
    res.json(Constants.REST_RESPONSE_SUCCESS);
    next();
  }
}<|MERGE_RESOLUTION|>--- conflicted
+++ resolved
@@ -34,44 +34,8 @@
     // Check if component is active
     UtilsService.assertComponentIsActiveFromToken(req.user, TenantComponents.ASSET,
       Action.UPDATE, Entity.ASSET, MODULE_NAME, 'handleAssignAssetsToSiteArea');
-<<<<<<< HEAD
-    // Filter request
-    const filteredRequest = SiteAreaSecurity.filterAssignAssetsToSiteAreaRequest(req.body);
-    // Check Mandatory fields
-    UtilsService.assertIdIsProvided(action, filteredRequest.siteAreaID, MODULE_NAME, 'handleAssignAssetsToSiteArea', req.user);
-    if (!filteredRequest.assetIDs || (filteredRequest.assetIDs && filteredRequest.assetIDs.length <= 0)) {
-      throw new AppError({
-        source: Constants.CENTRAL_SERVER,
-        errorCode: HTTPError.GENERAL_ERROR,
-        message: 'The Asset\'s IDs must be provided',
-        module: MODULE_NAME, method: 'handleAssignAssetsToSiteArea',
-        user: req.user
-      });
-    }
-    // Check static auth for getting site area
-    if (!await Authorizations.canReadSiteArea(req.user)) {
-      throw new AppAuthError({
-        errorCode: HTTPAuthError.FORBIDDEN,
-        user: req.user,
-        action: Action.READ, entity: Entity.SITE_AREA,
-        module: MODULE_NAME, method: 'handleGetSiteArea',
-        value: filteredRequest.siteAreaID
-      });
-    }
-    // Check dynamic auth for getting SiteArea
-    const readSiteAreaAuthorizationFilters = await AuthorizationService.checkAndGetSiteAreaAuthorizationFilters(
-      req.tenant, req.user, { ID: filteredRequest.siteAreaID });
-    // Get the SiteArea & check it exists
-    const siteArea = await SiteAreaStorage.getSiteArea(req.user.tenantID, filteredRequest.siteAreaID, readSiteAreaAuthorizationFilters.filters);
-    UtilsService.assertObjectExists(action, siteArea, `Site Area '${filteredRequest.siteAreaID}' does not exist`,
-      MODULE_NAME, 'handleAssignAssetsToSiteArea', req.user);
-    // Check auth
-    const updateSiteAreaAuthorization = await AuthorizationService.checkUpdateDeleteSiteAreaAuthorization(req.tenant,req.user, filteredRequest.siteAreaID);
-    if (!await Authorizations.canUpdateSiteArea(req.user) || !updateSiteAreaAuthorization) {
-=======
     // Check static auth
     if (!Authorizations.canUpdateSiteArea(req.user)) {
->>>>>>> 654a855a
       throw new AppAuthError({
         errorCode: HTTPAuthError.FORBIDDEN,
         user: req.user,
@@ -159,51 +123,9 @@
         user: req.user
       });
     }
-<<<<<<< HEAD
-    // Check static auth for getting site area
-    if (!await Authorizations.canReadSiteArea(req.user)) {
-      throw new AppAuthError({
-        errorCode: HTTPAuthError.FORBIDDEN,
-        user: req.user,
-        action: Action.READ, entity: Entity.SITE_AREA,
-        module: MODULE_NAME, method: 'handleGetSiteArea',
-        value: filteredRequest.siteAreaID
-      });
-    }
-    // Check dynamic auth for getting SiteArea
-    const readSiteAreaAuthorizationFilters = await AuthorizationService.checkAndGetSiteAreaAuthorizationFilters(
-      req.tenant, req.user, { ID: filteredRequest.siteAreaID });
-    // Get the Site Area (before auth to get siteID) & check it exists
-    const siteArea = await SiteAreaStorage.getSiteArea(req.user.tenantID, filteredRequest.siteAreaID, readSiteAreaAuthorizationFilters.filters);
-    UtilsService.assertObjectExists(action, siteArea, `Site Area '${filteredRequest.siteAreaID}' does not exist`,
-      MODULE_NAME, 'handleAssignChargingStationsToSiteArea', req.user);
-    // OCPI Site Area
-    if (!siteArea.issuer) {
-      throw new AppError({
-        source: Constants.CENTRAL_SERVER,
-        errorCode: HTTPError.GENERAL_ERROR,
-        message: `Site Area '${siteArea.name}' with ID '${siteArea.id}' not issued by the organization`,
-        module: MODULE_NAME, method: 'handleAssignChargingStationsToSiteArea',
-        user: req.user,
-        action: action
-      });
-    }
-    // Check auth
-    const updateSiteAreaAuthorization = await AuthorizationService.checkUpdateDeleteSiteAreaAuthorization(req.tenant,req.user, filteredRequest.siteAreaID);
-    if (!await Authorizations.canUpdateSiteArea(req.user) || !updateSiteAreaAuthorization) {
-      throw new AppAuthError({
-        errorCode: HTTPAuthError.FORBIDDEN,
-        user: req.user,
-        action: Action.UPDATE, entity: Entity.SITE_AREA,
-        module: MODULE_NAME, method: 'handleAssignAssetsToSiteArea',
-        value: filteredRequest.siteAreaID
-      });
-    }
-=======
     // Check and Get Site Area
     const siteArea = await UtilsService.checkAndGetSiteAreaAuthorization(
       req.tenant, req.user, filteredRequest.siteAreaID, 'handleAssignChargingStationsToSiteArea', action, {});
->>>>>>> 654a855a
     // Get Charging Stations
     for (const chargingStationID of filteredRequest.chargingStationIDs) {
       // Check auth
@@ -269,35 +191,12 @@
     // Check if component is active
     UtilsService.assertComponentIsActiveFromToken(req.user, TenantComponents.ORGANIZATION,
       Action.DELETE, Entity.SITE_AREA, MODULE_NAME, 'handleDeleteSiteArea');
-<<<<<<< HEAD
-    // Filter request
-    const siteAreaID = SiteAreaSecurity.filterSiteAreaRequestByID(req.query);
-    // Check Mandatory fields
-    UtilsService.assertIdIsProvided(action, siteAreaID, MODULE_NAME, 'handleDeleteSiteArea', req.user);
-    // Check auth
-    const deleteSiteAreaAuthorization = await AuthorizationService.checkUpdateDeleteSiteAreaAuthorization(req.tenant,req.user, siteAreaID);
-    if (!await Authorizations.canDeleteSiteArea(req.user) || !deleteSiteAreaAuthorization) {
-=======
     // Check static auth
     if (!Authorizations.canDeleteSiteArea(req.user)) {
->>>>>>> 654a855a
       throw new AppAuthError({
         errorCode: HTTPAuthError.FORBIDDEN,
         user: req.user,
         action: Action.DELETE, entity: Entity.SITE_AREA,
-<<<<<<< HEAD
-        module: MODULE_NAME, method: 'handleDeleteSiteArea',
-        value: siteAreaID
-      });
-    }
-    // Check static auth for reading SiteArea
-    if (!await Authorizations.canReadSiteArea(req.user)) {
-      throw new AppAuthError({
-        errorCode: HTTPAuthError.FORBIDDEN,
-        user: req.user,
-        action: Action.READ, entity: Entity.SITE_AREA,
-=======
->>>>>>> 654a855a
         module: MODULE_NAME, method: 'handleDeleteSiteArea'
       });
     }
@@ -483,18 +382,8 @@
     // Check if component is active
     UtilsService.assertComponentIsActiveFromToken(req.user, TenantComponents.ORGANIZATION,
       Action.CREATE, Entity.SITE_AREAS, MODULE_NAME, 'handleCreateSiteArea');
-<<<<<<< HEAD
-    // Filter request
-    const filteredRequest = SiteAreaSecurity.filterSiteAreaCreateRequest(req.body);
-    // Check request data is valid
-    UtilsService.checkIfSiteAreaValid(filteredRequest, req);
-    // Check auth
-    const createSiteAreaAuthorization = await AuthorizationService.checkCreateSiteAreaAuthorization(req.tenant,req.user, filteredRequest.siteID);
-    if (!await Authorizations.canCreateSiteArea(req.user) || !createSiteAreaAuthorization) {
-=======
     // Check static auth
     if (!Authorizations.canCreateSiteArea(req.user)) {
->>>>>>> 654a855a
       throw new AppAuthError({
         errorCode: HTTPAuthError.FORBIDDEN,
         user: req.user,
@@ -502,35 +391,6 @@
         module: MODULE_NAME, method: 'handleCreateSiteArea'
       });
     }
-<<<<<<< HEAD
-    // Check static auth for reading site
-    if (!await Authorizations.canReadSite(req.user)) {
-      throw new AppAuthError({
-        errorCode: HTTPAuthError.FORBIDDEN,
-        user: req.user,
-        action: Action.READ, entity: Entity.SITE,
-        module: MODULE_NAME, method: 'handleCreateSiteArea',
-      });
-    }
-    // Check dynamic auth for reading site
-    const authorizationSiteFilters = await AuthorizationService.checkAndGetSiteAuthorizationFilters(
-      req.tenant, req.user, { ID: filteredRequest.siteID });
-    // Get Site & check it exists
-    const site = await SiteStorage.getSite(req.user.tenantID, filteredRequest.siteID, authorizationSiteFilters.filters);
-    UtilsService.assertObjectExists(action, site, `Site ID '${filteredRequest.siteID}' does not exist`,
-      MODULE_NAME, 'handleCreateSiteArea', req.user);
-    // OCPI Site
-    if (!site.issuer) {
-      throw new AppError({
-        source: Constants.CENTRAL_SERVER,
-        errorCode: HTTPError.GENERAL_ERROR,
-        message: `Site '${site.name}' with ID '${site.id}' not issued by the organization`,
-        module: MODULE_NAME, method: 'handleCreateSiteArea',
-        user: req.user,
-        action: action
-      });
-    }
-=======
     // Filter request
     const filteredRequest = SiteAreaSecurity.filterSiteAreaCreateRequest(req.body);
     // Check request data is valid
@@ -538,7 +398,6 @@
     // Check Site
     await UtilsService.checkAndGetSiteAuthorization(
       req.tenant, req.user, filteredRequest.siteID, 'handleCreateSiteArea', action, {});
->>>>>>> 654a855a
     // Create Site Area
     const newSiteArea: SiteArea = {
       ...filteredRequest,
@@ -564,79 +423,13 @@
     // Check if component is active
     UtilsService.assertComponentIsActiveFromToken(req.user, TenantComponents.ORGANIZATION,
       Action.UPDATE, Entity.SITE_AREA, MODULE_NAME, 'handleUpdateSiteArea');
-<<<<<<< HEAD
-    // Filter request
-    const filteredRequest = SiteAreaSecurity.filterSiteAreaUpdateRequest(req.body);
-    // Check Mandatory fields
-    UtilsService.checkIfSiteAreaValid(filteredRequest, req);
-    // Check auth
-    const updateSiteAreaAuthorization = await AuthorizationService.checkUpdateDeleteSiteAreaAuthorization(req.tenant,req.user, filteredRequest.id);
-    if (!await Authorizations.canUpdateSiteArea(req.user) || !updateSiteAreaAuthorization) {
-=======
     // Check static auth
     if (!Authorizations.canUpdateSiteArea(req.user)) {
->>>>>>> 654a855a
       throw new AppAuthError({
         errorCode: HTTPAuthError.FORBIDDEN,
         user: req.user,
         action: Action.UPDATE, entity: Entity.SITE_AREA,
         module: MODULE_NAME, method: 'handleUpdateSiteArea',
-<<<<<<< HEAD
-        value: filteredRequest.id
-      });
-    }
-    // Check auth for reading SiteArea
-    if (!await Authorizations.canReadSiteArea(req.user)) {
-      throw new AppAuthError({
-        errorCode: HTTPAuthError.FORBIDDEN,
-        user: req.user,
-        action: Action.READ, entity: Entity.SITE_AREA,
-        module: MODULE_NAME, method: 'handleUpdateSiteArea'
-      });
-    }
-    // Check dynamic auth for reading SiteArea
-    const readSiteAreaAuthorizationFilters = await AuthorizationService.checkAndGetSiteAreaAuthorizationFilters(req.tenant, req.user, { ID: filteredRequest.id });
-    // Get SiteArea & check it exists
-    const siteArea = await SiteAreaStorage.getSiteArea(req.user.tenantID, filteredRequest.id, { withChargingStations: true, ...readSiteAreaAuthorizationFilters });
-    UtilsService.assertObjectExists(action, siteArea, `Site Area with ID '${filteredRequest.id}' does not exist`,
-      MODULE_NAME, 'handleUpdateSiteArea', req.user);
-    // OCPI Site Area
-    if (!siteArea.issuer) {
-      throw new AppError({
-        source: Constants.CENTRAL_SERVER,
-        errorCode: HTTPError.GENERAL_ERROR,
-        message: `Site Area '${siteArea.name}' with ID '${siteArea.id}' not issued by the organization`,
-        module: MODULE_NAME, method: 'handleUpdateSiteArea',
-        user: req.user,
-        action: action
-      });
-    }
-    // Check static auth for reading site
-    if (!await Authorizations.canReadSite(req.user)) {
-      throw new AppAuthError({
-        errorCode: HTTPAuthError.FORBIDDEN,
-        user: req.user,
-        action: Action.READ, entity: Entity.SITE,
-        module: MODULE_NAME, method: 'checkAndGetSiteAuthorizationFilters',
-      });
-    }
-    // Check dynamic auth for reading site
-    const authorizationSiteFilters = await AuthorizationService.checkAndGetSiteAuthorizationFilters(
-      req.tenant, req.user, { ID: filteredRequest.siteID });
-    // Get Site & check it exists
-    const site = await SiteStorage.getSite(req.user.tenantID, filteredRequest.siteID, authorizationSiteFilters.filters);
-    UtilsService.assertObjectExists(action, site, `Site ID '${filteredRequest.siteID}' does not exist`,
-      MODULE_NAME, 'handleUpdateSiteArea', req.user);
-    // OCPI Site
-    if (!site.issuer) {
-      throw new AppError({
-        source: Constants.CENTRAL_SERVER,
-        errorCode: HTTPError.GENERAL_ERROR,
-        message: `Site '${site.name}' with ID '${site.id}' not issued by the organization`,
-        module: MODULE_NAME, method: 'handleCreateSiteArea',
-        user: req.user,
-        action: action
-=======
       });
     }
     // Filter request
@@ -647,7 +440,6 @@
     const siteArea = await UtilsService.checkAndGetSiteAreaAuthorization(
       req.tenant, req.user, filteredRequest.id, 'handleUpdateSiteArea', action, {
         withChargingStations: true,
->>>>>>> 654a855a
       });
     // Update
     siteArea.name = filteredRequest.name;
