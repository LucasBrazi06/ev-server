const Logging = require('../../../../utils/Logging');
const Constants = require('../../../../utils/Constants');

const MODULE_NAME = "JsonChargingStationService16";

class JsonChargingStationService16 {
  constructor(chargingStationConfig) {
    this._chargingStationConfig = chargingStationConfig;
    // Get the OCPP service
    this.chargingStationService = global.centralSystemJson.getChargingStationService(Constants.OCPP_VERSION_16);
  }

  async _handle(command, payload) {
    try {
<<<<<<< HEAD
      // Log
      Logging.logReceivedAction(MODULE_NAME, payload.tenantID, payload.chargeBoxIdentity, command, payload);
      // Get the service
      const chargingStationService = global.centralSystemJson.getChargingStationService(Constants.OCPP_VERSION_16);
      // Handle
      const result = await chargingStationService["handle" + command](payload);
      // Log
      Logging.logReturnedAction(MODULE_NAME, payload.tenantID, payload.chargeBoxIdentity, command, {
        "result": result
      });
=======
      // Handle
      const result = await this.chargingStationService["handle" + command](payload);
>>>>>>> 3a134dcb
      // Return
      return result;
    } catch (error) {
      // Log
      Logging.logException(error, command, payload.tenantID, payload.chargeBoxIdentity, MODULE_NAME, command);
      // Rethrow
      throw error;
    }
  }

  async handleBootNotification(payload) {
    // Forward
    const result = await this._handle("BootNotification", payload);
    // Return the response
    return {
      'currentTime': result.currentTime,
      'status': result.status,
      'interval': result.heartbeatInterval
    };
  }

  async handleHeartbeat(payload) {
    // Forward
    const result = await this._handle("Heartbeat", payload);
    // Return the response
    return {
      'currentTime': result.currentTime
    };
  }

  async handleStatusNotification(payload) {
    // Forward
    const result = await this._handle("StatusNotification", payload);
    // Return the response
    return {};
  }

  async handleMeterValues(payload) {
    // Forward
    const result = await this._handle("MeterValues", payload);
    // Return the response
    return {};
  }

  async handleAuthorize(payload) {
    // Forward
    const result = await this._handle("Authorize", payload);
    // Return the response
    return {
      'idTagInfo': {
        'status': result.status
      }
    };
  }

  async handleDiagnosticsStatusNotification(payload) {
    // Forward
    const result = await this._handle("DiagnosticsStatusNotification", payload);
    // Return the response
    return {};
  }

  async handleFirmwareStatusNotification(payload) {
    // Forward
    const result = await this._handle("FirmwareStatusNotification", payload);
    // Return the response
    return {};
  }

  async handleStartTransaction(payload) {
    // Forward
    const result = await this._handle("StartTransaction", payload);
    // Return the response
    return {
      'transactionId': result.transactionId,
      'idTagInfo': {
        'status': result.status
      }
    };
  }

  async handleDataTransfer(payload) {
    // Forward
    const result = await this._handle("DataTransfer", payload);
    // Return the response
    return {
      'status': result.status
    };
  }

  async handleStopTransaction(payload) {
    // Forward
    const result = await this._handle("StopTransaction", payload);
    // Return the response
    return {
      'idTagInfo': {
        'status': result.status
      }
    };
  }
}

module.exports = JsonChargingStationService16;<|MERGE_RESOLUTION|>--- conflicted
+++ resolved
@@ -12,21 +12,8 @@
 
   async _handle(command, payload) {
     try {
-<<<<<<< HEAD
-      // Log
-      Logging.logReceivedAction(MODULE_NAME, payload.tenantID, payload.chargeBoxIdentity, command, payload);
-      // Get the service
-      const chargingStationService = global.centralSystemJson.getChargingStationService(Constants.OCPP_VERSION_16);
-      // Handle
-      const result = await chargingStationService["handle" + command](payload);
-      // Log
-      Logging.logReturnedAction(MODULE_NAME, payload.tenantID, payload.chargeBoxIdentity, command, {
-        "result": result
-      });
-=======
       // Handle
       const result = await this.chargingStationService["handle" + command](payload);
->>>>>>> 3a134dcb
       // Return
       return result;
     } catch (error) {
