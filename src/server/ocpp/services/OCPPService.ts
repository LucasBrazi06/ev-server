--- conflicted
+++ resolved
@@ -485,11 +485,7 @@
       const user = await Authorizations.isAuthorizedOnChargingStation(headers.tenantID, chargingStation,
         authorize.idTag, ServerAction.AUTHORIZE, Action.AUTHORIZE);
       // FIXME: handle idToken authorization, always accepted first if idTag is authorized
-<<<<<<< HEAD
-      // OCPI User
-=======
       // Roaming User
->>>>>>> a8e107ef
       if (user && !user.issuer && user.authorizationID) {
         if (chargingStation.public) {
           // Keep the Auth ID
