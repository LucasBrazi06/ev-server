--- conflicted
+++ resolved
@@ -482,49 +482,13 @@
       // Check
       const user = await Authorizations.isAuthorizedOnChargingStation(headers.tenantID, chargingStation,
         authorize.idTag, ServerAction.AUTHORIZE, Action.AUTHORIZE);
-<<<<<<< HEAD
-      // Roaming User?
+      // Roaming User
       if (user && !user.issuer) {
         const tenant: Tenant = await TenantStorage.getTenant(headers.tenantID);
-        if (Utils.isTenantComponentActive(tenant, TenantComponents.OCPI)) {
-          // OCPI user
-          // GetTag
-          const tag = await TagStorage.getTag(headers.tenantID, authorize.idTag);
-          if (!tag) {
-            throw new BackendError({
-              user: user,
-              action: ServerAction.AUTHORIZE,
-              module: MODULE_NAME, method: 'handleAuthorize',
-              message: `Tag ID '${authorize.idTag}' does not exists`
-            });
-          }
-          if (!tag.ocpiToken) {
-            throw new BackendError({
-              user: user,
-              action: ServerAction.AUTHORIZE,
-              module: MODULE_NAME, method: 'handleAuthorize',
-              message: `Tag ID '${authorize.idTag}' cannot be authorized thought OCPI protocol due to missing OCPI Token`
-            });
-          }
-          // Check Charging Station
-          if (!chargingStation.public) {
-            throw new BackendError({
-              user: user,
-              action: ServerAction.AUTHORIZE,
-              module: MODULE_NAME, method: 'handleAuthorize',
-              message: `Tag ID '${authorize.idTag}' cannot be authorized on a private charging station`
-            });
-          }
-          const ocpiClient = await OCPIClientFactory.getAvailableOcpiClient(tenant, OCPIRole.CPO) as CpoOCPIClient;
-          if (!ocpiClient) {
-            throw new BackendError({
-              user: user,
-              action: ServerAction.AUTHORIZE,
-              module: MODULE_NAME, method: 'handleAuthorize',
-              message: 'OCPI component requires at least one CPO endpoint to authorize users'
-            });
-          }
-          authorize.authorizationId = await ocpiClient.authorizeToken(tag.ocpiToken, chargingStation);
+        // OCPI User
+        if (Utils.isTenantComponentActive(tenant, TenantComponents.OCPI) && user.authorizationID) {
+          // Keep the Auth ID
+          authorize.authorizationId = user.authorizationID;
         } else if (Utils.isTenantComponentActive(tenant, TenantComponents.OICP)) {
           // OICP user
           const oicpClient = await OICPClientFactory.getAvailableOicpClient(tenant, OICPRole.CPO) as CpoOICPClient;
@@ -540,20 +504,7 @@
           // Call Hubject
           const response = await oicpClient.authorizeStart(authorize.idTag, user);
           authorize.authorizationId = response.SessionID;
-        } else {
-          throw new BackendError({
-            user: user,
-            action: ServerAction.AUTHORIZE,
-            module: MODULE_NAME, method: 'handleAuthorize',
-            message: `Unable to authorize user '${user.id}' not issued locally`
-          });
-        }
-=======
-      // OCPI User
-      if (user && !user.issuer && user.authorizationID) {
-        // Keep the Auth ID
-        authorize.authorizationId = user.authorizationID;
->>>>>>> 06df0098
+        }
       }
       // Set
       authorize.user = user;
@@ -1222,7 +1173,6 @@
     }
   }
 
-<<<<<<< HEAD
   private async checkAndSendOICPTransactionCdr(tenantID: string, transaction: Transaction, chargingStation: ChargingStation) {
     // Get the lock
     const oicpLock = await LockingHelper.createOICPPushCpoCdrLock(tenantID, transaction.id);
@@ -1237,11 +1187,8 @@
     }
   }
 
-  private async checkStatusNotificationOngoingTransaction(tenantID: string, chargingStation: ChargingStation, statusNotification: OCPPStatusNotificationRequestExtended, connector: Connector) {
-=======
   private async checkStatusNotificationOngoingTransaction(tenantID: string, chargingStation: ChargingStation,
     statusNotification: OCPPStatusNotificationRequestExtended, connector: Connector) {
->>>>>>> 06df0098
     // Check the status
     if (statusNotification.connectorId > 0 &&
       connector.currentTransactionID > 0 &&
