--- conflicted
+++ resolved
@@ -659,24 +659,11 @@
               source: chargingStation.id,
               module: MODULE_NAME, method: 'handleStartTransaction',
               action: Action.START_TRANSACTION,
-              message: `An error occurred while trying to call smart charging`,
+              message: 'An error occurred while trying to call smart charging',
               detailedMessages: { error: error.message, stack: error.stack }
             });
           }
-<<<<<<< HEAD
-        } catch (error) {
-          Logging.logError({
-            tenantID: tenant.id,
-            source: chargingStation.id,
-            module: MODULE_NAME, method: 'handleStartTransaction',
-            action: Action.START_TRANSACTION,
-            message: 'An error occurred while trying to call smart charging',
-            detailedMessages: { error: error.message, stack: error.stack }
-          });
-        }
-=======
         }, 3000);
->>>>>>> 3e7f3b51
       }
       // Log
       if (user) {
@@ -879,24 +866,11 @@
               source: chargingStation.id,
               module: MODULE_NAME, method: 'handleStopTransaction',
               action: Action.STOP_TRANSACTION,
-              message: `An error occurred while trying to call smart charging`,
+              message: 'An error occurred while trying to call smart charging',
               detailedMessages: { error: error.message, stack: error.stack }
             });
           }
-<<<<<<< HEAD
-        } catch (error) {
-          Logging.logError({
-            tenantID: tenant.id,
-            source: chargingStation.id,
-            module: MODULE_NAME, method: 'handleStopTransaction',
-            action: Action.STOP_TRANSACTION,
-            message: 'An error occurred while trying to call smart charging',
-            detailedMessages: { error: error.message, stack: error.stack }
-          });
-        }
-=======
         }, 3000);
->>>>>>> 3e7f3b51
       }
       // Log
       Logging.logInfo({
