--- conflicted
+++ resolved
@@ -16,10 +16,6 @@
 import UserStorage from '../../../storage/mongodb/UserStorage';
 import Utils from '../../../utils/Utils';
 import ChargingStationStorage from '../../../storage/mongodb/ChargingStationStorage';
-<<<<<<< HEAD
-import ChargingStationService from '../../rest/service/ChargingStationService';
-=======
->>>>>>> f8355f9c
 import tzlookup from 'tz-lookup';
 import Connector from '../../../types/Connector';
 import Tenant from '../../../entity/Tenant';
@@ -91,10 +87,6 @@
         // Back again
         chargingStation.deleted = false;
       }
-<<<<<<< HEAD
-
-=======
->>>>>>> f8355f9c
       chargingStation.ocppVersion = headers.ocppVersion;
       chargingStation.ocppProtocol = headers.ocppProtocol;
       chargingStation.lastHeartBeat = bootNotification.lastHeartBeat;
@@ -108,11 +100,7 @@
       await ChargingStationStorage.saveChargingStation(headers.tenantID, chargingStation);
 
       // Send Notification
-<<<<<<< HEAD
-      NotificationHandler.sendChargingStationRegistered(
-=======
       await NotificationHandler.sendChargingStationRegistered(
->>>>>>> f8355f9c
         headers.tenantID,
         Utils.generateGUID(),
         chargingStation,
@@ -134,11 +122,7 @@
       // Handle the get of configuration later on
       setTimeout(async () => {
         // Get config and save it
-<<<<<<< HEAD
-        ChargingStationService.requestAndSaveConfiguration(headers.tenantID, chargingStation);
-=======
         await OCPPUtils.requestAndSaveChargingStationConfiguration(headers.tenantID, chargingStation);
->>>>>>> f8355f9c
       }, 3000);
       // Return the result
       return {
@@ -253,12 +237,6 @@
 
   async _updateConnectorStatus(tenantID: string, chargingStation: ChargingStation, statusNotification, bothConnectorsUpdated) {
     // Get it
-<<<<<<< HEAD
-    let connector = chargingStation.connectors.find(c=>c.connectorId===statusNotification.connectorId); // TODO: Is it really an array or is it a search? Might be search. FIXME
-    if (!connector) {
-      // Does not exist: Create
-      connector = { activeTransactionID: 0, connectorId: statusNotification.connectorId, currentConsumption: 0, status: 'Unknown', power: 0, type: Constants.CONNECTOR_TYPES.UNKNOWN };
-=======
     let connector = chargingStation.connectors.find((localConnector) => localConnector.connectorId === statusNotification.connectorId);
     if (!connector) {
       // Does not exist: Create
@@ -270,7 +248,6 @@
         power: 0,
         type: Constants.CONNECTOR_TYPES.UNKNOWN
       };
->>>>>>> f8355f9c
       chargingStation.connectors.push(connector);
     }
     // Check if status has changed
@@ -303,16 +280,10 @@
     // Check if transaction is ongoing (ABB bug)!!!
     await this._checkStatusNotificationOngoingTransaction(tenantID, chargingStation, statusNotification, connector, bothConnectorsUpdated);
     // Notify admins
-<<<<<<< HEAD
-    this._notifyStatusNotification(tenantID, chargingStation, statusNotification);
-    // Save Connector
-    await ChargingStationStorage.saveChargingStationConnector(tenantID, chargingStation, chargingStation.connectors.find(c=>c.connectorId===statusNotification.connectorId));
-=======
     await this._notifyStatusNotification(tenantID, chargingStation, statusNotification);
     // Save Connector
     await ChargingStationStorage.saveChargingStationConnector(tenantID, chargingStation, chargingStation.connectors.find((localConnector) =>
       localConnector.connectorId === statusNotification.connectorId));
->>>>>>> f8355f9c
   }
 
   async _checkStatusNotificationInactivity(tenantID: string, chargingStation: ChargingStation, statusNotification, connector: Connector) {
@@ -346,11 +317,7 @@
       await this._stopOrDeleteActiveTransactions(
         tenantID, chargingStation.id, statusNotification.connectorId);
       // Clean up connector
-<<<<<<< HEAD
-      await ChargingStationService.checkAndFreeConnector(tenantID, chargingStation, statusNotification.connectorId, true);
-=======
       await OCPPUtils.checkAndFreeChargingStationConnector(tenantID, chargingStation, statusNotification.connectorId, true);
->>>>>>> f8355f9c
     }
   }
 
@@ -364,11 +331,7 @@
         message: `Error on Connector '${statusNotification.connectorId}': '${statusNotification.status}' - '${statusNotification.errorCode}' - '${(statusNotification.info ? statusNotification.info : 'N/A')}'`
       });
       // Send Notification
-<<<<<<< HEAD
-      NotificationHandler.sendChargingStationStatusError(
-=======
       await NotificationHandler.sendChargingStationStatusError(
->>>>>>> f8355f9c
         tenantID,
         Utils.generateGUID(),
         chargingStation,
@@ -671,13 +634,9 @@
 
   async _updateChargingStationConsumption(tenantID: string, chargingStation: ChargingStation, transaction: Transaction) {
     // Get the connector
-<<<<<<< HEAD
-    const connector = chargingStation.connectors.find(c=>c.connectorId===transaction.getConnectorId());
-=======
     const connector = chargingStation.connectors.find((connector) => {
       return connector.connectorId === transaction.getConnectorId();
     });
->>>>>>> f8355f9c
     // Active transaction?
     if (transaction.isActive() && connector) {
       // Set consumption
@@ -1027,21 +986,12 @@
       }
       // Check Org
       const tenant = await TenantStorage.getTenant(headers.tenantID);
-<<<<<<< HEAD
-      const isOrgCompActive = await tenant.isComponentActive(Constants.COMPONENTS.ORGANIZATION);
-      if (isOrgCompActive) {
-        // Set the Site Area ID
-        startTransaction.siteAreaID = chargingStation.siteAreaID;
-        // Set the Site ID
-        const site = await chargingStation.siteArea.site; // TODO: please change structure so we can remove this
-=======
       const isOrgCompActive = tenant.isComponentActive(Constants.COMPONENTS.ORGANIZATION);
       if (isOrgCompActive) {
         // Set the Site Area ID
         startTransaction.siteAreaID = chargingStation.siteAreaID;
         // Set the Site ID. ChargingStation$siteArea$site checked by TagIDAuthorized.
         const site = chargingStation.siteArea.site; // TODO: please change structure so we can remove this
->>>>>>> f8355f9c
         if (site) {
           startTransaction.siteID = site.id;
         }
@@ -1086,11 +1036,7 @@
         OCPPUtils.lockAllConnectors(chargingStation);
       }
       // Clean up Charger's connector transaction info
-<<<<<<< HEAD
-      const connector = chargingStation.connectors.find(c=>c.connectorId===transaction.getConnectorId());
-=======
       let connector = chargingStation.connectors.find((connector1) => connector1.connectorId === transaction.getConnectorId());
->>>>>>> f8355f9c
       if(connector){
         connector.currentConsumption = 0;
         connector.totalConsumption = 0;
@@ -1099,12 +1045,8 @@
         connector.activeTransactionID = 0;
       }
       // Set the active transaction on the connector
-<<<<<<< HEAD
-      chargingStation.connectors.find(c=>c.connectorId===transaction.getConnectorId()).activeTransactionID = transaction.getID();
-=======
       connector = chargingStation.connectors.find((connector1) => connector1.connectorId === transaction.getConnectorId());
       connector.activeTransactionID = transaction.getID();
->>>>>>> f8355f9c
       // Update Heartbeat
       chargingStation.lastHeartBeat = new Date();
       // Save
@@ -1294,11 +1236,7 @@
           (alternateUser ? (user ? user : null) : null));
       }
       // Check and free the connector
-<<<<<<< HEAD
-      await ChargingStationService.checkAndFreeConnector(headers.tenantID, chargingStation, transaction.getConnectorId(), false);
-=======
       await OCPPUtils.checkAndFreeChargingStationConnector(headers.tenantID, chargingStation, transaction.getConnectorId(), false);
->>>>>>> f8355f9c
       // Update Heartbeat
       chargingStation.lastHeartBeat = new Date();
       // Save Charger
