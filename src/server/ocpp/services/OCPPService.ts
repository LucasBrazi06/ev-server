import momentDurationFormatSetup from 'moment-duration-format';
import Authorizations from '../../../authorization/Authorizations';
import CpoOCPIClient from '../../../client/ocpi/CpoOCPIClient';
import OCPIClientFactory from '../../../client/ocpi/OCPIClientFactory';
import BackendError from '../../../exception/BackendError';
import BillingFactory from '../../../integration/billing/BillingFactory';
import ChargingStationVendorFactory from '../../../integration/charging-station-vendor/ChargingStationVendorFactory';
import PricingFactory from '../../../integration/pricing/PricingFactory';
import SmartChargingFactory from '../../../integration/smart-charging/SmartChargingFactory';
import NotificationHandler from '../../../notification/NotificationHandler';
import ChargingStationStorage from '../../../storage/mongodb/ChargingStationStorage';
import ConsumptionStorage from '../../../storage/mongodb/ConsumptionStorage';
import OCPPStorage from '../../../storage/mongodb/OCPPStorage';
import RegistrationTokenStorage from '../../../storage/mongodb/RegistrationTokenStorage';
import SiteAreaStorage from '../../../storage/mongodb/SiteAreaStorage';
import TenantStorage from '../../../storage/mongodb/TenantStorage';
import TransactionStorage from '../../../storage/mongodb/TransactionStorage';
import UserStorage from '../../../storage/mongodb/UserStorage';
import { Action } from '../../../types/Authorization';
import { ChargingProfilePurposeType } from '../../../types/ChargingProfile';
import ChargingStation, { ChargerVendor, Connector, ConnectorCurrentLimitSource, ConnectorType, PowerLimitUnits } from '../../../types/ChargingStation';
import ChargingStationConfiguration from '../../../types/configuration/ChargingStationConfiguration';
import Consumption from '../../../types/Consumption';
import { OCPIRole } from '../../../types/ocpi/OCPIRole';
import { OCPPHeader } from '../../../types/ocpp/OCPPHeader';
import { ChargePointStatus, OCPPAttribute, OCPPAuthorizationStatus, OCPPAuthorizeRequestExtended, OCPPAuthorizeResponse, OCPPBootNotificationRequestExtended, OCPPBootNotificationResponse, OCPPDataTransferRequestExtended, OCPPDataTransferResponse, OCPPDataTransferStatus, OCPPDiagnosticsStatusNotificationRequestExtended, OCPPDiagnosticsStatusNotificationResponse, OCPPFirmwareStatusNotificationRequestExtended, OCPPFirmwareStatusNotificationResponse, OCPPHeartbeatRequestExtended, OCPPHeartbeatResponse, OCPPLocation, OCPPMeasurand, OCPPMeterValuesExtended, OCPPMeterValuesResponse, OCPPNormalizedMeterValue, OCPPNormalizedMeterValues, OCPPReadingContext, OCPPSampledValue, OCPPStartTransactionRequestExtended, OCPPStartTransactionResponse, OCPPStatusNotificationRequestExtended, OCPPStatusNotificationResponse, OCPPStopTransactionRequestExtended, OCPPStopTransactionResponse, OCPPUnitOfMeasure, OCPPValueFormat, OCPPVersion, RegistrationStatus } from '../../../types/ocpp/OCPPServer';
import RegistrationToken from '../../../types/RegistrationToken';
import Tenant from '../../../types/Tenant';
import TenantComponents from '../../../types/TenantComponents';
import Transaction, { InactivityStatus, TransactionAction } from '../../../types/Transaction';
import User from '../../../types/User';
import Configuration from '../../../utils/Configuration';
import Constants from '../../../utils/Constants';
import I18nManager from '../../../utils/I18nManager';
import Logging from '../../../utils/Logging';
import Utils from '../../../utils/Utils';
import UtilsService from '../../rest/service/UtilsService';
import OCPPUtils from '../utils/OCPPUtils';
import OCPPValidation from '../validation/OCPPValidation';

const moment = require('moment');
momentDurationFormatSetup(moment);
const _configChargingStation = Configuration.getChargingStationConfig();

const DEFAULT_OCPP_CONSUMPTION_ATTRIBUTE: OCPPAttribute = {
  unit: OCPPUnitOfMeasure.WATT_HOUR,
  location: OCPPLocation.OUTLET,
  measurand: OCPPMeasurand.ENERGY_ACTIVE_IMPORT_REGISTER,
  format: OCPPValueFormat.RAW,
  context: OCPPReadingContext.SAMPLE_PERIODIC
};

const MODULE_NAME = 'OCPPService';

export default class OCPPService {
  private chargingStationConfig: ChargingStationConfiguration;

  public constructor(chargingStationConfig: ChargingStationConfiguration = null) {
    this.chargingStationConfig = chargingStationConfig;
  }

  public async handleBootNotification(headers: OCPPHeader, bootNotification: OCPPBootNotificationRequestExtended): Promise<OCPPBootNotificationResponse> {
    try {
      // Check props
      OCPPValidation.getInstance().validateBootNotification(bootNotification);
      // Set the endpoint
      if (headers.From) {
        bootNotification.endpoint = headers.From.Address;
      }
      // Set the ChargeBox ID
      if (!headers.chargeBoxIdentity) {
        throw new BackendError({
          source: Constants.CENTRAL_SERVER,
          action: Action.BOOT_NOTIFICATION,
          module: MODULE_NAME, method: 'handleBootNotification',
          message: 'Should have the required property \'chargeBoxIdentity\'!'
        });
      }
      bootNotification.id = headers.chargeBoxIdentity;
      bootNotification.chargeBoxID = headers.chargeBoxIdentity;
      bootNotification.currentIPAddress = headers.currentIPAddress;
      bootNotification.ocppProtocol = headers.ocppProtocol;
      bootNotification.ocppVersion = headers.ocppVersion;
      // Set the default Heart Beat
      bootNotification.lastReboot = new Date();
      bootNotification.lastHeartBeat = bootNotification.lastReboot;
      bootNotification.timestamp = bootNotification.lastReboot;
      // Get the charging station
      let chargingStation = await ChargingStationStorage.getChargingStation(headers.tenantID, headers.chargeBoxIdentity);
      if (!chargingStation) {
        if (!headers.token) {
          throw new BackendError({
            source: headers.chargeBoxIdentity,
            action: Action.BOOT_NOTIFICATION,
            module: MODULE_NAME, method: 'handleBootNotification',
            message: `Registration rejected: Token is required for: '${headers.chargeBoxIdentity}' on ip '${headers.currentIPAddress}'`,
          });
        }
        const token: RegistrationToken = await RegistrationTokenStorage.getRegistrationToken(headers.tenantID, headers.token);
        if (!token || !token.expirationDate || moment().isAfter(token.expirationDate)) {
          throw new BackendError({
            source: headers.chargeBoxIdentity,
            action: Action.BOOT_NOTIFICATION,
            module: MODULE_NAME, method: 'handleBootNotification',
            message: `Registration rejected: Token '${headers.token}' is invalid or expired for: '${headers.chargeBoxIdentity}' on ip '${headers.currentIPAddress}'`,
          });
        }
        if (token.revocationDate || moment().isAfter(token.revocationDate)) {
          throw new BackendError({
            source: headers.chargeBoxIdentity,
            action: Action.BOOT_NOTIFICATION,
            module: MODULE_NAME, method: 'handleBootNotification',
            message: `Registration rejected: Token '${headers.token}' is revoked for: '${headers.chargeBoxIdentity}' on ip '${headers.currentIPAddress}'`,
          });
        }
        // New Charging Station: Create
        chargingStation = {} as ChargingStation;
        for (const key in bootNotification) {
          chargingStation[key] = bootNotification[key];
        }
        // Update props
        chargingStation.createdOn = new Date();
        chargingStation.issuer = true;
        chargingStation.powerLimitUnit = PowerLimitUnits.AMPERE;
        // Assign to Site Area
        if (token.siteAreaID) {
          const siteArea = await SiteAreaStorage.getSiteArea(headers.tenantID, token.siteAreaID);
          if (siteArea) {
            chargingStation.siteAreaID = token.siteAreaID;
            // Set the same coordinates
            if (siteArea.address && siteArea.address.coordinates && siteArea.address.coordinates.length === 2) {
              chargingStation.coordinates = siteArea.address.coordinates;
            }
          }
        }
      } else {
        // Existing Charging Station: Update
        // Check if same vendor and model
        if ((chargingStation.chargePointVendor !== bootNotification.chargePointVendor ||
          chargingStation.chargePointModel !== bootNotification.chargePointModel) ||
          (chargingStation.chargePointSerialNumber && bootNotification.chargePointSerialNumber &&
            chargingStation.chargePointSerialNumber !== bootNotification.chargePointSerialNumber)) {
          // Not the same Charging Station!
          throw new BackendError({
            source: chargingStation.id,
            action: Action.BOOT_NOTIFICATION,
            module: MODULE_NAME, method: 'handleBootNotification',
            message: 'Boot Notif Rejected: Attribute mismatch: ' +
              (bootNotification.chargePointVendor !== chargingStation.chargePointVendor ?
                `Got chargePointVendor='${bootNotification.chargePointVendor}' but expected '${chargingStation.chargePointVendor}'! ` : '') +
              (bootNotification.chargePointModel !== chargingStation.chargePointModel ?
                `Got chargePointModel='${bootNotification.chargePointModel}' but expected '${chargingStation.chargePointModel}'! ` : '') +
              (bootNotification.chargePointSerialNumber !== chargingStation.chargePointSerialNumber ?
                `Got chargePointSerialNumber='${bootNotification.chargePointSerialNumber ? bootNotification.chargePointSerialNumber : ''}' but expected '${chargingStation.chargePointSerialNumber ? chargingStation.chargePointSerialNumber : ''}'!` : ''),
          });
        }
        chargingStation.chargePointSerialNumber = bootNotification.chargePointSerialNumber;
        chargingStation.chargeBoxSerialNumber = bootNotification.chargeBoxSerialNumber;
        chargingStation.firmwareVersion = bootNotification.firmwareVersion;
        chargingStation.lastReboot = bootNotification.lastReboot;
        // Back again
        chargingStation.deleted = false;
      }
      chargingStation.ocppVersion = headers.ocppVersion;
      chargingStation.ocppProtocol = headers.ocppProtocol;
      chargingStation.lastHeartBeat = bootNotification.lastHeartBeat;
      chargingStation.currentIPAddress = bootNotification.currentIPAddress;
      // Set the Charging Station URL?
      if (headers.chargingStationURL) {
        chargingStation.chargingStationURL = headers.chargingStationURL;
      }
      // Update CF Instance
      if (Configuration.isCloudFoundry()) {
        chargingStation.cfApplicationIDAndInstanceIndex = Configuration.getCFApplicationIDAndInstanceIndex();
      }
      // Enrich Charging Station
      const chargingStationTemplateUpdated = await OCPPUtils.enrichChargingStationWithTemplate(headers.tenantID, chargingStation);
      // Save Charging Station
      await ChargingStationStorage.saveChargingStation(Action.OCPP_SERVICE, headers.tenantID, chargingStation);
      // Save Boot Notification
      await OCPPStorage.saveBootNotification(headers.tenantID, bootNotification);
      // Send Notification (Async)
      NotificationHandler.sendChargingStationRegistered(
        headers.tenantID,
        Utils.generateGUID(),
        chargingStation,
        {
          'chargeBoxID': chargingStation.id,
          'evseDashboardURL': Utils.buildEvseURL((await TenantStorage.getTenant(headers.tenantID)).subdomain),
          'evseDashboardChargingStationURL': await Utils.buildEvseChargingStationURL(headers.tenantID, chargingStation, '#all')
        }
      );
      // Log
      Logging.logInfo({
        tenantID: headers.tenantID,
        source: chargingStation.id,
        action: Action.BOOT_NOTIFICATION,
        module: MODULE_NAME, method: 'handleBootNotification',
        message: 'Boot notification saved'
      });
      // Handle the get of configuration later on
      setTimeout(async () => {
        // Get config and save it
        await OCPPUtils.requestAndSaveChargingStationOcppParameters(
          headers.tenantID, chargingStation, chargingStationTemplateUpdated);
      }, 3000);
      // Return the result
      return {
        'currentTime': bootNotification.timestamp.toISOString(),
        'status': RegistrationStatus.ACCEPTED,
        'heartbeatInterval': this.chargingStationConfig.heartbeatIntervalSecs
      };
    } catch (error) {
      // Log error
      error.source = headers.chargeBoxIdentity;
      Logging.logActionExceptionMessage(headers.tenantID, Action.BOOT_NOTIFICATION, error);
      // Reject
      return {
        'status': RegistrationStatus.REJECTED,
        'currentTime': bootNotification.timestamp ? bootNotification.timestamp.toISOString() : new Date().toISOString(),
        'heartbeatInterval': this.chargingStationConfig.heartbeatIntervalSecs
      };
    }
  }

  public async handleHeartbeat(headers: OCPPHeader, heartbeat: OCPPHeartbeatRequestExtended): Promise<OCPPHeartbeatResponse> {
    try {
      // Get Charging Station
      const chargingStation = await OCPPUtils.checkAndGetChargingStation(headers.chargeBoxIdentity, headers.tenantID);
      // Replace IP
      chargingStation.currentIPAddress = headers.currentIPAddress;
      // Check props
      OCPPValidation.getInstance().validateHeartbeat(heartbeat);
      // Set Heartbeat
      chargingStation.lastHeartBeat = new Date();
      // Set Heart Beat Object
      heartbeat = {
        chargeBoxID: chargingStation.id,
        timestamp: new Date(),
        timezone: Utils.getTimezone(chargingStation.coordinates)
      };
      // Save Charging Station
      await ChargingStationStorage.saveChargingStationHeartBeat(headers.tenantID, chargingStation.id, {
        lastHeartBeat: chargingStation.lastHeartBeat,
        currentIPAddress: chargingStation.currentIPAddress
      });
      // Save Heart Beat
      await OCPPStorage.saveHeartbeat(headers.tenantID, heartbeat);
      // Log
      Logging.logInfo({
        tenantID: headers.tenantID,
        source: chargingStation.id,
        module: MODULE_NAME, method: 'handleHeartbeat',
        action: Action.HEARTBEAT,
        message: `Heartbeat saved with IP '${chargingStation.currentIPAddress}'`
      });
      // Return
      return {
        'currentTime': chargingStation.lastHeartBeat.toISOString()
      };
    } catch (error) {
      // Set the source
      error.source = headers.chargeBoxIdentity;
      // Log error
      Logging.logActionExceptionMessage(headers.tenantID, Action.HEARTBEAT, error);
      // Send the response
      return {
        'currentTime': new Date().toISOString()
      };
    }
  }

  public async handleStatusNotification(headers: OCPPHeader, statusNotification: OCPPStatusNotificationRequestExtended): Promise<OCPPStatusNotificationResponse> {
    try {
      // Get charging station
      const chargingStation = await OCPPUtils.checkAndGetChargingStation(headers.chargeBoxIdentity, headers.tenantID);
      // Check props
      OCPPValidation.getInstance().validateStatusNotification(statusNotification);
      // Set Header
      statusNotification.chargeBoxID = chargingStation.id;
      statusNotification.timezone = Utils.getTimezone(chargingStation.coordinates);
      // Handle connectorId = 0 case => Currently status is distributed to each individual connectors
      if (statusNotification.connectorId === 0) {
        // Ignore EBEE Charging Station
        if (chargingStation.chargePointVendor !== ChargerVendor.EBEE) {
          // Log
          Logging.logInfo({
            tenantID: headers.tenantID,
            source: chargingStation.id,
            action: Action.STATUS_NOTIFICATION,
            module: MODULE_NAME, method: 'handleStatusNotification',
            message: `Connector '0' > Received Status: '${statusNotification.status}' - '${statusNotification.errorCode}' - '${statusNotification.info}'`
          });
          // Get the connectors
          const connectors = chargingStation.connectors;
          // Update ALL connectors
          for (let i = 0; i < connectors.length; i++) {
            // Update message with proper connectorId
            statusNotification.connectorId = connectors[i].connectorId;
            // Update
            await this.updateConnectorStatus(headers.tenantID, chargingStation, statusNotification, true);
          }
        } else {
          // Do not take connector '0' into account for EBEE
          Logging.logWarning({
            tenantID: headers.tenantID,
            source: chargingStation.id,
            module: MODULE_NAME, method: 'handleStatusNotification',
            action: Action.STATUS_NOTIFICATION,
            message: `Connector '0' > Ignored EBEE with with Status: '${statusNotification.status}' - '${statusNotification.errorCode}' - '${statusNotification.info}'`
          });
        }
      } else {
        // Update only the given connectorId
        await this.updateConnectorStatus(headers.tenantID, chargingStation, statusNotification, false);
      }
      // Respond
      return {};
    } catch (error) {
      // Set the source
      error.source = headers.chargeBoxIdentity;
      // Log error
      Logging.logActionExceptionMessage(headers.tenantID, Action.STATUS_NOTIFICATION, error);
      // Return
      return {};
    }
  }

  public async handleMeterValues(headers: OCPPHeader, meterValues: OCPPMeterValuesExtended): Promise<OCPPMeterValuesResponse> {
    try {
      // Get the charging station
      const chargingStation = await OCPPUtils.checkAndGetChargingStation(headers.chargeBoxIdentity, headers.tenantID);
      // Check props
      OCPPValidation.getInstance().validateMeterValues(headers.tenantID, chargingStation, meterValues);
      // Normalize Meter Values
      const newMeterValues = this.normalizeMeterValues(chargingStation, meterValues);
      // Handle Charging Station's specificities
      this.filterMeterValuesOnCharger(headers.tenantID, chargingStation, newMeterValues);
      // No Values?
      if (newMeterValues.values.length === 0) {
        Logging.logDebug({
          tenantID: headers.tenantID,
          source: chargingStation.id,
          module: MODULE_NAME, method: 'handleMeterValues',
          action: Action.METER_VALUES,
          message: 'No relevant Meter Values to save',
          detailedMessages: { meterValues }
        });
        // Process values
      } else {
        // Handle Meter Value only for transaction
        if (meterValues.transactionId) {
          // Get the transaction
          const transaction = await TransactionStorage.getTransaction(headers.tenantID, meterValues.transactionId);
          // Save Meter Values
          await OCPPStorage.saveMeterValues(headers.tenantID, newMeterValues);
          // Handle Meter Values
          await this.updateTransactionWithMeterValues(headers.tenantID, transaction, newMeterValues, chargingStation);

          // OCPI
          await this.updateOCPITransaction(headers.tenantID, transaction, chargingStation, TransactionAction.UPDATE);

          // Save Transaction
          await TransactionStorage.saveTransaction(headers.tenantID, transaction);
          // Update Charging Station Consumption
          await this.updateChargingStationConsumption(headers.tenantID, chargingStation, transaction);
          // Save Charging Station
          await ChargingStationStorage.saveChargingStation(Action.OCPP_SERVICE, headers.tenantID, chargingStation);
          // Log
          Logging.logInfo({
            tenantID: headers.tenantID,
            source: chargingStation.id,
            action: Action.METER_VALUES,
            user: transaction.userID,
            module: MODULE_NAME, method: 'handleMeterValues',
            message: `Connector '${meterValues.connectorId}' > Transaction ID '${meterValues.transactionId}' > MeterValue have been saved`,
            detailedMessages: { meterValues }
          });
        } else {
          // Log
          Logging.logWarning({
            tenantID: headers.tenantID,
            source: chargingStation.id,
            action: Action.METER_VALUES,
            module: MODULE_NAME, method: 'handleMeterValues',
            message: `Connector '${meterValues.connectorId}' > Meter Values are ignored as it is not linked to a transaction`,
            detailedMessages: { meterValues }
          });
        }
      }
      // Return
      return {};
    } catch (error) {
      // Set the source
      error.source = headers.chargeBoxIdentity;
      // Log error
      Logging.logActionExceptionMessage(headers.tenantID, Action.METER_VALUES, error);
      // Return
      return {};
    }
  }

  public async handleAuthorize(headers: OCPPHeader, authorize: OCPPAuthorizeRequestExtended): Promise<OCPPAuthorizeResponse> {
    try {
      // Get the charging station
      const chargingStation = await OCPPUtils.checkAndGetChargingStation(headers.chargeBoxIdentity, headers.tenantID);
      // Check props
      OCPPValidation.getInstance().validateAuthorize(authorize);
      // Set header
      authorize.chargeBoxID = chargingStation.id;
      authorize.timestamp = new Date();
      authorize.timezone = Utils.getTimezone(chargingStation.coordinates);
      // Check
      const user = await Authorizations.isAuthorizedOnChargingStation(headers.tenantID, chargingStation, authorize.idTag);

      if (user && !user.issuer) {
        const tenant: Tenant = await TenantStorage.getTenant(headers.tenantID);
        if (!Utils.isTenantComponentActive(tenant, TenantComponents.OCPI)) {
          throw new BackendError({
            user: user,
            action: Action.AUTHORIZE,
            module: MODULE_NAME, method: 'handleAuthorize',
            message: `Unable to authorize user '${user.id}' not issued locally`
          });
        }
        const tag = user.tags.find(((value) => value.id === authorize.idTag));
        if (!tag.ocpiToken) {
          throw new BackendError({
            user: user,
            action: Action.AUTHORIZE,
            module: MODULE_NAME, method: 'handleAuthorize',
            message: `user '${user.id}' with tag '${authorize.idTag}' cannot be authorized thought OCPI protocol due to missing ocpiToken`
          });
        }
        const ocpiClient = await OCPIClientFactory.getAvailableOcpiClient(tenant, OCPIRole.CPO) as CpoOCPIClient;
        if (!ocpiClient) {
          throw new BackendError({
            user: user,
            action: Action.AUTHORIZE,
            module: MODULE_NAME, method: 'handleAuthorize',
            message: 'OCPI component requires at least one CPO endpoint to authorize users'
          });
        }
        authorize.authorizationId = await ocpiClient.authorizeToken(tag.ocpiToken, chargingStation);
      }
      authorize.user = user;
      // Save
      await OCPPStorage.saveAuthorize(headers.tenantID, authorize);
      // Log
      Logging.logInfo({
        tenantID: headers.tenantID,
        source: chargingStation.id,
        module: MODULE_NAME, method: 'handleAuthorize',
        action: Action.AUTHORIZE, user: (authorize.user ? authorize.user : null),
        message: `User has been authorized with Badge ID '${authorize.idTag}'`
      });
      // Return
      return {
        'status': OCPPAuthorizationStatus.ACCEPTED
      };
    } catch (error) {
      // Set the source
      error.source = headers.chargeBoxIdentity;
      // Log error
      Logging.logActionExceptionMessage(headers.tenantID, Action.AUTHORIZE, error);
      return {
        'status': OCPPAuthorizationStatus.INVALID
      };
    }
  }

  public async handleDiagnosticsStatusNotification(headers: OCPPHeader, diagnosticsStatusNotification: OCPPDiagnosticsStatusNotificationRequestExtended): Promise<OCPPDiagnosticsStatusNotificationResponse> {
    try {
      // Get the charging station
      const chargingStation = await OCPPUtils.checkAndGetChargingStation(headers.chargeBoxIdentity, headers.tenantID);
      // Check props
      OCPPValidation.getInstance().validateDiagnosticsStatusNotification(chargingStation, diagnosticsStatusNotification);
      // Set the Charging Station ID
      diagnosticsStatusNotification.chargeBoxID = chargingStation.id;
      diagnosticsStatusNotification.timestamp = new Date();
      diagnosticsStatusNotification.timezone = Utils.getTimezone(chargingStation.coordinates);
      // Save it
      await OCPPStorage.saveDiagnosticsStatusNotification(headers.tenantID, diagnosticsStatusNotification);
      // Log
      Logging.logInfo({
        tenantID: headers.tenantID,
        source: chargingStation.id,
        action: Action.DIAGNOSTICS_STATUS_NOTIFICATION,
        module: MODULE_NAME, method: 'handleDiagnosticsStatusNotification',
        message: 'Diagnostics Status Notification has been saved'
      });
      // Return
      return {};
    } catch (error) {
      // Set the source
      error.source = headers.chargeBoxIdentity;
      // Log error
      Logging.logActionExceptionMessage(headers.tenantID, Action.DIAGNOSTICS_STATUS_NOTIFICATION, error);
      return {};
    }
  }

  public async handleFirmwareStatusNotification(headers: OCPPHeader, firmwareStatusNotification: OCPPFirmwareStatusNotificationRequestExtended): Promise<OCPPFirmwareStatusNotificationResponse> {
    try {
      // Get the charging station
      const chargingStation = await OCPPUtils.checkAndGetChargingStation(headers.chargeBoxIdentity, headers.tenantID);
      // Check props
      OCPPValidation.getInstance().validateFirmwareStatusNotification(chargingStation, firmwareStatusNotification);
      // Save the status to Charging Station
      await ChargingStationStorage.saveChargingStationFirmwareStatus(headers.tenantID, chargingStation.id, firmwareStatusNotification.status);
      // Set the Charging Station ID
      firmwareStatusNotification.chargeBoxID = chargingStation.id;
      firmwareStatusNotification.timestamp = new Date();
      firmwareStatusNotification.timezone = Utils.getTimezone(chargingStation.coordinates);
      // Save it
      await OCPPStorage.saveFirmwareStatusNotification(headers.tenantID, firmwareStatusNotification);
      // Log
      Logging.logInfo({
        tenantID: headers.tenantID,
        source: chargingStation.id,
        module: MODULE_NAME, method: 'handleFirmwareStatusNotification',
        action: Action.FIRMWARE_STATUS_NOTIFICATION,
        message: `Firmware Status Notification '${firmwareStatusNotification.status}' has been saved`
      });
      // Return
      return {};
    } catch (error) {
      // Set the source
      error.source = headers.chargeBoxIdentity;
      // Log error
      Logging.logActionExceptionMessage(headers.tenantID, Action.FIRMWARE_STATUS_NOTIFICATION, error);
      return {};
    }
  }

  public async handleStartTransaction(headers: OCPPHeader, startTransaction: OCPPStartTransactionRequestExtended): Promise<OCPPStartTransactionResponse> {
    try {
      // Get the charging station
      const chargingStation: ChargingStation = await OCPPUtils.checkAndGetChargingStation(
        headers.chargeBoxIdentity, headers.tenantID);
      // Check props
      OCPPValidation.getInstance().validateStartTransaction(chargingStation, startTransaction);
      // Set the header
      startTransaction.chargeBoxID = chargingStation.id;
      startTransaction.tagID = startTransaction.idTag;
      startTransaction.timezone = Utils.getTimezone(chargingStation.coordinates);
      // Check Authorization with Tag ID
      const user = await Authorizations.isAuthorizedToStartTransaction(
        headers.tenantID, chargingStation, startTransaction.tagID);
      if (user) {
        startTransaction.userID = user.id;
      }
      // Check Org
      const tenant = await TenantStorage.getTenant(headers.tenantID);
      if (Utils.isTenantComponentActive(tenant, TenantComponents.ORGANIZATION)) {
        // Set the Site Area ID
        startTransaction.siteAreaID = chargingStation.siteAreaID;
        // Set the Site ID. ChargingStation$siteArea$site checked by TagIDAuthorized.
        const site = chargingStation.siteArea ? chargingStation.siteArea.site : null;
        if (site) {
          startTransaction.siteID = site.id;
        }
<<<<<<< HEAD
        // Handle Smart Charging
        if (Utils.isTenantComponentActive(tenant, TenantComponents.SMART_CHARGING)) {
          try {
            // Get Site Area
            const siteArea = await SiteAreaStorage.getSiteArea(headers.tenantID, chargingStation.siteAreaID);
            if (siteArea.smartCharging) {
              const smartCharging = await SmartChargingFactory.getSmartChargingImpl(headers.tenantID);
              if (smartCharging) {
                await smartCharging.computeAndApplyChargingProfiles(siteArea);
              }
            }
          } catch (error) {
            Logging.logError({
              tenantID: tenant.id,
              source: chargingStation.id,
              module: MODULE_NAME, method: 'handleStartTransaction',
              action: Action.START_TRANSACTION,
              message: 'An error occurred while trying to call smart charging',
              detailedMessages: { error }
            });
          }
        }
=======
>>>>>>> 940ce473
      }
      // Cleanup ongoing transactions
      await this.stopOrDeleteActiveTransactions(
        headers.tenantID, chargingStation.id, startTransaction.connectorId);
      // Create
      const transaction: Transaction = {
        chargeBoxID: startTransaction.chargeBoxID,
        tagID: startTransaction.idTag,
        timezone: startTransaction.timezone,
        userID: startTransaction.userID,
        siteAreaID: startTransaction.siteAreaID,
        siteID: startTransaction.siteID,
        connectorId: startTransaction.connectorId,
        meterStart: startTransaction.meterStart,
        timestamp: Utils.convertToDate(startTransaction.timestamp),
        numberOfMeterValues: 0,
        lastMeterValue: {
          value: startTransaction.meterStart,
          timestamp: Utils.convertToDate(startTransaction.timestamp)
        },
        currentTotalInactivitySecs: 0,
        currentInactivityStatus: InactivityStatus.INFO,
        currentStateOfCharge: 0,
        currentConsumption: 0,
        currentTotalConsumption: 0,
        currentConsumptionWh: 0,
        signedData: '',
        stateOfCharge: 0,
        user
      };
      // Build first Dummy consumption for pricing the Start Transaction
      const consumption = this.buildConsumptionFromTransactionAndMeterValue(
        transaction, transaction.timestamp, transaction.timestamp, {
          id: '666',
          chargeBoxID: transaction.chargeBoxID,
          connectorId: transaction.connectorId,
          transactionId: transaction.id,
          timestamp: transaction.timestamp,
          value: transaction.meterStart,
          attribute: DEFAULT_OCPP_CONSUMPTION_ATTRIBUTE
        }
      );
      // Price it
      await this.priceTransaction(headers.tenantID, transaction, consumption, TransactionAction.START);
      // Billing
      await this.billTransaction(headers.tenantID, transaction, TransactionAction.START);
      // OCPI
      await this.updateOCPITransaction(headers.tenantID, transaction, chargingStation, TransactionAction.START);
      // Save it
      transaction.id = await TransactionStorage.saveTransaction(headers.tenantID, transaction);
      // Clean up Charging Station's connector transaction info
      const foundConnector = chargingStation.connectors.find(
        (connector) => connector.connectorId === transaction.connectorId);
      if (foundConnector) {
        foundConnector.currentConsumption = 0;
        foundConnector.totalConsumption = 0;
        foundConnector.totalInactivitySecs = 0;
        foundConnector.inactivityStatus = InactivityStatus.INFO;
        foundConnector.currentStateOfCharge = 0;
        foundConnector.activeTransactionID = transaction.id;
        foundConnector.activeTransactionDate = transaction.timestamp;
        foundConnector.activeTagID = transaction.tagID;
      } else {
        Logging.logWarning({
          tenantID: headers.tenantID,
          source: chargingStation.id,
          module: MODULE_NAME, method: 'handleStartTransaction',
          action: Action.START_TRANSACTION, user: user,
          message: `Missing connector '${transaction.connectorId}' > Transaction ID '${transaction.id}'`
        });
      }
      // Set the active transaction on the connector
      // Update Heartbeat
      chargingStation.lastHeartBeat = new Date();
      // Save
      await ChargingStationStorage.saveChargingStation(Action.OCPP_SERVICE, headers.tenantID, chargingStation);
      // Notifiy
      await this.notifyStartTransaction(headers.tenantID, transaction, chargingStation, user);
      // Handle Smart Charging
      // Must be handled at the end to get the Transaction ID
      if (Utils.isTenantComponentActive(tenant, TenantComponents.SMART_CHARGING)) {
        try {
          // Get Site Area
          const siteArea = await SiteAreaStorage.getSiteArea(headers.tenantID, chargingStation.siteAreaID);
          if (siteArea.smartCharging) {
            const smartCharging = await SmartChargingFactory.getSmartChargingImpl(headers.tenantID);
            if (smartCharging) {
              await smartCharging.computeAndApplyChargingProfiles(siteArea);
            }
          }
        } catch (error) {
          Logging.logError({
            tenantID: tenant.id,
            source: chargingStation.id,
            module: MODULE_NAME, method: 'handleStartTransaction',
            action: Action.START_TRANSACTION,
            message: `An error occurred while trying to call smart charging`,
            detailedMessages: { error: error.message, stack: error.stack }
          });
        }
      }
      // Log
      if (user) {
        // Log
        Logging.logInfo({
          tenantID: headers.tenantID,
          source: chargingStation.id,
          module: MODULE_NAME, method: 'handleStartTransaction',
          action: Action.START_TRANSACTION, user: user,
          message: `Connector '${transaction.connectorId}' > Transaction ID '${transaction.id}' has been started`
        });
      } else {
        // Log
        Logging.logInfo({
          tenantID: headers.tenantID,
          source: chargingStation.id,
          module: MODULE_NAME, method: 'handleStartTransaction',
          action: Action.START_TRANSACTION,
          message: `Connector '${transaction.connectorId}' > Transaction ID '${transaction.id}' has been started`
        });
      }
      // Return
      return {
        'transactionId': transaction.id,
        'status': OCPPAuthorizationStatus.ACCEPTED
      };
    } catch (error) {
      // Set the source
      error.source = headers.chargeBoxIdentity;
      // Log error
      Logging.logActionExceptionMessage(headers.tenantID, Action.START_TRANSACTION, error);
      return {
        'transactionId': 0,
        'status': OCPPAuthorizationStatus.INVALID
      };
    }
  }

  public async handleDataTransfer(headers: OCPPHeader, dataTransfer: OCPPDataTransferRequestExtended): Promise<OCPPDataTransferResponse> {
    try {
      // Get the charging station
      const chargingStation = await OCPPUtils.checkAndGetChargingStation(headers.chargeBoxIdentity, headers.tenantID);
      // Check props
      OCPPValidation.getInstance().validateDataTransfer(chargingStation, dataTransfer);
      // Set the Charging Station ID
      dataTransfer.chargeBoxID = chargingStation.id;
      dataTransfer.timestamp = new Date();
      dataTransfer.timezone = Utils.getTimezone(chargingStation.coordinates);
      // Save it
      await OCPPStorage.saveDataTransfer(headers.tenantID, dataTransfer);
      // Log
      Logging.logInfo({
        tenantID: headers.tenantID,
        source: chargingStation.id,
        module: MODULE_NAME, method: 'handleDataTransfer',
        action: Action.DATA_TRANSFER, message: 'Data Transfer has been saved'
      });
      // Return
      return {
        'status': OCPPDataTransferStatus.ACCEPTED
      };
    } catch (error) {
      // Set the source
      error.source = headers.chargeBoxIdentity;
      // Log error
      Logging.logActionExceptionMessage(headers.tenantID, Action.DATA_TRANSFER, error);
      return {
        'status': OCPPDataTransferStatus.REJECTED
      };
    }
  }

  public async handleStopTransaction(headers: OCPPHeader, stopTransaction: OCPPStopTransactionRequestExtended, isSoftStop = false, stoppedByCentralSystem = false): Promise<OCPPStopTransactionResponse> {
    try {
      // Get the charging station
      const chargingStation = await OCPPUtils.checkAndGetChargingStation(headers.chargeBoxIdentity, headers.tenantID);
      // Check props
      OCPPValidation.getInstance().validateStopTransaction(chargingStation, stopTransaction);
      // Set header
      stopTransaction.chargeBoxID = chargingStation.id;
      // Get the transaction
      const transaction = await TransactionStorage.getTransaction(headers.tenantID, stopTransaction.transactionId);
      UtilsService.assertObjectExists(Action.STOP_TRANSACTION, transaction, `Transaction with ID '${stopTransaction.transactionId}' doesn't exist`,
        'OCPPService', 'handleStopTransaction', null);
      // Delete TxProfile if any
      const chargingProfiles = await ChargingStationStorage.getChargingProfiles(headers.tenantID, { 
        chargingStationID: chargingStation.id,
        connectorID: transaction.connectorId,
        profilePurposeType: ChargingProfilePurposeType.TX_PROFILE,
        transactionId:  stopTransaction.transactionId
      }, Constants.DB_PARAMS_MAX_LIMIT);
      // Delete all TxProfiles
      for (const chargingProfile of chargingProfiles.result) {
        try {
          await OCPPUtils.clearAndDeleteChargingProfile(headers.tenantID, chargingProfile);
          Logging.logDebug({
            tenantID: headers.tenantID,
            source: chargingStation.id,
            action: Action.CHARGING_PROFILE_DELETE,
            message: `Connector '${transaction.connectorId}' > Transaction ID '${transaction.id}' > TX Charging Profile with ID '${chargingProfile.id}'`,
            module: MODULE_NAME, method: 'handleStopTransaction',
            detailedMessages: { chargingProfile }
          });
        } catch (error) {
          Logging.logError({
            tenantID: headers.tenantID,
            source: chargingStation.id,
            action: Action.CHARGING_PROFILE_DELETE,
            message: `Connector '${transaction.connectorId}' > Transaction ID '${transaction.id}' > Cannot delete TX Charging Profile with ID '${chargingProfile.id}'`,
            module: MODULE_NAME, method: 'handleStopTransaction',
            detailedMessages: { error: error.message, stack: error.stack, chargingProfile }
          });
        }
      }
      // Get the TagID that stopped the transaction
      const tagId = this.getStopTransactionTagId(stopTransaction, transaction);
      let user: User, alternateUser: User;
      // Transaction is stopped by central system?
      if (!stoppedByCentralSystem) {
        // Check and get users
        const users = await Authorizations.isAuthorizedToStopTransaction(
          headers.tenantID, chargingStation, transaction, tagId);
        user = users.user;
        alternateUser = users.alternateUser;
      } else {
        // Get the user
        user = await UserStorage.getUserByTagId(headers.tenantID, tagId);
      }
      // Check if the transaction has already been stopped
      if (transaction.stop) {
        throw new BackendError({
          source: chargingStation.id,
          module: MODULE_NAME, method: 'handleStopTransaction',
          message: `Transaction ID '${stopTransaction.transactionId}' has already been stopped`,
          action: Action.STOP_TRANSACTION,
          user: (alternateUser ? alternateUser : user),
          actionOnUser: (alternateUser ? (user ? user : null) : null)
        });
      }
      // Check and free the connector
      OCPPUtils.checkAndFreeChargingStationConnector(chargingStation, transaction.connectorId, false);
      // Update Heartbeat
      chargingStation.lastHeartBeat = new Date();
      // Save Charging Station
      await ChargingStationStorage.saveChargingStation(Action.OCPP_SERVICE, headers.tenantID, chargingStation);
      // Soft Stop?
      if (isSoftStop) {
        // Yes: Add the latest Meter Value
        if (transaction.lastMeterValue) {
          stopTransaction.meterStop = transaction.lastMeterValue.value;
        } else {
          stopTransaction.meterStop = 0;
        }
      }
      // Update the transaction
      const lastMeterValue = this.updateTransactionWithStopTransaction(
        transaction, stopTransaction, user, alternateUser, tagId);
      // Build final consumption
      const consumption: Consumption = this.buildConsumptionFromTransactionAndMeterValue(
        transaction, lastMeterValue.timestamp, transaction.stop.timestamp, {
          id: '6969',
          chargeBoxID: transaction.chargeBoxID,
          connectorId: transaction.connectorId,
          transactionId: transaction.id,
          timestamp: transaction.stop.timestamp,
          value: transaction.stop.meterStop,
          attribute: DEFAULT_OCPP_CONSUMPTION_ATTRIBUTE
        }
      );
      // Update the price
      await this.priceTransaction(headers.tenantID, transaction, consumption, TransactionAction.STOP);
      // Finalize billing
      await this.billTransaction(headers.tenantID, transaction, TransactionAction.STOP);
      // OCPI
      await this.updateOCPITransaction(headers.tenantID, transaction, chargingStation, TransactionAction.STOP);
      // Save Consumption
      await ConsumptionStorage.saveConsumption(headers.tenantID, consumption);
      // Save the transaction
      transaction.id = await TransactionStorage.saveTransaction(headers.tenantID, transaction);
      // Notify User
      await this.notifyStopTransaction(headers.tenantID, chargingStation, transaction, user, alternateUser);
      // Handle Smart Charging
      const tenant = await TenantStorage.getTenant(headers.tenantID);
      if (Utils.isTenantComponentActive(tenant, TenantComponents.SMART_CHARGING)) {
        try {
          // Get Site Area
          const siteArea = await SiteAreaStorage.getSiteArea(headers.tenantID, chargingStation.siteAreaID);
          if (siteArea.smartCharging) {
            const smartCharging = await SmartChargingFactory.getSmartChargingImpl(headers.tenantID);
            if (smartCharging) {
              await smartCharging.computeAndApplyChargingProfiles(siteArea);
            }
          }
        } catch (error) {
          Logging.logError({
            tenantID: tenant.id,
            source: chargingStation.id,
            module: MODULE_NAME, method: 'handleStopTransaction',
            action: Action.STOP_TRANSACTION,
<<<<<<< HEAD
            message: 'An error occurred while trying to call smart charging',
            detailedMessages: { error }
=======
            message: `An error occurred while trying to call smart charging`,
            detailedMessages: { error: error.message, stack: error.stack }
>>>>>>> 940ce473
          });
        }
      }
      // Log
      Logging.logInfo({
        tenantID: headers.tenantID,
        source: chargingStation.id,
        module: MODULE_NAME, method: 'handleStopTransaction',
        action: Action.STOP_TRANSACTION,
        user: (alternateUser ? alternateUser : (user ? user : null)),
        actionOnUser: (alternateUser ? (user ? user : null) : null),
        message: `Connector '${transaction.connectorId}' > Transaction ID '${transaction.id}' has been stopped successfully`
      });
      // Success
      return {
        'status': OCPPAuthorizationStatus.ACCEPTED
      };
    } catch (error) {
      // Set the source
      error.source = headers.chargeBoxIdentity;
      // Log error
      Logging.logActionExceptionMessage(headers.tenantID, Action.STOP_TRANSACTION, error);
      // Error
      return { 'status': OCPPAuthorizationStatus.INVALID };
    }
  }

  private async updateConnectorStatus(tenantID: string, chargingStation: ChargingStation, statusNotification: OCPPStatusNotificationRequestExtended, bothConnectorsUpdated) {
    // Get it
    let foundConnector: Connector = chargingStation.connectors.find(
      (connector) => connector.connectorId === statusNotification.connectorId);
    if (!foundConnector) {
      // Does not exist: Create
      foundConnector = {
        activeTransactionID: 0,
        activeTransactionDate: null,
        activeTagID: null,
        connectorId: statusNotification.connectorId,
        currentConsumption: 0,
        status: ChargePointStatus.UNAVAILABLE,
        power: 0,
        type: ConnectorType.UNKNOWN
      };
      chargingStation.connectors.push(foundConnector);
      // Enrich Charging Station's Connector
      const chargingStationTemplate = await OCPPUtils.getChargingStationTemplate(chargingStation);
      if (chargingStationTemplate) {
        await OCPPUtils.enrichChargingStationConnectorWithTemplate(
          tenantID, chargingStation, statusNotification.connectorId, chargingStationTemplate);
      }
    }
    // Check if status has changed
    if (foundConnector.status === statusNotification.status &&
      foundConnector.errorCode === statusNotification.errorCode) {
      // No Change: Do not save it
      Logging.logWarning({
        tenantID: tenantID,
        source: chargingStation.id,
        module: MODULE_NAME, method: 'updateConnectorStatus',
        action: Action.STATUS_NOTIFICATION,
        message: `Connector '${statusNotification.connectorId}' > Transaction ID '${foundConnector.activeTransactionID}' > Status has not changed then not saved: '${statusNotification.status}' - '${statusNotification.errorCode}' - '${(statusNotification.info ? statusNotification.info : 'N/A')}''`,
        detailedMessages: { connector: foundConnector }
      });
      return;
    }
    // Check for inactivity
    await this.checkStatusNotificationInactivity(tenantID, chargingStation, statusNotification, foundConnector);
    // Set connector data
    foundConnector.connectorId = statusNotification.connectorId;
    foundConnector.status = statusNotification.status;
    foundConnector.errorCode = statusNotification.errorCode;
    foundConnector.info = (statusNotification.info ? statusNotification.info : '');
    foundConnector.vendorErrorCode = (statusNotification.vendorErrorCode ? statusNotification.vendorErrorCode : '');
    foundConnector.statusLastChangedOn = new Date(statusNotification.timestamp);
    // Save Status Notification
    await OCPPStorage.saveStatusNotification(tenantID, statusNotification);
    // Update Heartbeat
    chargingStation.lastHeartBeat = new Date();
    // Log
    Logging.logInfo({
      tenantID: tenantID,
      source: chargingStation.id,
      module: MODULE_NAME, method: 'updateConnectorStatus',
      action: Action.STATUS_NOTIFICATION,
      message: `Connector '${statusNotification.connectorId}' > Transaction ID '${foundConnector.activeTransactionID}' > Status: '${statusNotification.status}' - '${statusNotification.errorCode}' - '${(statusNotification.info ? statusNotification.info : 'N/A')}' has been saved`,
      detailedMessages: [statusNotification, foundConnector]
    });
    // Check if transaction is ongoing (ABB bug)!!!
    await this.checkStatusNotificationOngoingTransaction(tenantID, chargingStation, statusNotification, foundConnector, bothConnectorsUpdated);
    // Notify admins
    await this.notifyStatusNotification(tenantID, chargingStation, statusNotification);
    // Send new status to IOP
    await this.updateOCPIStatus(tenantID, chargingStation, foundConnector);
    // Save
    await ChargingStationStorage.saveChargingStation(Action.OCPP_SERVICE, tenantID, chargingStation);
  }

  private async checkStatusNotificationInactivity(tenantID: string, chargingStation: ChargingStation, statusNotification: OCPPStatusNotificationRequestExtended, connector: Connector) {
    // Check Inactivity
    // OCPP 1.6: Finishing --> Available
    if (connector.status === ChargePointStatus.FINISHING &&
      statusNotification.status === ChargePointStatus.AVAILABLE &&
      Utils.objectHasProperty(statusNotification, 'timestamp')) {
      // Get the last transaction
      const lastTransaction = await TransactionStorage.getLastTransaction(
        tenantID, chargingStation.id, connector.connectorId);
      // Finished?
      if (lastTransaction && lastTransaction.stop) {
        if (!lastTransaction.stop.extraInactivityComputed) {
          const transactionStopTimestamp = lastTransaction.stop.timestamp;
          const statusNotifTimestamp = new Date(statusNotification.timestamp);
          lastTransaction.stop.extraInactivitySecs = Math.floor((statusNotifTimestamp.getTime() - transactionStopTimestamp.getTime()) / 1000);
          lastTransaction.stop.extraInactivityComputed = true;
          lastTransaction.stop.inactivityStatus = Utils.getInactivityStatusLevel(lastTransaction.chargeBox, lastTransaction.connectorId,
            lastTransaction.stop.totalInactivitySecs + lastTransaction.stop.extraInactivitySecs);
          // Save
          await TransactionStorage.saveTransaction(tenantID, lastTransaction);
          // Log
          Logging.logInfo({
            tenantID: tenantID,
            source: chargingStation.id,
            user: lastTransaction.userID,
            module: MODULE_NAME, method: 'checkStatusNotificationInactivity',
            action: Action.EXTRA_INACTIVITY,
            message: `Connector '${lastTransaction.connectorId}' > Transaction ID '${lastTransaction.id}' > Extra Inactivity of ${lastTransaction.stop.extraInactivitySecs} secs has been added`,
            detailedMessages: [statusNotification, lastTransaction]
          });
        } else {
          // Log
          Logging.logWarning({
            tenantID: tenantID,
            source: chargingStation.id,
            user: lastTransaction.userID,
            module: MODULE_NAME, method: 'checkStatusNotificationInactivity',
            action: Action.EXTRA_INACTIVITY,
            message: `Connector '${lastTransaction.connectorId}' > Transaction ID '${lastTransaction.id}' > Extra Inactivity has already been computed`,
            detailedMessages: [statusNotification, lastTransaction]
          });
        }
      }
      // OCPP 1.6: Charging --> Available
    } else if (connector.status === ChargePointStatus.CHARGING &&
      statusNotification.status === ChargePointStatus.AVAILABLE) {
      // Get the last transaction
      const lastTransaction = await TransactionStorage.getLastTransaction(
        tenantID, chargingStation.id, connector.connectorId);
      // FInished?
      if (lastTransaction && lastTransaction.stop && !lastTransaction.stop.extraInactivityComputed) {
        // Marked done
        lastTransaction.stop.extraInactivityComputed = true;
        // Save
        await TransactionStorage.saveTransaction(tenantID, lastTransaction);
        // Log
        Logging.logInfo({
          tenantID: tenantID,
          source: chargingStation.id,
          user: lastTransaction.userID,
          module: MODULE_NAME, method: 'checkStatusNotificationInactivity',
          action: Action.EXTRA_INACTIVITY,
          message: `Connector '${lastTransaction.connectorId}' > Transaction ID '${lastTransaction.id}' > No Extra Inactivity has been added`,
          detailedMessages: [statusNotification, lastTransaction]
        });
      }
    }
  }

  private async checkStatusNotificationOngoingTransaction(tenantID: string, chargingStation: ChargingStation, statusNotification: OCPPStatusNotificationRequestExtended, connector: Connector, bothConnectorsUpdated: boolean) {
    // Check the status
    if (!bothConnectorsUpdated &&
      connector.activeTransactionID > 0 &&
      statusNotification.status === ChargePointStatus.AVAILABLE) {
      // Cleanup ongoing transactions on the connector
      await this.stopOrDeleteActiveTransactions(
        tenantID, chargingStation.id, statusNotification.connectorId);
      // Clean up connector
      OCPPUtils.checkAndFreeChargingStationConnector(chargingStation, statusNotification.connectorId, true);
    }
  }

  private async updateOCPIStatus(tenantID: string, chargingStation: ChargingStation, connector: Connector) {
    const tenant: Tenant = await TenantStorage.getTenant(tenantID);
    if (chargingStation.issuer && !chargingStation.private && Utils.isTenantComponentActive(tenant, TenantComponents.OCPI)) {
      try {
        const ocpiClient = await OCPIClientFactory.getAvailableOcpiClient(tenant, OCPIRole.CPO) as CpoOCPIClient;
        if (ocpiClient) {
          await ocpiClient.patchChargingStationStatus(chargingStation, connector);
        }
      } catch (error) {
        Logging.logError({
          tenantID: tenantID,
          source: chargingStation.id,
          module: MODULE_NAME, method: 'updateOCPIStatus',
          action: Action.OCPI_PATCH_STATUS,
          message: `An error occurred while patching the charging station status of ${chargingStation.id}`,
          detailedMessages: { error: error.message, stack: error.stack }
        });
      }
    }
  }

  private async notifyStatusNotification(tenantID: string, chargingStation: ChargingStation, statusNotification: OCPPStatusNotificationRequestExtended) {
    // Faulted?
    if (statusNotification.status === ChargePointStatus.FAULTED) {
      // Log
      Logging.logError({
        tenantID: tenantID,
        source: chargingStation.id,
        action: Action.STATUS_NOTIFICATION,
        module: MODULE_NAME, method: 'notifyStatusNotification',
        message: `Connector '${statusNotification.connectorId}' > Error occurred : '${statusNotification.status}' - '${statusNotification.errorCode}' - '${(statusNotification.info ? statusNotification.info : 'N/A')}'`
      });
      // Send Notification (Async)
      NotificationHandler.sendChargingStationStatusError(
        tenantID,
        Utils.generateGUID(),
        chargingStation,
        {
          'chargeBoxID': chargingStation.id,
          'connectorId': Utils.getConnectorLetterFromConnectorID(statusNotification.connectorId),
          'error': `${statusNotification.status} - ${statusNotification.errorCode} - ${(statusNotification.info ? statusNotification.info : 'N/A')}`,
          'evseDashboardURL': Utils.buildEvseURL((await TenantStorage.getTenant(tenantID)).subdomain),
          'evseDashboardChargingStationURL': await Utils.buildEvseChargingStationURL(tenantID, chargingStation, '#inerror')
        }
      );
    }
  }

  private buildConsumptionAndUpdateTransactionFromMeterValue(transaction: Transaction, meterValue: OCPPNormalizedMeterValue): Consumption {
    // Get the last one
    const lastMeterValue = transaction.lastMeterValue;
    // State of Charge?
    if (OCPPUtils.isSocMeterValue(meterValue)) {
      // Set current
      transaction.currentStateOfCharge = Utils.convertToFloat(meterValue.value);
      // Consumption?
    } else if (OCPPUtils.isConsumptionMeterValue(meterValue)) {
      // Update
      transaction.numberOfMeterValues = transaction.numberOfMeterValues + 1;
      transaction.lastMeterValue = {
        value: Utils.convertToFloat(meterValue.value),
        timestamp: Utils.convertToDate(meterValue.timestamp)
      };
      // Compute duration
      const diffSecs = moment(meterValue.timestamp).diff(lastMeterValue.timestamp, 'milliseconds') / 1000;
      // Check if the new value is greater
      if (Utils.convertToFloat(meterValue.value) >= lastMeterValue.value) {
        // Compute consumption
        const sampleMultiplier = diffSecs > 0 ? 3600 / diffSecs : 0;
        const consumption = Utils.convertToFloat(meterValue.value) - Utils.convertToFloat(lastMeterValue.value);
        const currentConsumption = consumption * sampleMultiplier;
        // Update current consumption
        transaction.currentConsumption = currentConsumption;
        transaction.currentConsumptionWh = consumption;
        transaction.lastUpdate = meterValue.timestamp;
        transaction.currentTotalConsumption = transaction.currentTotalConsumption + consumption;
        // Inactivity?
        if (consumption === 0) {
          transaction.currentTotalInactivitySecs = transaction.currentTotalInactivitySecs + diffSecs;
        }
      } else {
        // Update current consumption
        transaction.currentConsumption = 0;
        transaction.currentTotalInactivitySecs = transaction.currentTotalInactivitySecs + diffSecs;
      }
      // Update inactivity status
      transaction.currentInactivityStatus = Utils.getInactivityStatusLevel(
        transaction.chargeBox, transaction.connectorId, transaction.currentTotalInactivitySecs);
    }
    // Compute consumption
    return this.buildConsumptionFromTransactionAndMeterValue(
      transaction, lastMeterValue.timestamp, meterValue.timestamp, meterValue);
  }

  private buildConsumptionFromTransactionAndMeterValue(transaction: Transaction, startedAt: Date, endedAt: Date, meterValue: OCPPNormalizedMeterValue): Consumption {

    // Only Consumption and SoC (No consumption for Transaction Begin/End: scenario already handled in Start/Stop Transaction)
    if (OCPPUtils.isSocMeterValue(meterValue) ||
      OCPPUtils.isConsumptionMeterValue(meterValue)) {
      // Init
      const consumption: Consumption = {
        transactionId: transaction.id,
        connectorId: transaction.connectorId,
        chargeBoxID: transaction.chargeBoxID,
        siteAreaID: transaction.siteAreaID,
        siteID: transaction.siteID,
        userID: transaction.userID,
        startedAt: new Date(startedAt),
        endedAt: new Date(endedAt),
      } as Consumption;
      // Set SoC
      if (OCPPUtils.isSocMeterValue(meterValue)) {
        consumption.stateOfCharge = transaction.currentStateOfCharge;
        // Set Consumption
      } else {
        consumption.consumption = transaction.currentConsumptionWh;
        consumption.instantPower = Math.round(transaction.currentConsumption);
        consumption.cumulatedConsumption = transaction.currentTotalConsumption;
        consumption.totalInactivitySecs = transaction.currentTotalInactivitySecs;
        consumption.totalDurationSecs = !transaction.stop ?
          moment.duration(moment(transaction.lastMeterValue.timestamp).diff(moment(transaction.timestamp))).asSeconds() :
          moment.duration(moment(transaction.stop.timestamp).diff(moment(transaction.timestamp))).asSeconds();
        consumption.stateOfCharge = transaction.currentStateOfCharge;
        consumption.toPrice = true;
      }
      // Return
      return consumption;
    }
  }

  private async updateTransactionWithMeterValues(tenantID: string, transaction: Transaction, meterValues: OCPPNormalizedMeterValues, chargingStation: ChargingStation) {
    // Build consumptions
    const consumptions: Consumption[] = [];
    for (const meterValue of meterValues.values) {
      // Handles Signed Data values
      if (meterValue.attribute.format === 'SignedData') {
        if (meterValue.attribute.context === 'Transaction.Begin') {
          transaction.signedData = meterValue.value;
          continue;
        } else if (meterValue.attribute.context === 'Transaction.End') {
          transaction.currentSignedData = meterValue.value + '';
          continue;
        }
      }
      // SoC handling
      if (meterValue.attribute.measurand === 'SoC') {
        // Set the first SoC
        if (meterValue.attribute.context === 'Transaction.Begin') {
          transaction.stateOfCharge = Utils.convertToFloat(meterValue.value);
          continue;
          // Set the Last SoC
        } else if (meterValue.attribute.context === 'Transaction.End') {
          transaction.currentStateOfCharge = Utils.convertToFloat(meterValue.value);
          continue;
        }
      }
      // Only Consumption Meter Value
      if (OCPPUtils.isSocMeterValue(meterValue) ||
        OCPPUtils.isConsumptionMeterValue(meterValue)) {
        // Build Consumption and Update Transaction with Meter Values
        const consumption: Consumption = await this.buildConsumptionAndUpdateTransactionFromMeterValue(transaction, meterValue);
        if (consumption) {
          // Get the curent limit of the connector
          const chargingStationVendor = ChargingStationVendorFactory.getChargingStationVendorInstance(chargingStation);
          if (chargingStationVendor) {
            // Get current limitation
            const connectorLimit = await chargingStationVendor.getCurrentConnectorLimit(tenantID, chargingStation, transaction.connectorId);
            consumption.limitAmps = connectorLimit.limitAmps;
            consumption.limitWatts = connectorLimit.limitWatts;
            consumption.limitSource = connectorLimit.limitSource;
          } else {
            // Default
            consumption.limitAmps = chargingStation.connectors[transaction.connectorId - 1].amperageLimit;
            consumption.limitWatts = chargingStation.connectors[transaction.connectorId - 1].power;
            consumption.limitSource = ConnectorCurrentLimitSource.CONNECTOR;
          }
          // Existing Consumption (SoC or Consumption MeterValue)?
          const existingConsumption = consumptions.find(
            (c) => c.endedAt.getTime() === consumption.endedAt.getTime());
          if (existingConsumption) {
            // Update existing
            for (const property in consumption) {
              existingConsumption[property] = consumption[property];
            }
          } else {
            // Add
            consumptions.push(consumption);
          }
        }
      }
    }
    // Price and Save the Consumptions
    for (const consumption of consumptions) {
      if (consumption.toPrice) {
        await this.priceTransaction(tenantID, transaction, consumption, TransactionAction.UPDATE);
        await this.billTransaction(tenantID, transaction, TransactionAction.UPDATE);
      }
      await ConsumptionStorage.saveConsumption(tenantID, consumption);
    }
  }

  private async priceTransaction(tenantID: string, transaction: Transaction, consumption: Consumption, action: TransactionAction) {
    let pricedConsumption;
    // Get the pricing impl
    const pricingImpl = await PricingFactory.getPricingImpl(tenantID, transaction);
    switch (action) {
      // Start Transaction
      case TransactionAction.START:
        // Active?
        if (pricingImpl) {
          // Set
          pricedConsumption = await pricingImpl.startSession(consumption);
          if (pricedConsumption) {
            // Set the initial pricing
            transaction.price = pricedConsumption.amount;
            transaction.roundedPrice = pricedConsumption.roundedAmount;
            transaction.priceUnit = pricedConsumption.currencyCode;
            transaction.pricingSource = pricedConsumption.pricingSource;
            transaction.currentCumulatedPrice = pricedConsumption.amount;
          }
        } else {
          // Default
          transaction.price = 0;
          transaction.roundedPrice = 0;
          transaction.priceUnit = '';
          transaction.pricingSource = '';
          transaction.currentCumulatedPrice = 0;
        }
        break;
      // Meter Values
      case TransactionAction.UPDATE:
        // Active?
        if (pricingImpl) {
          // Set
          pricedConsumption = await pricingImpl.updateSession(consumption);
          if (pricedConsumption) {
            // Update consumption
            consumption.amount = pricedConsumption.amount;
            consumption.roundedAmount = pricedConsumption.roundedAmount;
            consumption.currencyCode = pricedConsumption.currencyCode;
            consumption.pricingSource = pricedConsumption.pricingSource;
            if (pricedConsumption.cumulatedAmount) {
              consumption.cumulatedAmount = pricedConsumption.cumulatedAmount;
            } else {
              consumption.cumulatedAmount = Utils.convertToFloat((transaction.currentCumulatedPrice + consumption.amount).toFixed(6));
            }
            transaction.currentCumulatedPrice = consumption.cumulatedAmount;
          }
        }
        break;
      // Stop Transaction
      case TransactionAction.STOP:
        // Active?
        if (pricingImpl) {
          // Set
          pricedConsumption = await pricingImpl.stopSession(consumption);
          if (pricedConsumption) {
            // Update consumption
            consumption.amount = pricedConsumption.amount;
            consumption.roundedAmount = pricedConsumption.roundedAmount;
            consumption.currencyCode = pricedConsumption.currencyCode;
            consumption.pricingSource = pricedConsumption.pricingSource;
            if (pricedConsumption.cumulatedAmount) {
              consumption.cumulatedAmount = pricedConsumption.cumulatedAmount;
            } else {
              consumption.cumulatedAmount = Utils.convertToFloat((transaction.currentCumulatedPrice + consumption.amount).toFixed(6));
            }
            transaction.currentCumulatedPrice = consumption.cumulatedAmount;
            // Update Transaction
            if (!transaction.stop) {
              (transaction as any).stop = {};
            }
            transaction.stop.price = Utils.convertToFloat(transaction.currentCumulatedPrice.toFixed(6));
            transaction.stop.roundedPrice = Utils.convertToFloat((transaction.currentCumulatedPrice).toFixed(2));
            transaction.stop.priceUnit = pricedConsumption.currencyCode;
            transaction.stop.pricingSource = pricedConsumption.pricingSource;
          }
        }
        break;
    }
  }

  private async billTransaction(tenantID: string, transaction: Transaction, action: TransactionAction) {
    const billingImpl = await BillingFactory.getBillingImpl(tenantID);
    if (!billingImpl) {
      return;
    }
    // Checl
    switch (action) {
      // Start Transaction
      case TransactionAction.START:
        // Delegate
        const billingDataStart = await billingImpl.startTransaction(transaction);
        // Update
        transaction.billingData = {
          lastUpdate: new Date()
        };
        // Cancel?
        if (billingDataStart.cancelTransaction) {
        }
        break;
      // Meter Values
      case TransactionAction.UPDATE:
        // Delegate
        const billingDataUpdate = await billingImpl.updateTransaction(transaction);
        // Update
        transaction.billingData.lastUpdate = new Date();
        // Cancel?
        if (billingDataUpdate.cancelTransaction) {
        }
        break;
      // Stop Transaction
      case TransactionAction.STOP:
        // Delegate
        const billingDataStop = await billingImpl.stopTransaction(transaction);
        // Update
        transaction.billingData.status = billingDataStop.status;
        transaction.billingData.invoiceStatus = billingDataStop.invoiceStatus;
        transaction.billingData.invoiceItem = billingDataStop.invoiceItem;
        transaction.billingData.lastUpdate = new Date();
        break;
    }
  }

  private async updateOCPITransaction(tenantID: string, transaction: Transaction, chargingStation: ChargingStation, transactionAction: TransactionAction) {
    if (!transaction.user || transaction.user.issuer) {
      return;
    }
    const user: User = transaction.user;
    const tenant: Tenant = await TenantStorage.getTenant(tenantID);
    let action: Action;
    switch (transactionAction) {
      case TransactionAction.START:
        action = Action.START_TRANSACTION;
        break;
      case TransactionAction.UPDATE:
        action = Action.UPDATE_TRANSACTION;
        break;
      case TransactionAction.STOP:
        action = Action.STOP_TRANSACTION;
        break;
    }
    if (!Utils.isTenantComponentActive(tenant, TenantComponents.OCPI)) {
      throw new BackendError({
        user: user,
        action: action,
        module: MODULE_NAME,
        method: 'updateOCPITransaction',
        message: `Unable to ${transactionAction} transaction for user '${user.id}' not issued locally`
      });
    }
    const ocpiClient = await OCPIClientFactory.getAvailableOcpiClient(tenant, OCPIRole.CPO) as CpoOCPIClient;
    if (!ocpiClient) {
      throw new BackendError({
        user: user,
        action: action,
        module: MODULE_NAME,
        method: 'updateOCPITransaction',
        message: `OCPI component requires at least one CPO endpoint to ${transactionAction} transactions`
      });
    }
    switch (transactionAction) {
      case TransactionAction.START:
        // eslint-disable-next-line no-case-declarations
        const tag = user.tags.find(((value) => value.id === transaction.tagID));
        if (!tag.ocpiToken) {
          throw new BackendError({
            user: user,
            action: action,
            module: MODULE_NAME,
            method: 'updateOCPITransaction',
            message: `User '${user.id}' with tag '${transaction.tagID}' cannot ${transactionAction} transaction thought OCPI protocol due to missing ocpiToken`
          });
        }
        // Retrieve authorization id
        // eslint-disable-next-line no-case-declarations
        const authorizes = await OCPPStorage.getAuthorizes(tenant.id, {
          dateFrom: moment(transaction.timestamp).subtract(10, 'minutes').toDate(),
          chargeBoxID: transaction.chargeBoxID,
          tagID: transaction.tagID
        }, Constants.DB_PARAMS_SINGLE_RECORD);
        // eslint-disable-next-line no-case-declarations
        let authorizationId = '';
        if (authorizes && authorizes.result && authorizes.result.length > 0) {
          authorizationId = authorizes.result[0].authorizationId;
        }
        await ocpiClient.startSession(tag.ocpiToken, chargingStation, transaction, authorizationId);
        break;
      case TransactionAction.UPDATE:
        await ocpiClient.updateSession(transaction);
        break;
      case TransactionAction.STOP:
        await ocpiClient.stopSession(transaction);
        await ocpiClient.postCdr(transaction);
        break;
    }
  }

  // Save Consumption
  private async updateChargingStationConsumption(tenantID: string, chargingStation: ChargingStation, transaction: Transaction) {
    // Get the connector
    const foundConnector: Connector = chargingStation.connectors.find(
      (connector) => connector.connectorId === transaction.connectorId);
    // Active transaction?
    if (!transaction.stop && foundConnector) {
      // Set consumption
      foundConnector.currentConsumption = transaction.currentConsumption;
      foundConnector.totalConsumption = transaction.currentTotalConsumption;
      foundConnector.totalInactivitySecs = transaction.currentTotalInactivitySecs;
      foundConnector.inactivityStatus = Utils.getInactivityStatusLevel(
        transaction.chargeBox, transaction.connectorId, transaction.currentTotalInactivitySecs);
      foundConnector.currentStateOfCharge = transaction.currentStateOfCharge;
      foundConnector.totalInactivitySecs = transaction.currentTotalInactivitySecs;
      // Set Transaction ID
      foundConnector.activeTransactionID = transaction.id;
      foundConnector.activeTagID = transaction.tagID;
      // Update Heartbeat
      chargingStation.lastHeartBeat = new Date();
      // Handle End Of charge
      await this.checkNotificationEndOfCharge(tenantID, chargingStation, transaction);
      // Log
      Logging.logInfo({
        tenantID: tenantID,
        source: chargingStation.id,
        module: MODULE_NAME, method: 'updateChargingStationConsumption',
        action: Action.CONSUMPTION,
        user: transaction.userID,
        message: `Connector '${foundConnector.connectorId}' > Transaction ID '${foundConnector.activeTransactionID}' > Instant: ${foundConnector.currentConsumption / 1000} kW, Total: ${foundConnector.totalConsumption / 1000} kW.h${foundConnector.currentStateOfCharge ? ', SoC: ' + foundConnector.currentStateOfCharge + ' %' : ''}`
      });
      // Cleanup connector transaction data
    } else if (foundConnector) {
      foundConnector.currentConsumption = 0;
      foundConnector.totalConsumption = 0;
      foundConnector.totalInactivitySecs = 0;
      foundConnector.inactivityStatus = InactivityStatus.INFO;
      foundConnector.currentStateOfCharge = 0;
      foundConnector.activeTransactionID = 0;
      foundConnector.activeTransactionDate = null;
      foundConnector.activeTagID = null;
    }
  }

  private async notifyEndOfCharge(tenantID: string, chargingStation: ChargingStation, transaction: Transaction) {
    if (transaction.user) {
      // Get the i18n lib
      const i18nManager = new I18nManager(transaction.user.locale);
      // Notify (Async)
      NotificationHandler.sendEndOfCharge(
        tenantID,
        transaction.user,
        chargingStation,
        {
          'user': transaction.user,
          'transactionId': transaction.id,
          'chargeBoxID': chargingStation.id,
          'connectorId': Utils.getConnectorLetterFromConnectorID(transaction.connectorId),
          'totalConsumption': i18nManager.formatNumber(Math.round(transaction.currentTotalConsumption / 10) / 100),
          'stateOfCharge': transaction.currentStateOfCharge,
          'totalDuration': this.buildCurrentTransactionDuration(transaction),
          'evseDashboardChargingStationURL': await Utils.buildEvseTransactionURL(tenantID, chargingStation, transaction.id, '#inprogress'),
          'evseDashboardURL': Utils.buildEvseURL((await TenantStorage.getTenant(tenantID)).subdomain)
        }
      );
    }
  }

  private async notifyOptimalChargeReached(tenantID: string, chargingStation: ChargingStation, transaction: Transaction) {
    if (transaction.user) {
      // Get the i18n lib
      const i18nManager = new I18nManager(transaction.user.locale);
      // Notifcation Before End Of Charge (Async)
      NotificationHandler.sendOptimalChargeReached(
        tenantID,
        transaction.id + '-OCR',
        transaction.user,
        chargingStation,
        {
          'user': transaction.user,
          'chargeBoxID': chargingStation.id,
          'transactionId': transaction.id,
          'connectorId': Utils.getConnectorLetterFromConnectorID(transaction.connectorId),
          'totalConsumption': i18nManager.formatNumber(Math.round(transaction.currentTotalConsumption / 10) / 100),
          'stateOfCharge': transaction.currentStateOfCharge,
          'evseDashboardChargingStationURL': await Utils.buildEvseTransactionURL(tenantID, chargingStation, transaction.id, '#inprogress'),
          'evseDashboardURL': Utils.buildEvseURL((await TenantStorage.getTenant(tenantID)).subdomain)
        }
      );
    }
  }

  private async checkNotificationEndOfCharge(tenantID: string, chargingStation: ChargingStation, transaction: Transaction) {
    // Transaction in progress?
    if (transaction && !transaction.stop) {
      // Has consumption?
      if (transaction.numberOfMeterValues > 1 && transaction.currentTotalConsumption > 0) {
        // End of charge?
        if (_configChargingStation.notifEndOfChargeEnabled &&
          (transaction.currentTotalInactivitySecs > 60 || transaction.currentStateOfCharge === 100)) {
          // Send Notification
          await this.notifyEndOfCharge(tenantID, chargingStation, transaction);
          // Optimal Charge? (SoC)
        } else if (_configChargingStation.notifBeforeEndOfChargeEnabled &&
          transaction.currentStateOfCharge >= _configChargingStation.notifBeforeEndOfChargePercent) {
          // Send Notification
          await this.notifyOptimalChargeReached(tenantID, chargingStation, transaction);
        }
      }
    }
  }

  // Build Inactivity
  private buildTransactionInactivity(transaction: Transaction, i18nHourShort = 'h') {
    const i18nManager = new I18nManager(transaction.user.locale);
    // Get total
    const totalInactivitySecs = transaction.stop.totalInactivitySecs;
    // None?
    if (totalInactivitySecs === 0) {
      return `0${i18nHourShort}00 (${i18nManager.formatPercentage(0)})`;
    }
    // Build the inactivity percentage
    const totalInactivityPercent = i18nManager.formatPercentage(Math.round((totalInactivitySecs / transaction.stop.totalDurationSecs) * 100) / 100);
    return moment.duration(totalInactivitySecs, 's').format(`h[${i18nHourShort}]mm`, { trim: false }) + ` (${totalInactivityPercent})`;
  }

  // Build duration
  private buildCurrentTransactionDuration(transaction: Transaction): string {
    let totalDuration;
    if (!transaction.stop) {
      totalDuration = moment.duration(moment(transaction.lastMeterValue.timestamp).diff(moment(transaction.timestamp))).asSeconds();
    } else {
      totalDuration = moment.duration(moment(transaction.stop.timestamp).diff(moment(transaction.timestamp))).asSeconds();
    }
    return moment.duration(totalDuration, 's').format('h[h]mm', { trim: false });
  }

  // Build duration
  private buildTransactionDuration(transaction: Transaction): string {
    return moment.duration(transaction.stop.totalDurationSecs, 's').format('h[h]mm', { trim: false });
  }

  private filterMeterValuesOnCharger(tenantID: string, chargingStation: ChargingStation, meterValues: OCPPNormalizedMeterValues) {
    // Clean up Sample.Clock meter value
    if (chargingStation.chargePointVendor !== ChargerVendor.ABB ||
      chargingStation.ocppVersion !== OCPPVersion.VERSION_15) {
      // Filter Sample.Clock meter value for all chargers except ABB using OCPP 1.5
      meterValues.values = meterValues.values.filter((meterValue) => {
        // Remove Sample Clock
        if (meterValue.attribute.context === 'Sample.Clock') {
          // Log
          Logging.logWarning({
            tenantID: tenantID,
            source: chargingStation.id,
            module: MODULE_NAME, method: 'filterMeterValuesOnCharger',
            action: Action.METER_VALUES,
            message: 'Removed Meter Value with attribute context \'Sample.Clock\'',
            detailedMessages: { meterValue }
          });
          return false;
        }
        return true;
      });
    }
  }

  private normalizeMeterValues(chargingStation: ChargingStation, meterValues: OCPPMeterValuesExtended): OCPPNormalizedMeterValues {
    // Create the model
    const newMeterValues: OCPPNormalizedMeterValues = {} as OCPPNormalizedMeterValues;
    newMeterValues.values = [];
    newMeterValues.chargeBoxID = chargingStation.id;
    // OCPP 1.6
    if (chargingStation.ocppVersion === OCPPVersion.VERSION_16) {
      meterValues.values = meterValues.meterValue;
      delete meterValues.meterValue;
    }
    // Only one value?
    if (!Array.isArray(meterValues.values)) {
      // Make it an array
      meterValues.values = [meterValues.values];
    }
    // Process the Meter Values
    for (const value of meterValues.values) {
      const newMeterValue: OCPPNormalizedMeterValue = {} as OCPPNormalizedMeterValue;
      // Set the Meter Value header
      newMeterValue.chargeBoxID = newMeterValues.chargeBoxID;
      newMeterValue.connectorId = meterValues.connectorId;
      newMeterValue.transactionId = meterValues.transactionId;
      newMeterValue.timestamp = Utils.convertToDate(value.timestamp);
      // OCPP 1.6
      if (chargingStation.ocppVersion === OCPPVersion.VERSION_16) {
        // Multiple Values?
        if (Array.isArray(value.sampledValue)) {
          // Create one record per value
          for (const sampledValue of value.sampledValue) {
            // Add Attributes
            const newLocalMeterValue = JSON.parse(JSON.stringify(newMeterValue));
            newLocalMeterValue.attribute = this.buildMeterValueAttributes(sampledValue);
            // Data is to be interpreted as integer/decimal numeric data
            if (newLocalMeterValue.attribute.format === 'Raw') {
              newLocalMeterValue.value = Utils.convertToFloat(sampledValue.value);
              // Data is represented as a signed binary data block, encoded as hex data
            } else if (newLocalMeterValue.attribute.format === 'SignedData') {
              newLocalMeterValue.value = sampledValue.value;
            }
            // Add
            newMeterValues.values.push(newLocalMeterValue);
          }
        } else {
          // Add Attributes
          const newLocalMeterValue = JSON.parse(JSON.stringify(newMeterValue));
          newLocalMeterValue.attribute = this.buildMeterValueAttributes(value.sampledValue);
          // Add
          newMeterValues.values.push(newLocalMeterValue);
        }
        // OCPP < 1.6
      } else if (value['value']) {
        // OCPP 1.2
        if (value['value']['$value']) {
          // Set
          newMeterValue.value = value['value']['$value'];
          newMeterValue.attribute = value['value'].attributes;
          // OCPP 1.5
        } else {
          newMeterValue.value = Utils.convertToFloat(value['value']);
        }
        // Add
        newMeterValues.values.push(newMeterValue);
      }
    }
    return newMeterValues;
  }

  private buildMeterValueAttributes(sampledValue: OCPPSampledValue): OCPPAttribute {
    return {
      context: (sampledValue.context ? sampledValue.context : OCPPReadingContext.SAMPLE_PERIODIC),
      format: (sampledValue.format ? sampledValue.format : OCPPValueFormat.RAW),
      measurand: (sampledValue.measurand ? sampledValue.measurand : OCPPMeasurand.ENERGY_ACTIVE_IMPORT_REGISTER),
      location: (sampledValue.location ? sampledValue.location : OCPPLocation.OUTLET),
      unit: (sampledValue.unit ? sampledValue.unit : OCPPUnitOfMeasure.WATT_HOUR),
      phase: (sampledValue.phase ? sampledValue.phase : null)
    };
  }

  private async stopOrDeleteActiveTransactions(tenantID: string, chargeBoxID: string, connectorId: number) {
    // Check
    let activeTransaction: Transaction, lastCheckedTransactionID;
    do {
      // Check if the charging station has already a transaction
      activeTransaction = await TransactionStorage.getActiveTransaction(tenantID, chargeBoxID, connectorId);
      // Exists already?
      if (activeTransaction) {
        // Avoid infinite Loop
        if (lastCheckedTransactionID === activeTransaction.id) {
          return;
        }
        // Has consumption?
        if (activeTransaction.currentTotalConsumption <= 0) {
          // No consumption: delete
          Logging.logWarning({
            tenantID: tenantID,
            source: chargeBoxID,
            module: MODULE_NAME, method: 'stopOrDeleteActiveTransactions',
            action: Action.CLEANUP_TRANSACTION,
            actionOnUser: activeTransaction.user,
            message: `Connector '${activeTransaction.connectorId}' > Pending Transaction ID '${activeTransaction.id}' with no consumption has been deleted`
          });
          // Delete
          await TransactionStorage.deleteTransaction(tenantID, activeTransaction);
        } else {
          // Simulate a Stop Transaction
          const result = await this.handleStopTransaction({
            'tenantID': tenantID,
            'chargeBoxIdentity': activeTransaction.chargeBoxID
          }, {
            'chargeBoxID': activeTransaction.chargeBoxID,
            'transactionId': activeTransaction.id,
            'meterStop': activeTransaction.lastMeterValue.value,
            'timestamp': Utils.convertToDate(activeTransaction.lastMeterValue.timestamp).toISOString(),
          }, false, true);
          // Check
          if (result.status === 'Invalid') {
            // No consumption: delete
            Logging.logError({
              tenantID: tenantID,
              source: chargeBoxID,
              module: MODULE_NAME, method: 'stopOrDeleteActiveTransactions',
              action: Action.CLEANUP_TRANSACTION,
              actionOnUser: activeTransaction.userID,
              message: `Connector '${activeTransaction.connectorId}' > Cannot delete pending Transaction ID '${activeTransaction.id}' with no consumption`
            });
          } else {
            // Has consumption: close it!
            Logging.logWarning({
              tenantID: tenantID,
              source: chargeBoxID,
              module: MODULE_NAME, method: 'stopOrDeleteActiveTransactions',
              action: Action.CLEANUP_TRANSACTION,
              actionOnUser: activeTransaction.userID,
              message: `Connector '${activeTransaction.connectorId}' > Pending Transaction ID '${activeTransaction.id}' has been stopped`
            });
          }
        }
        // Keep last Transaction ID
        lastCheckedTransactionID = activeTransaction.id;
      }
    } while (activeTransaction);
  }

  private async notifyStartTransaction(tenantID: string, transaction: Transaction, chargingStation: ChargingStation, user: User) {
    if (user) {
      // Notify (Async)
      NotificationHandler.sendSessionStarted(
        tenantID,
        transaction.id + '',
        user,
        chargingStation,
        {
          'user': user,
          'transactionId': transaction.id,
          'chargeBoxID': chargingStation.id,
          'connectorId': Utils.getConnectorLetterFromConnectorID(transaction.connectorId),
          'evseDashboardURL': Utils.buildEvseURL((await TenantStorage.getTenant(tenantID)).subdomain),
          'evseDashboardChargingStationURL':
            await Utils.buildEvseTransactionURL(tenantID, chargingStation, transaction.id, '#inprogress')
        }
      );
    }
  }

  private updateTransactionWithStopTransaction(transaction: Transaction, stopTransaction: OCPPStopTransactionRequestExtended, user: User, alternateUser: User, tagId) {
    if (!transaction.stop) {
      (transaction as any).stop = {};
    }
    transaction.stop.meterStop = Utils.convertToFloat(stopTransaction.meterStop);
    transaction.stop.timestamp = new Date(stopTransaction.timestamp);
    transaction.stop.userID = (alternateUser ? alternateUser.id : (user ? user.id : null));
    transaction.stop.tagID = tagId;
    transaction.stop.stateOfCharge = transaction.currentStateOfCharge;
    transaction.stop.signedData = transaction.currentSignedData ? transaction.currentSignedData : '';
    // Keep the last Meter Value
    const lastMeterValue = transaction.lastMeterValue;
    // Compute duration
    const diffSecs = moment(transaction.stop.timestamp).diff(lastMeterValue.timestamp, 'milliseconds') / 1000;
    // Check if the new value is greater
    if (transaction.stop.meterStop >= lastMeterValue.value) {
      // Compute consumption
      const consumption = transaction.stop.meterStop - Utils.convertToFloat(lastMeterValue.value);
      const sampleMultiplier = diffSecs > 0 ? 3600 / diffSecs : 0;
      const currentConsumption = consumption * sampleMultiplier;
      // Update current consumption
      transaction.currentConsumption = currentConsumption;
      transaction.currentTotalConsumption = transaction.currentTotalConsumption + consumption;
      transaction.currentConsumptionWh = consumption;
      // Inactivity?
      if (consumption === 0) {
        transaction.currentTotalInactivitySecs = transaction.currentTotalInactivitySecs + diffSecs;
      }
    } else {
      // Update current consumption
      transaction.currentConsumption = 0;
      transaction.currentTotalInactivitySecs = transaction.currentTotalInactivitySecs + diffSecs;
    }
    // Set Total data
    transaction.stop.totalConsumption = transaction.currentTotalConsumption;
    transaction.stop.totalInactivitySecs = transaction.currentTotalInactivitySecs;
    transaction.stop.totalDurationSecs = Math.round(moment.duration(moment(transaction.stop.timestamp).diff(moment(transaction.timestamp))).asSeconds());
    // No Duration?
    if (transaction.stop.totalDurationSecs === 0) {
      // Compute it from now
      transaction.stop.totalDurationSecs = Math.round(moment.duration(moment().diff(moment(transaction.timestamp))).asSeconds());
      transaction.stop.totalInactivitySecs = transaction.stop.totalDurationSecs;
    }
    // Update Inactivity Status
    transaction.stop.inactivityStatus =
      Utils.getInactivityStatusLevel(transaction.chargeBox, transaction.connectorId, transaction.stop.totalInactivitySecs);
    return lastMeterValue;
  }

  private getStopTransactionTagId(stopTransaction: OCPPStopTransactionRequestExtended, transaction: Transaction): string {
    // Stopped Remotely?
    if (transaction.remotestop) {
      // Yes: Get the diff from now
      const secs = moment.duration(moment().diff(
        moment(transaction.remotestop.timestamp))).asSeconds();
      // In a minute
      if (secs < 60) {
        // Return tag that remotely stopped the transaction
        return transaction.remotestop.tagID;
      }
    }
    // Already provided?
    if (stopTransaction.idTag) {
      // Return tag that stopped the transaction
      return stopTransaction.idTag;
    }
    // Default: return tag that started the transaction
    return transaction.tagID;
  }

  private async notifyStopTransaction(tenantID: string, chargingStation: ChargingStation, transaction: Transaction, user: User, alternateUser: User) {
    // User provided?
    if (user) {
      // Get the i18n lib
      const i18nManager = new I18nManager(user.locale);
      // Send Notification (Async)
      NotificationHandler.sendEndOfSession(
        tenantID,
        transaction.id + '-EOS',
        user,
        chargingStation,
        {
          'user': user,
          'alternateUser': (alternateUser ? alternateUser : null),
          'transactionId': transaction.id,
          'chargeBoxID': chargingStation.id,
          'connectorId': Utils.getConnectorLetterFromConnectorID(transaction.connectorId),
          'totalConsumption': i18nManager.formatNumber(Math.round(transaction.stop.totalConsumption / 10) / 100),
          'totalDuration': this.buildTransactionDuration(transaction),
          'totalInactivity': this.buildTransactionInactivity(transaction),
          'stateOfCharge': transaction.stop.stateOfCharge,
          'evseDashboardChargingStationURL': await Utils.buildEvseTransactionURL(tenantID, chargingStation, transaction.id, '#history'),
          'evseDashboardURL': Utils.buildEvseURL((await TenantStorage.getTenant(tenantID)).subdomain)
        }
      );
      if (transaction.stop.signedData !== '') {
        // Send Notification (Async)
        NotificationHandler.sendEndOfSignedSession(
          tenantID,
          transaction.id + '-EOSS',
          user,
          chargingStation,
          {
            'user': user,
            'alternateUser': (alternateUser ? alternateUser : null),
            'transactionId': transaction.id,
            'chargeBoxID': chargingStation.id,
            'connectorId': Utils.getConnectorLetterFromConnectorID(transaction.connectorId),
            'tagId': transaction.tagID,
            'startDate': transaction.timestamp.toLocaleString('de-DE'),
            'endDate': transaction.stop.timestamp.toLocaleString('de-DE'),
            'meterStart': (transaction.meterStart / 1000).toLocaleString(
              (user.locale ? user.locale.replace('_', '-') : Constants.DEFAULT_LOCALE.replace('_', '-')),
              { minimumIntegerDigits: 1, minimumFractionDigits: 4, maximumFractionDigits: 4 }),
            'meterStop': (transaction.stop.meterStop / 1000).toLocaleString(
              (user.locale ? user.locale.replace('_', '-') : Constants.DEFAULT_LOCALE.replace('_', '-')),
              { minimumIntegerDigits: 1, minimumFractionDigits: 4, maximumFractionDigits: 4 }),
            'totalConsumption': (transaction.stop.totalConsumption / 1000).toLocaleString(
              (user.locale ? user.locale.replace('_', '-') : Constants.DEFAULT_LOCALE.replace('_', '-')),
              { minimumIntegerDigits: 1, minimumFractionDigits: 4, maximumFractionDigits: 4 }),
            'price': transaction.stop.price,
            'relativeCost': (transaction.stop.price / (transaction.stop.totalConsumption / 1000)),
            'startSignedData': transaction.signedData,
            'endSignedData': transaction.stop.signedData,
            'evseDashboardURL': Utils.buildEvseURL((await TenantStorage.getTenant(tenantID)).subdomain)
          }
        );
      }
    }
  }
}
<|MERGE_RESOLUTION|>--- conflicted
+++ resolved
@@ -560,31 +560,6 @@
         if (site) {
           startTransaction.siteID = site.id;
         }
-<<<<<<< HEAD
-        // Handle Smart Charging
-        if (Utils.isTenantComponentActive(tenant, TenantComponents.SMART_CHARGING)) {
-          try {
-            // Get Site Area
-            const siteArea = await SiteAreaStorage.getSiteArea(headers.tenantID, chargingStation.siteAreaID);
-            if (siteArea.smartCharging) {
-              const smartCharging = await SmartChargingFactory.getSmartChargingImpl(headers.tenantID);
-              if (smartCharging) {
-                await smartCharging.computeAndApplyChargingProfiles(siteArea);
-              }
-            }
-          } catch (error) {
-            Logging.logError({
-              tenantID: tenant.id,
-              source: chargingStation.id,
-              module: MODULE_NAME, method: 'handleStartTransaction',
-              action: Action.START_TRANSACTION,
-              message: 'An error occurred while trying to call smart charging',
-              detailedMessages: { error }
-            });
-          }
-        }
-=======
->>>>>>> 940ce473
       }
       // Cleanup ongoing transactions
       await this.stopOrDeleteActiveTransactions(
@@ -681,7 +656,7 @@
             source: chargingStation.id,
             module: MODULE_NAME, method: 'handleStartTransaction',
             action: Action.START_TRANSACTION,
-            message: `An error occurred while trying to call smart charging`,
+            message: 'An error occurred while trying to call smart charging',
             detailedMessages: { error: error.message, stack: error.stack }
           });
         }
@@ -770,7 +745,7 @@
       UtilsService.assertObjectExists(Action.STOP_TRANSACTION, transaction, `Transaction with ID '${stopTransaction.transactionId}' doesn't exist`,
         'OCPPService', 'handleStopTransaction', null);
       // Delete TxProfile if any
-      const chargingProfiles = await ChargingStationStorage.getChargingProfiles(headers.tenantID, { 
+      const chargingProfiles = await ChargingStationStorage.getChargingProfiles(headers.tenantID, {
         chargingStationID: chargingStation.id,
         connectorID: transaction.connectorId,
         profilePurposeType: ChargingProfilePurposeType.TX_PROFILE,
@@ -884,13 +859,8 @@
             source: chargingStation.id,
             module: MODULE_NAME, method: 'handleStopTransaction',
             action: Action.STOP_TRANSACTION,
-<<<<<<< HEAD
             message: 'An error occurred while trying to call smart charging',
-            detailedMessages: { error }
-=======
-            message: `An error occurred while trying to call smart charging`,
             detailedMessages: { error: error.message, stack: error.stack }
->>>>>>> 940ce473
           });
         }
       }
