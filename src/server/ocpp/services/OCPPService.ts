--- conflicted
+++ resolved
@@ -1,5 +1,4 @@
 import momentDurationFormatSetup from 'moment-duration-format'; // TODO: what?
-import tzlookup from 'tz-lookup';
 import Authorizations from '../../../authorization/Authorizations';
 import BackendError from '../../../exception/BackendError';
 import ChargingStation from '../../../types/ChargingStation';
@@ -1063,10 +1062,6 @@
       transaction.currentConsumption = 0;
       transaction.currentTotalConsumption = 0;
       transaction.currentConsumptionWh = 0;
-<<<<<<< HEAD
-      transaction.user = user;
-=======
->>>>>>> 5fdb88e2
       // Build first Dummy consumption for pricing the Start Transaction
       const consumption = await this._buildConsumptionFromTransactionAndMeterValue(
         transaction, transaction.timestamp, transaction.timestamp, {
@@ -1172,11 +1167,7 @@
           }, {
             'transactionId': activeTransaction.id,
             'meterStop': activeTransaction.lastMeterValue.value,
-<<<<<<< HEAD
-            'timestamp': activeTransaction.lastMeterValue.timestamp,
-=======
             'timestamp': new Date(activeTransaction.lastMeterValue.timestamp).toISOString(),
->>>>>>> 5fdb88e2
           }, false, true);
           // Check
           if (result.status === 'Invalid') {
@@ -1275,11 +1266,7 @@
       stopTransaction.chargeBoxID = chargingStation.id;
       // Get the transaction
       const transaction = await TransactionStorage.getTransaction(headers.tenantID, stopTransaction.transactionId);
-<<<<<<< HEAD
-      UtilsService.assertObjectExists(transaction, `Transaction${stopTransaction.transactionId} doesn't exist`,
-=======
       UtilsService.assertObjectExists(transaction, `Transaction with ID '${stopTransaction.transactionId}' doesn't exist`,
->>>>>>> 5fdb88e2
         'OCPPService', 'handleStopTransaction', null);
       // Get the TagID that stopped the transaction
       const tagId = this._getStopTransactionTagId(stopTransaction, transaction);
