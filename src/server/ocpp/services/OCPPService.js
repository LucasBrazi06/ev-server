--- conflicted
+++ resolved
@@ -683,11 +683,7 @@
       if (transaction.hasMultipleConsumptions()) {
         // End of charge?
         if (_configChargingStation.notifEndOfChargeEnabled &&
-<<<<<<< HEAD
            (transaction.getCurrentTotalInactivitySecs() > 60 || transaction.getCurrentStateOfCharge() === 100)) {
-=======
-          (transaction.getCurrentTotalInactivitySecs() > 60 || transaction.getCurrentStateOfCharge() === 100)) {
->>>>>>> 14c9997e
           // Notify User?
           if (transaction.getUserJson()) {
             // Send Notification
@@ -1049,7 +1045,6 @@
     );
   }
 
-
   async handleDataTransfer(headers, dataTransfer) {
     try {
       // Get the charging station
@@ -1083,11 +1078,7 @@
     }
   }
 
-<<<<<<< HEAD
   async handleStopTransaction(headers, stopTransaction, isSoftStop=false) {
-=======
-  async handleStopTransaction(stopTransaction, isSoftStop = false) {
->>>>>>> 14c9997e
     try {
       // Get the charging station
       const chargingStation = await OCPPUtils.checkAndGetChargingStation(headers.chargeBoxIdentity, headers.tenantID);
