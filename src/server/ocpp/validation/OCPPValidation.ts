--- conflicted
+++ resolved
@@ -63,13 +63,8 @@
   validateStartTransaction(chargingStation: ChargingStation, startTransaction) {
     this.validate(this._startTransactionRequest, startTransaction);
     // Check Connector ID
-<<<<<<< HEAD
-    const foundConnector = chargingStation.connectors.find((connector) => connector.connectorId === startTransaction.connectorId);
-    if (!foundConnector) {
-=======
     if (!chargingStation.connectors.find(
       (connector) => connector.connectorId === startTransaction.connectorId)) {
->>>>>>> 60e6729b
       throw new BackendError(chargingStation.id,
         `The Connector ID '${startTransaction.connectorId}' is invalid`,
         'OCPPService', 'handleStartTransaction', Constants.ACTION_REMOTE_START_TRANSACTION);
@@ -102,14 +97,9 @@
       meterValues.connectorId = 1;
     }
     // Check if the transaction ID matches
-<<<<<<< HEAD
-    const connector = chargingStation.connectors.find((c) => c.connectorId === meterValues.connectorId);
-    const chargerTransactionId = Utils.convertToInt(connector ? connector.activeTransactionID : 0);
-=======
     const foundConnector = chargingStation.connectors.find(
       (connector) => connector.connectorId === meterValues.connectorId);
     const chargerTransactionId = Utils.convertToInt(foundConnector ? foundConnector.activeTransactionID : 0);
->>>>>>> 60e6729b
     // Transaction is provided in MeterValue?
     if (meterValues.hasOwnProperty('transactionId')) {
       // Always integer
