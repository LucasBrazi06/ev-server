const Logging = require('../../../utils/Logging');
const Database = require('../../../utils/Database');
const AppError = require('../../../exception/AppError');
const UnauthorizedError = require('../../../exception/UnauthorizedError');
const BadRequestError = require('../../../exception/BadRequestError');
const ConflictError = require('../../../exception/ConflictError');
<<<<<<< HEAD
const NotFoundError = require('../../../exception/NotFoundError');
const Constants = require('../../../utils/Constants');
const Tenant = require('../../../entity/Tenant');
const User = require('../../../entity/User');
const Authorizations = require('../../../authorization/Authorizations');
const TenantSecurity = require('./security/TenantSecurity');
const HttpStatusCodes = require('http-status-codes');
=======
const Constants = require('../../../utils/Constants');
const Tenant = require('../../../model/Tenant');
const User = require('../../../model/User');
const Authorizations = require('../../../authorization/Authorizations');
const TenantSecurity = require('./security/TenantSecurity');
const HttpStatus = require('http-status-codes');
>>>>>>> f098741c
const TenantValidator = require('../validation/TenantValidation');
const AbstractService = require('./AbstractService');

const MODULE_NAME = 'TenantService';

class TenantService extends AbstractService {
<<<<<<< HEAD
  static async handleDeleteTenant(action, req, res, next){
=======
  static async handleDeleteTenant(action, req, res, next) {
>>>>>>> f098741c
    try {
      // Filter
      const filteredRequest = TenantSecurity.filterTenantDeleteRequest(
        req.query, req.user);
      // Check Mandatory fields
      if (!filteredRequest.ID) {
        // Not Found!
        throw new AppError(
          Constants.CENTRAL_SERVER,
<<<<<<< HEAD
          `The Tenant's ID must be provided`, 400);
=======
          `The Tenant's ID must be provided`, 500,
          MODULE_NAME, 'handleDeleteTenant', req.user);
>>>>>>> f098741c
      }
      // Get
      const tenant = await Tenant.getTenant(filteredRequest.ID);
      // Found?
      if (!tenant) {
        // Not Found!
<<<<<<< HEAD
        throw new NotFoundError(
          `The Tenant with ID '${filteredRequest.id}' does not exist`);
=======
        throw new AppError(
          Constants.CENTRAL_SERVER,
          `Tenant with ID '${filteredRequest.ID}' does not exist`, 550,
          MODULE_NAME, 'handleDeleteTenant', req.user);
>>>>>>> f098741c
      }
      // Check auth
      if (!Authorizations.canDeleteTenant(req.user, tenant.getModel())) {
        // Not Authorized!
        throw new UnauthorizedError(
          Constants.ACTION_DELETE,
          Constants.ENTITY_TENANT,
          tenant.getID(),
          req.user);
      }
      // Delete
      await tenant.delete();
      // Log
      Logging.logSecurityInfo({
        user: req.user,
<<<<<<< HEAD
        module: 'TenantService',
=======
        module: MODULE_NAME,
>>>>>>> f098741c
        method: 'handleDeleteTenant',
        message: `Tenant '${tenant.getName()}' has been deleted successfully`,
        action: action,
        detailedMessages: tenant
      });
      // Ok
      res.json(Constants.REST_RESPONSE_SUCCESS);
      next();
    } catch (error) {
<<<<<<< HEAD
      AbstractService._handleError(error, req, next, action, MODULE_NAME, 'handleDeleteTenant');
    }
  }

  static async handleGetTenant(action, req, res, next){
=======
      TenantService._handleError(error, req, next, action, MODULE_NAME, 'handleDeleteTenant');
    }
  }

  static async handleGetTenant(action, req, res, next) {
>>>>>>> f098741c
    try {
      // Filter
      const filteredRequest = TenantSecurity.filterTenantRequest(req.query, req.user);
      // Charge Box is mandatory
      if (!filteredRequest.ID) {
        // Not Found!
<<<<<<< HEAD
        throw new BadRequestError([]);
=======
        throw new AppError(
          Constants.CENTRAL_SERVER,
          `The Tenant's ID must be provided`, 500,
          MODULE_NAME, 'handleGetTenant', req.user);
>>>>>>> f098741c
      }
      // Get it
      const tenant = await Tenant.getTenant(filteredRequest.ID);
      if (!tenant) {
<<<<<<< HEAD
        throw new NotFoundError(
          `The Tenant with ID '${filteredRequest.id}' does not exist`);
=======
        // Not Found!
        throw new AppError(
          Constants.CENTRAL_SERVER,
          `Tenant with ID '${filteredRequest.ID}' does not exist`, 550,
          MODULE_NAME, 'handleGetTenant', req.user);
>>>>>>> f098741c
      }
      // Check auth
      if (!Authorizations.canReadTenant(req.user, tenant.getModel())) {
        // Not Authorized!
        throw new UnauthorizedError(
          Constants.ACTION_READ,
          Constants.ENTITY_TENANT,
          req.user);
      }
      // Return
      res.json(
        // Filter
        TenantSecurity.filterTenantResponse(
          tenant.getModel(), req.user)
      );
      next();
    } catch (error) {
<<<<<<< HEAD
      AbstractService._handleError(error, req, next, action, MODULE_NAME, 'handleGetTenant');
    }
  }

  static async handleGetTenants(action, req, res, next){
=======
      TenantService._handleError(error, req, next, action, MODULE_NAME, 'handleGetTenant');
    }
  }

  static async handleGetTenants(action, req, res, next) {
>>>>>>> f098741c
    try {
      // Check auth
      if (!Authorizations.canListTenants(req.user)) {
        // Not Authorized!
        throw new UnauthorizedError(
          Constants.ACTION_LIST,
          Constants.ENTITY_TENANTS,
          req.user);
      }
      // Filter
      const filteredRequest = TenantSecurity.filterTenantsRequest(req.query, req.user);
      // Get the tenants
      const tenants = await Tenant.getTenants({
          search: filteredRequest.Search
        },
        filteredRequest.Limit, filteredRequest.Skip, filteredRequest.Sort);
      // Set
      tenants.result = tenants.result.map((tenant) => tenant.getModel());
      // Filter
      tenants.result = TenantSecurity.filterTenantsResponse(
        tenants.result, req.user);
      // Return
      res.json(tenants);
      next();
    } catch (error) {
<<<<<<< HEAD
      AbstractService._handleError(error, req, next, action, MODULE_NAME, 'handleGetTenants');
    }
  }

  static async handleCreateTenant(action, req, res, next){
=======
      TenantService._handleError(error, req, next, action, MODULE_NAME, 'handleGetTenants');
    }
  }

  static async handleCreateTenant(action, req, res, next) {
>>>>>>> f098741c
    try {
      // Check auth
      if (!Authorizations.canCreateTenant(req.user)) {
        // Not Authorized!
        throw new UnauthorizedError(
          Constants.ACTION_CREATE,
          Constants.ENTITY_TENANT,
          req.user);
      }
      TenantValidator.validateTenantCreation(req.body);
      // Filter
      const filteredRequest = TenantSecurity.filterTenantCreateRequest(req.body, req.user);

      let foundTenant = await Tenant.getTenantByName(filteredRequest.name);
      if (foundTenant) {
<<<<<<< HEAD
        throw new ConflictError(`The tenant with name '${filteredRequest.name}' already exists`, 'tenants.name_already_used',
          {
            'name': filteredRequest.name
          },
          'TenantService', 'handleCreateTenant', req.user, action);
=======
        throw new ConflictError(`The tenant with name '${filteredRequest.name}' already exists`, 'tenants.name_already_used', {
            'name': filteredRequest.name
          },
          MODULE_NAME, 'handleCreateTenant', req.user, action);
>>>>>>> f098741c
      }

      foundTenant = await Tenant.getTenantBySubdomain(filteredRequest.subdomain);
      if (foundTenant) {
        throw new ConflictError(`The tenant with subdomain '${filteredRequest.subdomain}' already exists`, 'tenants.subdomain_already_used', {
          'subdomain': filteredRequest.subdomain
        });
      }

      // Create
      const tenant = new Tenant(filteredRequest);
      // Update timestamp
<<<<<<< HEAD
      tenant.setCreatedBy(new User(req.user.tenantID, {
=======
      tenant.setCreatedBy(new User({
>>>>>>> f098741c
        'id': req.user.id
      }));
      tenant.setCreatedOn(new Date());
      // Save
      const newTenant = await tenant.save();

<<<<<<< HEAD
      await newTenant.createEnvironment();
=======
      await tenant.createEnvironment();
>>>>>>> f098741c

      // Log
      Logging.logSecurityInfo({
        user: req.user,
<<<<<<< HEAD
        module: 'TenantService',
=======
        module: MODULE_NAME,
>>>>>>> f098741c
        method: 'handleCreateTenant',
        message: `Tenant '${newTenant.getName()}' has been created successfully`,
        action: action,
        detailedMessages: newTenant
      });
      // Ok
<<<<<<< HEAD
      res.status(HttpStatusCodes.CREATED).json({
        id: newTenant.getID()
      });
      next();
    } catch (error) {
      AbstractService._handleError(error, req, next, action, MODULE_NAME, 'handleCreateTenant');
    }
  }

  static async handleUpdateTenant(action, req, res, next){
=======
      res.status(HttpStatus.OK).json(Object.assign(Constants.REST_RESPONSE_SUCCESS, {
        id: newTenant.getID()
      }));
      next();
    } catch (error) {
      TenantService._handleError(error, req, next, action, MODULE_NAME, 'handleCreateTenant');
    }
  }

  static async handleUpdateTenant(action, req, res, next) {
>>>>>>> f098741c
    try {
      // Filter
      TenantValidator.validateTenantUpdate(req.body);
      const filteredRequest = TenantSecurity.filterTenantUpdateRequest(req.body, req.user);

      // Check email
      const tenant = await Tenant.getTenant(filteredRequest.id);
      if (!tenant) {
<<<<<<< HEAD
        throw new NotFoundError(
          `The Tenant with ID '${filteredRequest.id}' does not exist`);
=======
        // Not Found!
        throw new AppError(
          Constants.CENTRAL_SERVER,
          `Tenant with ID '${filteredRequest.ID}' does not exist`, 550,
          MODULE_NAME, 'handleUpdateTenant', req.user);
>>>>>>> f098741c
      }
      // Check auth
      if (!Authorizations.canUpdateTenant(req.user, tenant.getModel())) {
        // Not Authorized!
        throw new UnauthorizedError(
          Constants.ACTION_UPDATE,
          Constants.ENTITY_TENANT,
          tenant.getID(),
          req.user);
      }
      // Update
      Database.updateTenant(filteredRequest, tenant.getModel());
      // Update timestamp
<<<<<<< HEAD
      tenant.setLastChangedBy(new User(req.user.tenantID, {
=======
      tenant.setLastChangedBy(new User({
>>>>>>> f098741c
        'id': req.user.id
      }));
      tenant.setLastChangedOn(new Date());
      // Update Tenant
      const updatedTenant = await tenant.save();
      // Log
      Logging.logSecurityInfo({
        user: req.user,
<<<<<<< HEAD
        module: 'TenantService',
=======
        module: MODULE_NAME,
>>>>>>> f098741c
        method: 'handleUpdateTenant',
        message: `Tenant '${updatedTenant.getName()}' has been updated successfully`,
        action: action,
        detailedMessages: updatedTenant
      });
      // Ok
      res.json(Constants.REST_RESPONSE_SUCCESS);
      next();
    } catch (error) {
<<<<<<< HEAD
      AbstractService._handleError(error, req, next, action, MODULE_NAME, 'handleUpdateTenant');
    }
  }

  static async handleVerifyTenant(action, req, res, next){
=======
      TenantService._handleError(error, req, next, action, MODULE_NAME, 'handleUpdateTenant');
    }
  }

  static async handleVerifyTenant(action, req, res, next) {
>>>>>>> f098741c
    try {
      // Filter
      const filteredRequest = TenantSecurity.filterVerifyTenantRequest(req.headers);
      // Check email
      const tenant = await Tenant.getTenantBySubdomain(filteredRequest.tenant);
      if (!tenant) {
<<<<<<< HEAD
        throw new NotFoundError(
          `The Tenant with subdomain '${filteredRequest.subdomain}' does not exist`);
      }
      res.status(HttpStatusCodes.OK).send({});
      next();
    } catch (error) {
      AbstractService._handleError(error, req, next, action, MODULE_NAME, 'handleVerifyTenant');
=======
        // Not Found!
        throw new AppError(
          Constants.CENTRAL_SERVER,
          `The Tenant with subdomain '${filteredRequest.subdomain}' does not exist`, 550,
          MODULE_NAME, 'handleVerifyTenant', req.user);
      }
      res.status(HttpStatus.OK).send({});
      next();
    } catch (error) {
      TenantService._handleError(error, req, next, action, MODULE_NAME, 'handleVerifyTenant');
>>>>>>> f098741c
    }
  }
}

module.exports = TenantService;<|MERGE_RESOLUTION|>--- conflicted
+++ resolved
@@ -4,33 +4,19 @@
 const UnauthorizedError = require('../../../exception/UnauthorizedError');
 const BadRequestError = require('../../../exception/BadRequestError');
 const ConflictError = require('../../../exception/ConflictError');
-<<<<<<< HEAD
-const NotFoundError = require('../../../exception/NotFoundError');
 const Constants = require('../../../utils/Constants');
 const Tenant = require('../../../entity/Tenant');
 const User = require('../../../entity/User');
 const Authorizations = require('../../../authorization/Authorizations');
 const TenantSecurity = require('./security/TenantSecurity');
 const HttpStatusCodes = require('http-status-codes');
-=======
-const Constants = require('../../../utils/Constants');
-const Tenant = require('../../../model/Tenant');
-const User = require('../../../model/User');
-const Authorizations = require('../../../authorization/Authorizations');
-const TenantSecurity = require('./security/TenantSecurity');
-const HttpStatus = require('http-status-codes');
->>>>>>> f098741c
 const TenantValidator = require('../validation/TenantValidation');
 const AbstractService = require('./AbstractService');
 
 const MODULE_NAME = 'TenantService';
 
 class TenantService extends AbstractService {
-<<<<<<< HEAD
   static async handleDeleteTenant(action, req, res, next){
-=======
-  static async handleDeleteTenant(action, req, res, next) {
->>>>>>> f098741c
     try {
       // Filter
       const filteredRequest = TenantSecurity.filterTenantDeleteRequest(
@@ -40,27 +26,18 @@
         // Not Found!
         throw new AppError(
           Constants.CENTRAL_SERVER,
-<<<<<<< HEAD
-          `The Tenant's ID must be provided`, 400);
-=======
           `The Tenant's ID must be provided`, 500,
           MODULE_NAME, 'handleDeleteTenant', req.user);
->>>>>>> f098741c
       }
       // Get
       const tenant = await Tenant.getTenant(filteredRequest.ID);
       // Found?
       if (!tenant) {
         // Not Found!
-<<<<<<< HEAD
-        throw new NotFoundError(
-          `The Tenant with ID '${filteredRequest.id}' does not exist`);
-=======
         throw new AppError(
           Constants.CENTRAL_SERVER,
           `Tenant with ID '${filteredRequest.ID}' does not exist`, 550,
           MODULE_NAME, 'handleDeleteTenant', req.user);
->>>>>>> f098741c
       }
       // Check auth
       if (!Authorizations.canDeleteTenant(req.user, tenant.getModel())) {
@@ -76,11 +53,7 @@
       // Log
       Logging.logSecurityInfo({
         user: req.user,
-<<<<<<< HEAD
-        module: 'TenantService',
-=======
         module: MODULE_NAME,
->>>>>>> f098741c
         method: 'handleDeleteTenant',
         message: `Tenant '${tenant.getName()}' has been deleted successfully`,
         action: action,
@@ -90,47 +63,29 @@
       res.json(Constants.REST_RESPONSE_SUCCESS);
       next();
     } catch (error) {
-<<<<<<< HEAD
       AbstractService._handleError(error, req, next, action, MODULE_NAME, 'handleDeleteTenant');
     }
   }
 
   static async handleGetTenant(action, req, res, next){
-=======
-      TenantService._handleError(error, req, next, action, MODULE_NAME, 'handleDeleteTenant');
-    }
-  }
-
-  static async handleGetTenant(action, req, res, next) {
->>>>>>> f098741c
     try {
       // Filter
       const filteredRequest = TenantSecurity.filterTenantRequest(req.query, req.user);
       // Charge Box is mandatory
       if (!filteredRequest.ID) {
         // Not Found!
-<<<<<<< HEAD
-        throw new BadRequestError([]);
-=======
         throw new AppError(
           Constants.CENTRAL_SERVER,
           `The Tenant's ID must be provided`, 500,
           MODULE_NAME, 'handleGetTenant', req.user);
->>>>>>> f098741c
       }
       // Get it
       const tenant = await Tenant.getTenant(filteredRequest.ID);
       if (!tenant) {
-<<<<<<< HEAD
-        throw new NotFoundError(
-          `The Tenant with ID '${filteredRequest.id}' does not exist`);
-=======
-        // Not Found!
         throw new AppError(
           Constants.CENTRAL_SERVER,
           `Tenant with ID '${filteredRequest.ID}' does not exist`, 550,
           MODULE_NAME, 'handleGetTenant', req.user);
->>>>>>> f098741c
       }
       // Check auth
       if (!Authorizations.canReadTenant(req.user, tenant.getModel())) {
@@ -148,19 +103,11 @@
       );
       next();
     } catch (error) {
-<<<<<<< HEAD
       AbstractService._handleError(error, req, next, action, MODULE_NAME, 'handleGetTenant');
     }
   }
 
   static async handleGetTenants(action, req, res, next){
-=======
-      TenantService._handleError(error, req, next, action, MODULE_NAME, 'handleGetTenant');
-    }
-  }
-
-  static async handleGetTenants(action, req, res, next) {
->>>>>>> f098741c
     try {
       // Check auth
       if (!Authorizations.canListTenants(req.user)) {
@@ -186,19 +133,11 @@
       res.json(tenants);
       next();
     } catch (error) {
-<<<<<<< HEAD
       AbstractService._handleError(error, req, next, action, MODULE_NAME, 'handleGetTenants');
     }
   }
 
   static async handleCreateTenant(action, req, res, next){
-=======
-      TenantService._handleError(error, req, next, action, MODULE_NAME, 'handleGetTenants');
-    }
-  }
-
-  static async handleCreateTenant(action, req, res, next) {
->>>>>>> f098741c
     try {
       // Check auth
       if (!Authorizations.canCreateTenant(req.user)) {
@@ -214,18 +153,11 @@
 
       let foundTenant = await Tenant.getTenantByName(filteredRequest.name);
       if (foundTenant) {
-<<<<<<< HEAD
         throw new ConflictError(`The tenant with name '${filteredRequest.name}' already exists`, 'tenants.name_already_used',
           {
             'name': filteredRequest.name
           },
-          'TenantService', 'handleCreateTenant', req.user, action);
-=======
-        throw new ConflictError(`The tenant with name '${filteredRequest.name}' already exists`, 'tenants.name_already_used', {
-            'name': filteredRequest.name
-          },
           MODULE_NAME, 'handleCreateTenant', req.user, action);
->>>>>>> f098741c
       }
 
       foundTenant = await Tenant.getTenantBySubdomain(filteredRequest.subdomain);
@@ -238,60 +170,35 @@
       // Create
       const tenant = new Tenant(filteredRequest);
       // Update timestamp
-<<<<<<< HEAD
       tenant.setCreatedBy(new User(req.user.tenantID, {
-=======
-      tenant.setCreatedBy(new User({
->>>>>>> f098741c
         'id': req.user.id
       }));
       tenant.setCreatedOn(new Date());
       // Save
       const newTenant = await tenant.save();
 
-<<<<<<< HEAD
       await newTenant.createEnvironment();
-=======
-      await tenant.createEnvironment();
->>>>>>> f098741c
 
       // Log
       Logging.logSecurityInfo({
         user: req.user,
-<<<<<<< HEAD
-        module: 'TenantService',
-=======
         module: MODULE_NAME,
->>>>>>> f098741c
         method: 'handleCreateTenant',
         message: `Tenant '${newTenant.getName()}' has been created successfully`,
         action: action,
         detailedMessages: newTenant
       });
       // Ok
-<<<<<<< HEAD
-      res.status(HttpStatusCodes.CREATED).json({
-        id: newTenant.getID()
-      });
-      next();
-    } catch (error) {
-      AbstractService._handleError(error, req, next, action, MODULE_NAME, 'handleCreateTenant');
-    }
-  }
-
-  static async handleUpdateTenant(action, req, res, next){
-=======
-      res.status(HttpStatus.OK).json(Object.assign(Constants.REST_RESPONSE_SUCCESS, {
+      res.status(HttpStatusCodes.OK).json(Object.assign(Constants.REST_RESPONSE_SUCCESS, {
         id: newTenant.getID()
       }));
       next();
     } catch (error) {
-      TenantService._handleError(error, req, next, action, MODULE_NAME, 'handleCreateTenant');
-    }
-  }
-
-  static async handleUpdateTenant(action, req, res, next) {
->>>>>>> f098741c
+      AbstractService._handleError(error, req, next, action, MODULE_NAME, 'handleCreateTenant');
+    }
+  }
+
+  static async handleUpdateTenant(action, req, res, next){
     try {
       // Filter
       TenantValidator.validateTenantUpdate(req.body);
@@ -300,16 +207,10 @@
       // Check email
       const tenant = await Tenant.getTenant(filteredRequest.id);
       if (!tenant) {
-<<<<<<< HEAD
-        throw new NotFoundError(
-          `The Tenant with ID '${filteredRequest.id}' does not exist`);
-=======
-        // Not Found!
         throw new AppError(
           Constants.CENTRAL_SERVER,
           `Tenant with ID '${filteredRequest.ID}' does not exist`, 550,
           MODULE_NAME, 'handleUpdateTenant', req.user);
->>>>>>> f098741c
       }
       // Check auth
       if (!Authorizations.canUpdateTenant(req.user, tenant.getModel())) {
@@ -323,11 +224,7 @@
       // Update
       Database.updateTenant(filteredRequest, tenant.getModel());
       // Update timestamp
-<<<<<<< HEAD
       tenant.setLastChangedBy(new User(req.user.tenantID, {
-=======
-      tenant.setLastChangedBy(new User({
->>>>>>> f098741c
         'id': req.user.id
       }));
       tenant.setLastChangedOn(new Date());
@@ -336,11 +233,7 @@
       // Log
       Logging.logSecurityInfo({
         user: req.user,
-<<<<<<< HEAD
-        module: 'TenantService',
-=======
         module: MODULE_NAME,
->>>>>>> f098741c
         method: 'handleUpdateTenant',
         message: `Tenant '${updatedTenant.getName()}' has been updated successfully`,
         action: action,
@@ -350,45 +243,27 @@
       res.json(Constants.REST_RESPONSE_SUCCESS);
       next();
     } catch (error) {
-<<<<<<< HEAD
       AbstractService._handleError(error, req, next, action, MODULE_NAME, 'handleUpdateTenant');
     }
   }
 
   static async handleVerifyTenant(action, req, res, next){
-=======
-      TenantService._handleError(error, req, next, action, MODULE_NAME, 'handleUpdateTenant');
-    }
-  }
-
-  static async handleVerifyTenant(action, req, res, next) {
->>>>>>> f098741c
     try {
       // Filter
       const filteredRequest = TenantSecurity.filterVerifyTenantRequest(req.headers);
       // Check email
       const tenant = await Tenant.getTenantBySubdomain(filteredRequest.tenant);
       if (!tenant) {
-<<<<<<< HEAD
-        throw new NotFoundError(
-          `The Tenant with subdomain '${filteredRequest.subdomain}' does not exist`);
-      }
-      res.status(HttpStatusCodes.OK).send({});
-      next();
-    } catch (error) {
-      AbstractService._handleError(error, req, next, action, MODULE_NAME, 'handleVerifyTenant');
-=======
         // Not Found!
         throw new AppError(
           Constants.CENTRAL_SERVER,
           `The Tenant with subdomain '${filteredRequest.subdomain}' does not exist`, 550,
           MODULE_NAME, 'handleVerifyTenant', req.user);
       }
-      res.status(HttpStatus.OK).send({});
-      next();
-    } catch (error) {
-      TenantService._handleError(error, req, next, action, MODULE_NAME, 'handleVerifyTenant');
->>>>>>> f098741c
+      res.status(HttpStatusCodes.OK).send({});
+      next();
+    } catch (error) {
+      AbstractService._handleError(error, req, next, action, MODULE_NAME, 'handleVerifyTenant');
     }
   }
 }
