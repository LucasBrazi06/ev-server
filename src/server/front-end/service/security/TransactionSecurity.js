--- conflicted
+++ resolved
@@ -98,14 +98,11 @@
           filteredTransaction.stop.priceUnit = transaction.priceUnit;
         }
       }
-<<<<<<< HEAD
       // retro compatibility OFF
-
-=======
       if (transaction.hasOwnProperty('stateOfCharge')) {
         filteredTransaction.stateOfCharge = transaction.stateOfCharge;
       }
->>>>>>> 31129f3b
+
       // Demo user?
       if (Authorizations.isDemo(loggedUser)) {
         filteredTransaction.tagID = Constants.ANONIMIZED_VALUE;
@@ -117,26 +114,17 @@
       filteredTransaction.user = TransactionSecurity._filterUserInTransactionResponse(
         transaction.initiator, loggedUser);
       // Transaction Stop
-<<<<<<< HEAD
       if (!transaction.isActive()) {
         filteredTransaction.meterStop = transaction.meterStop;
         filteredTransaction.stop.timestamp = transaction.endDate;
         // Demo user?
-=======
-      if (transaction.stop) {
-        filteredTransaction.stop = {};
-        filteredTransaction.stop.timestamp = transaction.stop.timestamp;
-        filteredTransaction.stop.totalConsumption = transaction.stop.totalConsumption;
-        filteredTransaction.stop.totalInactivitySecs = transaction.stop.totalInactivitySecs;
-        if (transaction.stop.hasOwnProperty('stateOfCharge')) {
-          filteredTransaction.stop.stateOfCharge = transaction.stop.stateOfCharge;
-        }
-          // Demo user?
->>>>>>> 31129f3b
         if (Authorizations.isDemo(loggedUser)) {
           filteredTransaction.stop.tagID = Constants.ANONIMIZED_VALUE;
         } else {
           filteredTransaction.stop.tagID = transaction.finisherTagId;
+        }
+        if (transaction.stop.hasOwnProperty('stateOfCharge')) {
+          filteredTransaction.stop.stateOfCharge = transaction.stop.stateOfCharge;
         }
         // Admin?
         if (Authorizations.isAdmin(loggedUser)) {
