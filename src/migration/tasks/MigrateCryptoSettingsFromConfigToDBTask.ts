--- conflicted
+++ resolved
@@ -1,16 +1,10 @@
-<<<<<<< HEAD
-import { CryptoSettings, CryptoSettingsType } from '../../types/Setting';
-=======
 import { CryptoSettings, CryptoSettingsType, TechnicalSettings } from '../../types/Setting';
->>>>>>> 6bb38b43
 
 import Configuration from '../../utils/Configuration';
 import Constants from '../../utils/Constants';
-import Cypher from '../../utils/Cypher';
 import MigrationTask from '../MigrationTask';
 import SettingStorage from '../../storage/mongodb/SettingStorage';
 import Tenant from '../../types/Tenant';
-import TenantComponents from '../../types/TenantComponents';
 import TenantStorage from '../../storage/mongodb/TenantStorage';
 import Utils from '../../utils/Utils';
 
@@ -40,11 +34,7 @@
           keyProperties: configCryptoKeyProperties,
         }
       } as CryptoSettings;
-<<<<<<< HEAD
-      await Cypher.saveCryptoSetting(tenant.id, keySettingToSave);
-=======
       await SettingStorage.saveCryptoSettings(tenant.id, keySettingToSave);
->>>>>>> 6bb38b43
     }
   }
 
