--- conflicted
+++ resolved
@@ -1,12 +1,7 @@
 import tzlookup from 'tz-lookup';
-<<<<<<< HEAD
 import global from '../../types/GlobalType';
-=======
-import TSGlobal from '../../types/GlobalType';
+import Tenant from '../../entity/Tenant';
 import MigrationTask from '../MigrationTask';
-import Tenant from '../../entity/Tenant';
-declare const global: TSGlobal;
->>>>>>> 4b7d5a22
 
 export default class TransactionsAddTimezoneTask extends MigrationTask {
   async migrate() {
