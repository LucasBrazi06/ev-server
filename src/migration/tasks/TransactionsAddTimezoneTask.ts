import tzlookup from 'tz-lookup';
import global from '../../types/GlobalType';
import Tenant from '../../entity/Tenant';
<<<<<<< HEAD

declare const global: TSGlobal;
=======
import MigrationTask from '../MigrationTask';
>>>>>>> c5a1d7cf

export default class TransactionsAddTimezoneTask extends MigrationTask {
  async migrate() {
    const tenants = await Tenant.getTenants();
    for (const tenant of tenants.result) {
      await this.migrateTenant(tenant);
    }
  }

  /**
   * @deprecated
   * @param tenant
   */
  async migrateTenant(tenant) {
    /* pragma const chargingStationTimezones:any = {};
    // Read all  Charging Stations
    const chargingStationsMDB = await global.database.getCollection<any>(tenant.getID(), 'chargingstations')
      .aggregate([]).toArray();
    // Compute timezone
    for (const chargingStationMDB of chargingStationsMDB) {
      // GPS provided?
      if (chargingStationMDB.latitude && chargingStationMDB.longitude) {
        // Compute
        chargingStationTimezones[chargingStationMDB._id] = tzlookup(
          chargingStationMDB.latitude, chargingStationMDB.longitude);
      }
    }
    // Build Mapping
    // Read all transactions
    const transactionsMDB = await global.database.getCollection<any>(tenant.getID(), 'transactions')
      .aggregate([])
      .toArray();
    // Process each transaction
    for (const transactionMDB of transactionsMDB) {
      // Set the timezone
      let timezone = chargingStationTimezones[transactionsMDB.chargeBoxID];
      if (!timezone) {
        timezone = "Europe/Paris";
      }
      // Save it
      await global.database.getCollection<any>(tenant.getID(), 'transactions').findOneAndReplace(
        { "_id": transactionMDB._id },
        { $set: { timezone }},
        { upsert: true, new: true, returnOriginal: false });
    }*/
  }

  getVersion() {
    return '1.0';
  }

  getName() {
    return 'TransactionsAddTimezoneTask';
  }
}
<|MERGE_RESOLUTION|>--- conflicted
+++ resolved
@@ -1,12 +1,7 @@
 import tzlookup from 'tz-lookup';
 import global from '../../types/GlobalType';
 import Tenant from '../../entity/Tenant';
-<<<<<<< HEAD
-
-declare const global: TSGlobal;
-=======
 import MigrationTask from '../MigrationTask';
->>>>>>> c5a1d7cf
 
 export default class TransactionsAddTimezoneTask extends MigrationTask {
   async migrate() {
