--- conflicted
+++ resolved
@@ -3,12 +3,7 @@
 import global from '../../types/GlobalType';
 import MigrationTask from '../MigrationTask';
 import Tenant from '../../entity/Tenant';
-<<<<<<< HEAD
-
-declare const global: TSGlobal;
-=======
 import OCPPStorage from '../../storage/mongodb/OCPPStorage';
->>>>>>> c5a1d7cf
 
 export default class UpdateTransactionExtraInactivityTask extends MigrationTask {
   async migrate() {
