import TenantStorage from '../../storage/mongodb/TenantStorage';
import global from '../../types/GlobalType';
import { UserRole } from '../../types/User';
import Constants from '../../utils/Constants';
import MigrationTask from '../MigrationTask';

export default class AddNotificationsFlagsToUsersTask extends MigrationTask {
  async migrate() {
    const tenants = await TenantStorage.getTenants({}, Constants.DB_PARAMS_MAX_LIMIT);
    for (const tenant of tenants.result) {
      await this.migrateTenant(tenant);
    }
  }

  async migrateTenant(tenant) {
    // Read all users
    const users: any = await global.database.getCollection(tenant.id, 'users').aggregate().toArray();
    // Process each user
    for (const user of users) {
      if (user.notificationsActive) {
        if (user.role === UserRole.ADMIN) {
          user.notifications = {
            sendSessionStarted: true,
            sendOptimalChargeReached: true,
            sendEndOfCharge: true,
            sendEndOfSession: true,
            sendUserAccountStatusChanged: true,
            sendSessionNotStarted: true,
            sendUserAccountInactivity: true,
            sendPreparingSessionNotStarted: true,
            sendBillingUserSynchronizationFailed: true,
            sendNewRegisteredUser: true,
            sendUnknownUserBadged: true,
            sendChargingStationStatusError: true,
            sendChargingStationRegistered: true,
            sendOcpiPatchStatusError: true,
            sendSmtpAuthError: true,
<<<<<<< HEAD
            sendSessionNotStarted: true,
          };
        } else if (user.role === Role.SUPER_ADMIN) {
          user.notifications = {
            sendSessionStarted: true,
            sendOptimalChargeReached: true,
            sendEndOfCharge: true,
            sendEndOfSession: true,
            sendUserAccountStatusChanged: true,
            sendUnknownUserBadged: true,
            sendChargingStationStatusError: true,
            sendChargingStationRegistered: true,
            sendOcpiPatchStatusError: true,
            sendSmtpAuthError: true,
            sendSessionNotStarted: true,
            sendCarSynchronizationFailed: true,
=======
            sendOfflineChargingStations: true,
>>>>>>> 6180ac33
          };
        } else {
          user.notifications = {
            sendSessionStarted: true,
            sendOptimalChargeReached: true,
            sendEndOfCharge: true,
            sendEndOfSession: true,
            sendUserAccountStatusChanged: true,
            sendSessionNotStarted: true,
            sendUserAccountInactivity: true,
            sendPreparingSessionNotStarted: true,
            sendBillingUserSynchronizationFailed: false,
            sendNewRegisteredUser: false,
            sendUnknownUserBadged: false,
            sendChargingStationStatusError: false,
            sendChargingStationRegistered: false,
            sendOcpiPatchStatusError: false,
            sendSmtpAuthError: false,
            sendOfflineChargingStations: false,
          };
        }
      } else {
        user.notifications = {
          sendSessionStarted: false,
          sendOptimalChargeReached: false,
          sendEndOfCharge: false,
          sendEndOfSession: false,
          sendUserAccountStatusChanged: false,
          sendSessionNotStarted: false,
          sendUserAccountInactivity: false,
          sendPreparingSessionNotStarted: false,
          sendBillingUserSynchronizationFailed: false,
          sendNewRegisteredUser: false,
          sendUnknownUserBadged: false,
          sendChargingStationStatusError: false,
          sendChargingStationRegistered: false,
          sendOcpiPatchStatusError: false,
          sendSmtpAuthError: false,
<<<<<<< HEAD
          sendSessionNotStarted: false,
          sendCarSynchronizationFailed: false,
=======
          sendOfflineChargingStations: false,
>>>>>>> 6180ac33
        };
      }
      // Update
      await global.database.getCollection(tenant.id, 'users').findOneAndUpdate(
        { '_id': user._id },
        { $set: user },
        { upsert: true, returnOriginal: false }
      );
    }
  }

  getVersion() {
    return '1.2';
  }

  getName() {
    return 'AddNotificationsFlagsToUsersTask';
  }
}
<|MERGE_RESOLUTION|>--- conflicted
+++ resolved
@@ -35,26 +35,11 @@
             sendChargingStationRegistered: true,
             sendOcpiPatchStatusError: true,
             sendSmtpAuthError: true,
-<<<<<<< HEAD
-            sendSessionNotStarted: true,
+            sendOfflineChargingStations: true,
           };
-        } else if (user.role === Role.SUPER_ADMIN) {
+        } else if (user.role === UserRole.SUPER_ADMIN) {
           user.notifications = {
-            sendSessionStarted: true,
-            sendOptimalChargeReached: true,
-            sendEndOfCharge: true,
-            sendEndOfSession: true,
-            sendUserAccountStatusChanged: true,
-            sendUnknownUserBadged: true,
-            sendChargingStationStatusError: true,
-            sendChargingStationRegistered: true,
-            sendOcpiPatchStatusError: true,
-            sendSmtpAuthError: true,
-            sendSessionNotStarted: true,
             sendCarSynchronizationFailed: true,
-=======
-            sendOfflineChargingStations: true,
->>>>>>> 6180ac33
           };
         } else {
           user.notifications = {
@@ -93,12 +78,7 @@
           sendChargingStationRegistered: false,
           sendOcpiPatchStatusError: false,
           sendSmtpAuthError: false,
-<<<<<<< HEAD
-          sendSessionNotStarted: false,
-          sendCarSynchronizationFailed: false,
-=======
           sendOfflineChargingStations: false,
->>>>>>> 6180ac33
         };
       }
       // Update
@@ -111,10 +91,10 @@
   }
 
   getVersion() {
-    return '1.2';
+    return '1.3';
   }
 
   getName() {
     return 'AddNotificationsFlagsToUsersTask';
   }
-}
+}