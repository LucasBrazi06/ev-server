import moment from 'moment';
import pLimit from 'p-limit';
import Constants from '../../utils/Constants';
import Database from '../../utils/Database';
import MigrationTask from '../MigrationTask';
import global from'../../types/GlobalType';
import DatabaseUtils from '../../storage/mongodb/DatabaseUtils';
import TSGlobal from '../../types/GlobalType';
import Logging from '../../utils/Logging';
import PricingStorage from '../../storage/mongodb/PricingStorage';
import Tenant from '../../entity/Tenant';
import Transaction from '../../entity/Transaction';

<<<<<<< HEAD
declare const global: TSGlobal;
=======
>>>>>>> c5a1d7cf


const DEFAULT_CONSUMPTION_ATTRIBUTE = {
  unit: 'Wh',
  location: 'Outlet',
  measurand: 'Energy.Active.Import.Register',
  format: 'Raw',
  context: 'Sample.Periodic'
};
export default class CreateConsumptionsTask extends MigrationTask {
  public totalCount: any;
  public done: any;
  public startTime: any;

  async migrate() {
    const tenants = await Tenant.getTenants();

    for (const tenant of tenants.result) {
      await this.migrateTenant(tenant);
    }
  }

  async migrateTenant(tenant) {
    this.totalCount = 0;
    this.done = 0;
    this.startTime = moment();
    // Create Aggregation
    const aggregation = [];
    // Filters
    aggregation.push({
      $match: {
        'stop': {
          $exists: true
        }
      }
    });
    // Add Charger
    aggregation.push({
      $lookup: {
        from: DatabaseUtils.getCollectionName(tenant.getID(), 'chargingstations'),
        localField: 'chargeBoxID',
        foreignField: '_id',
        as: 'chargeBox'
      }
    });
    aggregation.push({
      $unwind: { 'path': '$chargeBox', 'preserveNullAndEmptyArrays': true }
    });
    // Add Site Area
    aggregation.push({
      $lookup: {
        from: DatabaseUtils.getCollectionName(tenant.getID(), 'siteareas'),
        localField: 'chargeBox.siteAreaID',
        foreignField: '_id',
        as: 'siteArea'
      }
    });
    aggregation.push({
      $unwind: { 'path': '$siteArea', 'preserveNullAndEmptyArrays': true }
    });
    // Add Consumption
    aggregation.push({
      $lookup: {
        from: DatabaseUtils.getCollectionName(tenant.getID(), 'consumptions'),
        localField: '_id',
        foreignField: 'transactionId',
        as: 'consumptions'
      }
    });
    aggregation.push({
      $match: { 'consumptions': { $eq: [] } }
    });
    // Read all transactions
    const transactionsMDB = await global.database.getCollection<any>(tenant.getID(), 'transactions')
      .aggregate(aggregation).toArray();
    // Add Site ID and Site Area ID in Transaction
    const transactions = transactionsMDB.map((transaction) => {
      // Create
      return new Transaction(tenant.getID(), transaction);
    });
    // Get the price
    const pricing = await PricingStorage.getPricing(tenant.getID());
    // Limit promise execution in //
    const limit = pLimit(1);
    this.totalCount = transactions.length;
    // Create promises
    const promises = transactions.map(
      (transaction) => {
        return limit(async () => {
          try {
          // Compute
            await this.computeConsumptions(transaction, pricing);
          } catch (error) {
            Logging.logError({
              tenantID: Constants.DEFAULT_TENANT,
              source: 'CreateConsumptionsTask', action: 'Migration',
              module: 'CreateConsumptionsTask', method: 'migrate',
              message: `Tenant ${tenant.getName()} (${tenant.getID()}): Transaction ID '${transaction.getID()}' failed to migrate`
            });
          }
        });
      }
    );
    // Execute them all
    // eslint-disable-next-line no-undef
    await Promise.all(promises);
    // Get the end time
    const endTime = moment();
    // Log
    if (transactions.length > 0) {
      Logging.logInfo({
        tenantID: Constants.DEFAULT_TENANT,
        source: 'CreateConsumptionsTask', action: 'Migration',
        module: 'CreateConsumptionsTask', method: 'migrate',
        message: `Tenant ${tenant.getName()} (${tenant.getID()}): ${transactions.length} transactions migrated after ${moment.duration(endTime.diff(this.startTime)).format('mm:ss.SS', { trim: false })}`
      });
    }
  }

  async computeConsumptions(transaction, pricing) {
    let lastConsumption = null;
    const newConsumptions = [];
    // Get the consumption (old method)
    const consumptions = await this.getConsumptions(transaction);
    // Build the new consumptions
    for (const consumption of consumptions) {
      // Create the consumption
      const newConsumption: any = {
        'userID' : transaction.getUserID(),
        'chargeBoxID' : transaction.getChargeBoxID(),
        'siteID' : transaction.getSiteID(),
        'siteAreaID' : transaction.getSiteAreaID(),
        'connectorId' : transaction.getConnectorId(),
        'transactionId' : transaction.getID(),
        'startedAt' : (lastConsumption ? lastConsumption.endedAt : transaction.getStartDate()),
        'endedAt' : consumption.date,
        'cumulatedConsumption' : consumption.cumulated,
        'stateOfCharge': consumption.stateOfCharge,
        'consumption' : consumption.valueWh,
        'instantPower' : Math.round(consumption.value),
        'totalInactivitySecs': (lastConsumption ? lastConsumption.totalInactivitySecs : 0)
      };
      // Check that there is a duration
      if (newConsumption.startedAt.toString() === newConsumption.endedAt.toString()) {
        continue;
      }
      // Check inactivity
      if (consumption.value === 0) {
        // Set it
        consumption.totalInactivitySecs += moment(consumption.endedAt).diff(consumption.startedAt, 's');
      }
      // Check Pricing
      if (pricing) {
        // Compute
        newConsumption.pricingSource = 'simple';
        newConsumption.amount = ((consumption.valueWh / 1000) * pricing.priceKWH).toFixed(6);
        newConsumption.roundedAmount = (parseFloat(newConsumption.amount)).toFixed(2);
        newConsumption.currencyCode = pricing.priceUnit;
        if (lastConsumption) {
          // Add
          newConsumption.cumulatedAmount = (parseFloat(lastConsumption.cumulatedAmount) + parseFloat(newConsumption.amount)).toFixed(6);
        } else {
          // Init
          newConsumption.cumulatedAmount = newConsumption.amount;
        }
      }
      // Keep
      lastConsumption = newConsumption;
      // Add
      newConsumptions.push(newConsumption);
    }
    // Save All
    await this.insertMany(transaction.getTenantID(), newConsumptions);
  }

  async insertMany(tenantID, consumptions) {
    // Transfer
    const consumptionsMDB = consumptions.map((consumption) => {
      const consumptionMDB: any = {};
      // Update
      Database.updateConsumption(consumption, consumptionMDB, false);
      // Return
      return consumptionMDB;
    });
    // Insert
    await global.database.getCollection<any>(tenantID, 'consumptions').insertMany(consumptionsMDB);
  }

  async getConsumptions(transaction) {
    let firstMeterValue = false;
    let lastMeterValue;
    let cumulatedConsumption = 0;
    const consumptions = [];
    // Get Meter Values
    const meterValues = await transaction.getMeterValues();
    // Add first Meter Value
    meterValues.splice(0, 0, {
      id: '666',
      connectorId: transaction.getConnectorId(),
      transactionId: transaction.getID(),
      timestamp: transaction.getStartDate(),
      value: transaction.getMeterStart(),
      attribute: DEFAULT_CONSUMPTION_ATTRIBUTE
    });
    // Add last Meter Value
    if (transaction.isFinished()) {
      // Add the missing Meter Value
      meterValues.push({
        id: '6969',
        connectorId: transaction.getConnectorId(),
        transactionId: transaction.getID(),
        timestamp: transaction.getStopDate(),
        value: transaction.getStopMeter(),
        attribute: DEFAULT_CONSUMPTION_ATTRIBUTE
      });
    }
    // Build the model
    for (let meterValueIndex = 0; meterValueIndex < meterValues.length; meterValueIndex++) {
      const meterValue = meterValues[meterValueIndex];
      // Meter Value Consumption?
      if (transaction.isConsumptionMeterValue(meterValue)) {
        // First value?
        if (!firstMeterValue) {
          // No: Keep the first value
          lastMeterValue = meterValue;
          // Ok
          firstMeterValue = true;
          // Calculate the consumption with the last value provided
        } else {
          // Last value is > ?
          if (lastMeterValue.value > meterValue.value) {
            // Yes: reinit it (the value has started over from 0)
            lastMeterValue.value = 0;
          }
          // Get the diff
          const diffSecs = moment(meterValue.timestamp).diff(lastMeterValue.timestamp, 's');
          // Sample multiplier
          const sampleMultiplier = 3600 / diffSecs;
          // Consumption
          const consumptionWh = meterValue.value - lastMeterValue.value;
          // Compute
          const currentConsumption = consumptionWh * sampleMultiplier;
          // Set cumulated
          cumulatedConsumption += consumptionWh;
          // Check last Meter Value
          if (consumptions.length > 0 &&
            consumptions[consumptions.length - 1].date.getTime() === meterValue.timestamp.getTime()) {
            // Same timestamp: Update the latest
            consumptions[consumptions.length - 1].value = currentConsumption;
            consumptions[consumptions.length - 1].valueWh = consumptionWh;
            consumptions[consumptions.length - 1].cumulated = cumulatedConsumption;
          } else {
            // Add the consumption
            consumptions.push({
              date: meterValue.timestamp,
              value: currentConsumption,
              cumulated: cumulatedConsumption,
              valueWh: consumptionWh
            });
          }
          lastMeterValue = meterValue;
        }
        // Meter Value State of Charge?
      } else if (transaction.isSocMeterValue(meterValue)) {
        // Set the last SoC

        consumptions[consumptions.length - 1].stateOfCharge = meterValue.value;
        // Check last Meter Value
        if (consumptions.length > 0 &&
          consumptions[consumptions.length - 1].date.getTime() === meterValue.timestamp.getTime()) {
          // Same timestamp: Update the latest
          consumptions[consumptions.length - 1].stateOfCharge = meterValue.value;
        } else {
          // Add the consumption
          consumptions.push({
            date: meterValue.timestamp,
            stateOfCharge: meterValue.value
          });
        }
      }
    }
    return consumptions;
  }

  isAsynchronous() {
    return true;
  }

  getVersion() {
    return '1.2';
  }

  getName() {
    return 'CreateConsumptionsTask';
  }
}
<|MERGE_RESOLUTION|>--- conflicted
+++ resolved
@@ -5,17 +5,10 @@
 import MigrationTask from '../MigrationTask';
 import global from'../../types/GlobalType';
 import DatabaseUtils from '../../storage/mongodb/DatabaseUtils';
-import TSGlobal from '../../types/GlobalType';
 import Logging from '../../utils/Logging';
 import PricingStorage from '../../storage/mongodb/PricingStorage';
 import Tenant from '../../entity/Tenant';
 import Transaction from '../../entity/Transaction';
-
-<<<<<<< HEAD
-declare const global: TSGlobal;
-=======
->>>>>>> c5a1d7cf
-
 
 const DEFAULT_CONSUMPTION_ATTRIBUTE = {
   unit: 'Wh',
@@ -24,6 +17,7 @@
   format: 'Raw',
   context: 'Sample.Periodic'
 };
+
 export default class CreateConsumptionsTask extends MigrationTask {
   public totalCount: any;
   public done: any;
