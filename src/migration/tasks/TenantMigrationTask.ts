--- conflicted
+++ resolved
@@ -5,17 +5,13 @@
 import TenantStorage from '../../storage/mongodb/TenantStorage';
 import global from '../../types/GlobalType';
 import User from '../../entity/User';
-<<<<<<< HEAD
-
-declare const global: TSGlobal;
-=======
->>>>>>> c5a1d7cf
 
 const SLF_TENANT = {
   'name': 'SAP Labs France',
   'email': 'slf@sap.com',
   'subdomain': 'slf'
 };
+
 export default class TenantMigrationTask extends MigrationTask {
   async migrate() {
     await this.createSuperAdmin();
