--- conflicted
+++ resolved
@@ -1,15 +1,10 @@
 import Constants from '../../utils/Constants';
-import TSGlobal from '../../types/GlobalType';
 import Logging from '../../utils/Logging';
 import MigrationTask from '../MigrationTask';
 import Tenant from '../../entity/Tenant';
 import TenantStorage from '../../storage/mongodb/TenantStorage';
-<<<<<<< HEAD
 import global from '../../types/GlobalType';
-=======
 import User from '../../entity/User';
-declare const global: TSGlobal;
->>>>>>> 4b7d5a22
 
 const SLF_TENANT = {
   'name': 'SAP Labs France',
