import MigrationTask from '../MigrationTask';
<<<<<<< HEAD

declare const global: Global;
=======
import global from '../../types/GlobalType';
>>>>>>> c5a1d7cf

export default class MigrateTenantSettingsTask extends MigrationTask {

  public async migrate(): Promise<void> {
    // Migrate Default Tenant's components

    // TODO: add types to specific mongo collections to get rid of all any types
    const tenantsMDB = await global.database.getCollection<any>(
      'default', 'tenants').aggregate([]).toArray();
    for (const tenantMDB of tenantsMDB) {
      let changed = false;
      // Update Components
      if (tenantMDB.components) {
        // Check
        if (tenantMDB.components.ocpi && tenantMDB.components.ocpi.active) {
          tenantMDB.components.ocpi.type = 'gireve';
          changed = true;
        }
        if (tenantMDB.components.refund && tenantMDB.components.refund.active) {
          tenantMDB.components.refund.type = 'concur';
          changed = true;
        }
        if (tenantMDB.components.sac && tenantMDB.components.sac.active) {
          tenantMDB.components.sac.type = 'sac';
          changed = true;
        }
        if (tenantMDB.components.sac) {
          tenantMDB.components.analytics = tenantMDB.components.sac;
          delete tenantMDB.components.sac;
          changed = true;
        }
        // Changed
        if (changed) {
          // Save it
          await global.database.getCollection<any>('default', 'tenants').findOneAndUpdate({
            '_id': tenantMDB._id
          }, {
            $set: tenantMDB
          }, { upsert: true, /* pragma new: true, */ returnOriginal: false }); // TODO: Typescript complains about new parameter. Please check.
        }
      }
      // Delete unused settings
      await global.database.getCollection<any>(
        tenantMDB._id, 'settings').deleteOne({ identifier: 'chargeathome' });
      // Update Tenant's settings
      const tenantSettingsMDB = await global.database.getCollection<any>(
        tenantMDB._id, 'settings').aggregate([]).toArray();
      for (const tenantSettingMDB of tenantSettingsMDB) {
        let settingsChanged = false;
        // Check
        if (tenantSettingMDB.identifier === 'ocpi' && !tenantSettingMDB.content.type) {
          // Update properties
          if (tenantSettingMDB.content) {
            // Migrate properties
            tenantSettingMDB.content.countryCode = tenantSettingMDB.content.country_code;
            delete tenantSettingMDB.content.country_code;
            tenantSettingMDB.content.partyID = tenantSettingMDB.content.party_id;
            delete tenantSettingMDB.content.party_id;
            tenantSettingMDB.content.businessDetails = tenantSettingMDB.content.business_details;
            delete tenantSettingMDB.content.business_details;
            // Set the new content
            tenantSettingMDB.content = {
              'type' : 'gireve',
              'ocpi' : tenantSettingMDB.content
            };
            settingsChanged = true;
          }
        }
        if (tenantSettingMDB.identifier === 'sac' && !tenantSettingMDB.content.type) {
          // Set the new content
          tenantSettingMDB.content = {
            'type' : 'sac',
            'sac' : tenantSettingMDB.content
          };
          settingsChanged = true;
        }
        if (tenantSettingMDB.identifier === 'pricing' && !tenantSettingMDB.content.type) {
          // Set the type
          if (tenantSettingMDB.content.simple) {
            tenantSettingMDB.content.type = 'simple';
          } else if (tenantSettingMDB.content.convergentCharging) {
            tenantSettingMDB.content.type = 'convergentCharging';
          }
          settingsChanged = true;
        }
        if (tenantSettingMDB.identifier === 'refund' && !tenantSettingMDB.content.type) {
          // Set the type
          tenantSettingMDB.content.type = 'concur';
          settingsChanged = true;
        }
        if (settingsChanged) {
          // Save it
          await global.database.getCollection<any>(tenantMDB._id, 'settings').findOneAndUpdate({
            '_id': tenantSettingMDB._id
          }, {
            $set: tenantSettingMDB
          }, { upsert: true, /* pragma new: true, TODO check why typescript complains */ returnOriginal: false });
        }
      }
      // Rename 'sac' to 'analytics'
      // Delete unused settings
      await global.database.getCollection<any>(tenantMDB._id, 'settings').findOneAndUpdate(
        { identifier: 'sac' },
        { $set: { identifier: 'analytics' } }
      );
    }
  }

  public getVersion(): string {
    return '1.1';
  }

  public getName(): string {
    return 'MigrateTenantSettingsTask';
  }
}<|MERGE_RESOLUTION|>--- conflicted
+++ resolved
@@ -1,10 +1,5 @@
 import MigrationTask from '../MigrationTask';
-<<<<<<< HEAD
-
-declare const global: Global;
-=======
 import global from '../../types/GlobalType';
->>>>>>> c5a1d7cf
 
 export default class MigrateTenantSettingsTask extends MigrationTask {
 
