<<<<<<< HEAD
import MigrationTask from '../MigrationTask';
import global from '../../types/GlobalType';
=======
import Global from '../../types/GlobalType';
import MigrationTask from '../MigrationTask';
declare const global: Global;
>>>>>>> 4b7d5a22

export default class MigrateTenantSettingsTask extends MigrationTask {

  public async migrate(): Promise<void> {
    // Migrate Default Tenant's components

    // TODO: add types to specific mongo collections to get rid of all any types
    const tenantsMDB = await global.database.getCollection<any>(
      'default', 'tenants').aggregate([]).toArray();
    for (const tenantMDB of tenantsMDB) {
      let changed = false;
      // Update Components
      if (tenantMDB.components) {
        // Check
        if (tenantMDB.components.ocpi && tenantMDB.components.ocpi.active) {
          tenantMDB.components.ocpi.type = 'gireve';
          changed = true;
        }
        if (tenantMDB.components.refund && tenantMDB.components.refund.active) {
          tenantMDB.components.refund.type = 'concur';
          changed = true;
        }
        if (tenantMDB.components.sac && tenantMDB.components.sac.active) {
          tenantMDB.components.sac.type = 'sac';
          changed = true;
        }
        if (tenantMDB.components.sac) {
          tenantMDB.components.analytics = tenantMDB.components.sac;
          delete tenantMDB.components.sac;
          changed = true;
        }
        // Changed
        if (changed) {
          // Save it
          await global.database.getCollection<any>('default', 'tenants').findOneAndUpdate({
            '_id': tenantMDB._id
          }, {
            $set: tenantMDB
          }, { upsert: true, /* pragma new: true, */ returnOriginal: false }); // TODO: Typescript complains about new parameter. Please check.
        }
      }
      // Delete unused settings
      await global.database.getCollection<any>(
        tenantMDB._id, 'settings').deleteOne({ identifier: 'chargeathome' });
      // Update Tenant's settings
      const tenantSettingsMDB = await global.database.getCollection<any>(
        tenantMDB._id, 'settings').aggregate([]).toArray();
      for (const tenantSettingMDB of tenantSettingsMDB) {
        let settingsChanged = false;
        // Check
        if (tenantSettingMDB.identifier === 'ocpi' && !tenantSettingMDB.content.type) {
          // Update properties
          if (tenantSettingMDB.content) {
            // Migrate properties
            tenantSettingMDB.content.countryCode = tenantSettingMDB.content.country_code;
            delete tenantSettingMDB.content.country_code;
            tenantSettingMDB.content.partyID = tenantSettingMDB.content.party_id;
            delete tenantSettingMDB.content.party_id;
            tenantSettingMDB.content.businessDetails = tenantSettingMDB.content.business_details;
            delete tenantSettingMDB.content.business_details;
            // Set the new content
            tenantSettingMDB.content = {
              'type' : 'gireve',
              'ocpi' : tenantSettingMDB.content
            };
            settingsChanged = true;
          }
        }
        if (tenantSettingMDB.identifier === 'sac' && !tenantSettingMDB.content.type) {
          // Set the new content
          tenantSettingMDB.content = {
            'type' : 'sac',
            'sac' : tenantSettingMDB.content
          };
          settingsChanged = true;
        }
        if (tenantSettingMDB.identifier === 'pricing' && !tenantSettingMDB.content.type) {
          // Set the type
          if (tenantSettingMDB.content.simple) {
            tenantSettingMDB.content.type = 'simple';
          } else if (tenantSettingMDB.content.convergentCharging) {
            tenantSettingMDB.content.type = 'convergentCharging';
          }
          settingsChanged = true;
        }
        if (tenantSettingMDB.identifier === 'refund' && !tenantSettingMDB.content.type) {
          // Set the type
          tenantSettingMDB.content.type = 'concur';
          settingsChanged = true;
        }
        if (settingsChanged) {
          // Save it
          await global.database.getCollection<any>(tenantMDB._id, 'settings').findOneAndUpdate({
            '_id': tenantSettingMDB._id
          }, {
            $set: tenantSettingMDB
          }, { upsert: true, /* pragma new: true, TODO check why typescript complains */ returnOriginal: false });
        }
      }
      // Rename 'sac' to 'analytics'
      // Delete unused settings
      await global.database.getCollection<any>(tenantMDB._id, 'settings').findOneAndUpdate(
        { identifier: 'sac' },
        { $set: { identifier: 'analytics' } }
      );
    }
  }

  public getVersion(): string {
    return '1.1';
  }

  public getName(): string {
    return 'MigrateTenantSettingsTask';
  }
}<|MERGE_RESOLUTION|>--- conflicted
+++ resolved
@@ -1,11 +1,5 @@
-<<<<<<< HEAD
 import MigrationTask from '../MigrationTask';
 import global from '../../types/GlobalType';
-=======
-import Global from '../../types/GlobalType';
-import MigrationTask from '../MigrationTask';
-declare const global: Global;
->>>>>>> 4b7d5a22
 
 export default class MigrateTenantSettingsTask extends MigrationTask {
 
