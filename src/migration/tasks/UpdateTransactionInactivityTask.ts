import MigrationTask from '../MigrationTask';
import Tenant from '../../entity/Tenant';
<<<<<<< HEAD
import Transaction from '../../entity/Transaction';

declare const global: TSGlobal;
=======
>>>>>>> c5a1d7cf

export default class UpdateTransactionInactivityTask extends MigrationTask {
  async migrate() {
    const tenants = await Tenant.getTenants();

    for (const tenant of tenants.result) {
      await this.migrateTenant(tenant);
    }
  }

  /**
   * @deprecated
   * @param tenant
   */
  async migrateTenant(tenant) {
    /* // Create Aggregation
    const aggregation = [];
    // Filters
    aggregation.push({
      $match: {
        "stop": {
          $exists: true
        }
      }
    });
    // Add Charger
    aggregation.push({
      $lookup: {
        from: DatabaseUtils.getCollectionName(tenant.getID(), 'chargingstations'),
        localField: 'chargeBoxID',
        foreignField: '_id',
        as: 'chargeBox'
      }
    });
    // Single Record
    aggregation.push({
      $unwind: {
        "path": "$chargeBox",
        "preserveNullAndEmptyArrays": true
      }
    });
    // Sort
    aggregation.push({
      $sort: {timestamp: -1}
    });
    // Read DB
    const transactionsMDB = await global.database.getCollection<any>(tenant.getID(), 'transactions')
      .aggregate(aggregation)
      .toArray();
    // Process each transaction
    for (const transactionMDB of transactionsMDB) {
      const transaction:any = {};
      // Update
      Database.updateTransaction(transactionMDB, transaction, false);
      // Set the Transaction ID
      Database.updateID(transactionMDB, transaction);
      // Get the Charging Station
      const chargingStation = new ChargingStation(tenant.getID, transactionMDB.chargeBox);
      // Get Consumption
      const trans = await Transaction.getTransaction(tenant.getID(), transaction.id);
      const consumption = trans.getConsumption(); // chargingStation.getConsumptionsFromTransaction(transaction);
      // Set the total consumption
      transaction.stop.totalConsumption = consumption.totalConsumption;
      // Compute total inactivity seconds
      transaction.stop.totalInactivitySecs = 0;
      for (let index = 0; index < consumption.values.length; index++) {
        const value = consumption.values[index];
        // Don't check the first
        if (index > 0) {
          // Check value + Check Previous value
          if (value.value == 0 && consumption.values[index - 1].value === 0) {
            // Add the inactivity in secs
            transaction.stop.totalInactivitySecs += moment.duration(
              moment(value.date).diff(moment(consumption.values[index - 1].date))
            ).asSeconds();
          }
        }
      }
      // Delete Transactions
      await global.database.getCollection<any>(tenant.getID(), 'transactions').findOneAndDelete({'_id': transaction.getID()});
      // Remove Id
      delete transaction.id;
      // Save it
      await global.database.getCollection<any>(tenant.getID(), 'transactions').findOneAndUpdate({
        "_id": transactionMDB._id
      }, {
        $set: transaction
      }, {
        upsert: true,
        returnOriginal: false
      });
    }*/
  }

  getVersion() {
    return '3.1';
  }

  getName() {
    return 'TransactionInactivityTask';
  }
}
<|MERGE_RESOLUTION|>--- conflicted
+++ resolved
@@ -1,11 +1,6 @@
 import MigrationTask from '../MigrationTask';
 import Tenant from '../../entity/Tenant';
-<<<<<<< HEAD
-import Transaction from '../../entity/Transaction';
 
-declare const global: TSGlobal;
-=======
->>>>>>> c5a1d7cf
 
 export default class UpdateTransactionInactivityTask extends MigrationTask {
   async migrate() {
