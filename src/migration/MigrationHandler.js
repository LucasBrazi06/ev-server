--- conflicted
+++ resolved
@@ -183,7 +183,7 @@
     });
     // Log in the console also
     // eslint-disable-next-line no-console
-<<<<<<< HEAD
+
     console.log(`Migration Task '${currentMigrationTask.getName()}' Version '${currentMigrationTask.getVersion()}' has run with success in ${totalTaskTimeSecs} secs ${cluster.isWorker ? 'in worker ' + cluster.worker.id : 'in master'}`);
 
     // Save to the DB
@@ -193,9 +193,6 @@
       timestamp: new Date(),
       durationSecs: totalTaskTimeSecs
     });
-=======
-    console.log(`Migration Task '${currentMigrationTask.getName()}' Version '${currentMigrationTask.getVersion()}' has run with success in ${totalTaskTimeSecs} secs`);
->>>>>>> 861936ea
   }
 }
 
