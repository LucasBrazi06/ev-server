--- conflicted
+++ resolved
@@ -9,11 +9,8 @@
 import MigrationStorage from '../storage/mongodb/MigrationStorage';
 import SiteUsersHashIDsTask from './tasks/SiteUsersHashIDsTask';
 import MigrateCoordinatesTask from './tasks/MigrateCoordinatesTask';
-<<<<<<< HEAD
 import AddTagTypeTask from './tasks/AddTagTypeTask';
-=======
 import MigrateOcpiSettingTask from './tasks/MigrateOcpiSettingTask';
->>>>>>> d1f05af8
 
 export default class MigrationHandler {
   static async migrate() {
@@ -38,11 +35,8 @@
       currentMigrationTasks.push(new AddSensitiveDataInSettingsTask());
       currentMigrationTasks.push(new AddNotificationsFlagsToUsersTask());
       currentMigrationTasks.push(new MigrateCoordinatesTask());
-<<<<<<< HEAD
+      currentMigrationTasks.push(new MigrateOcpiSettingTask());
       currentMigrationTasks.push(new AddTagTypeTask());
-=======
-      currentMigrationTasks.push(new MigrateOcpiSettingTask());
->>>>>>> d1f05af8
 
       // Get the already done migrations from the DB
       const migrationTasksDone = await MigrationStorage.getMigrations();
