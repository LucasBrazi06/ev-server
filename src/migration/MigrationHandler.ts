import AddActivePropertyToTagsTask from './tasks/AddActivePropertyToTagsTask';
import AddConsumptionAmpsToConsumptionsTask from './tasks/AddConsumptionAmpsToConsumptionsTask';
import AddCreatedPropertiesToTagTask from './tasks/AddCreatedPropertiesToTagTask';
import AddDefaultPropertyToTagsTask from './tasks/AddDefaultPropertyToTagsTask';
import AddDescriptionToTagsTask from './tasks/AddDescriptionToTagsTask';
import AddInactivityStatusInTransactionsTask from './tasks/AddInactivityStatusInTransactionsTask';
import AddIssuerFieldTask from './tasks/AddIssuerFieldTask';
import AddLastChangePropertiesToBadgeTask from './tasks/AddLastChangePropertiesToBadgeTask';
import AddLastChangedOnToCarCatalogTask from './tasks/AddLastChangedOnToCarCatalogTask';
import AddNotificationsFlagsToUsersTask from './tasks/AddNotificationsFlagsToUsersTask';
import AddSensitiveDataInSettingsTask from './tasks/AddSensitiveDataInSettingsTask';
import AddSiteAreaIDToAssetConsumptionTask from './tasks/AddSiteAreaIDToAssetConsumptionTask';
import AddSiteAreaLimitToConsumptionsTask from './tasks/AddSiteAreaLimitToConsumptionsTask';
import AddTagTypeTask from './tasks/AddTagTypeTask';
import AddTransactionRefundStatusTask from './tasks/AddTransactionRefundStatusTask';
import AddUserInTransactionsTask from './tasks/AddUserInTransactionsTask';
import AlignTagsWithUsersIssuerTask from './tasks/AlignTagsWithUsersIssuerTask';
import CleanupMeterValuesTask from './tasks/CleanupMeterValuesTask';
import CleanupOrphanBadgeTask from './tasks/CleanupOrphanBadgeTask';
import CleanupSiteAreasTask from './tasks/CleanupSiteAreasTask';
import Constants from '../utils/Constants';
import DeleteChargingStationPropertiesTask from './tasks/DeleteChargingStationPropertiesTask';
import FixedConsumptionRoundedPriceTask from './tasks/FixedConsumptionRoundedPriceTask';
import ImportLocalCarCatalogTask from './tasks/ImportLocalCarCatalogTask';
import InitialCarImportTask from './tasks/InitialCarImportTask';
import { LockEntity } from '../types/Locking';
import LockingManager from '../locking/LockingManager';
import Logging from '../utils/Logging';
import LogicallyDeleteTagsOfDeletedUsersTask from './tasks/LogicallyDeleteTagsOfDeletedUsersTask';
import MigrateCoordinatesTask from './tasks/MigrateCoordinatesTask';
import MigrateCryptoSettingsFromConfigToDBTask from './tasks/MigrateCryptoSettingsFromConfigToDBTask';
import MigrateOcpiSettingTask from './tasks/MigrateOcpiSettingTask';
import MigrateOcpiTransactionsTask from './tasks/MigrateOcpiTransactionsTask';
import MigrateUserSettingsTask from './tasks/MigrateUserSettingsTask';
import MigrationStorage from '../storage/mongodb/MigrationStorage';
import MigrationTask from './MigrationTask';
import RecomputeAllTransactionsConsumptionsTask from './tasks/RecomputeAllTransactionsConsumptionsTask';
import RenameChargingStationPropertiesTask from './tasks/RenameChargingStationPropertiesTask';
import RenameSMTPAuthErrorTask from './tasks/RenameSMTPAuthErrorTask';
import RenameTagPropertiesTask from './tasks/RenameTagPropertiesTask';
import RenameTransactionsAndConsumptionsTask from './tasks/RenameTransactionsAndConsumptionsTask';
import ResetCarCatalogsHashTask from './tasks/ResetCarCatalogsHashTask';
import { ServerAction } from '../types/Server';
import SetDefaultTagToUserTask from './tasks/SetDefaultTagToUserTask';
import SiteUsersHashIDsTask from './tasks/SiteUsersHashIDsTask';
import UnmarkTransactionExtraInactivitiesTask from './tasks/UnmarkTransactionExtraInactivitiesTask';
import UpdateChargingStationStaticLimitationTask from './tasks/UpdateChargingStationStaticLimitationTask';
import UpdateConsumptionsToObjectIDsTask from './tasks/UpdateConsumptionsToObjectIDsTask';
import UpdateLimitsInConsumptionsTask from './tasks/UpdateLimitsInConsumptionsTask';
import cluster from 'cluster';
import moment from 'moment';
import RecomputeAllTransactionsWithSimplePricingTask from './tasks/RecomputeAllTransactionsWithSimplePricingTask';

const MODULE_NAME = 'MigrationHandler';

export default class MigrationHandler {
  public static async migrate(processAsyncTasksOnly = false): Promise<void> {
    // Check we're on the master nodejs process
    if (!cluster.isMaster) {
      return;
    }
    // Create a Lock for migration
    const migrationLock = LockingManager.createExclusiveLock(Constants.DEFAULT_TENANT, LockEntity.DATABASE, 'migration');
    if (await LockingManager.acquire(migrationLock)) {
      try {
        const startMigrationTime = moment();
        const currentMigrationTasks: MigrationTask[] = [];
        // Log
        await Logging.logInfo({
          tenantID: Constants.DEFAULT_TENANT,
          action: ServerAction.MIGRATION,
          module: MODULE_NAME, method: 'migrate',
          message: `Running ${processAsyncTasksOnly ? 'asynchronous' : 'synchronous'} migration tasks...`
        });
        // Create tasks
        currentMigrationTasks.push(new SiteUsersHashIDsTask());
        currentMigrationTasks.push(new AddTransactionRefundStatusTask());
        currentMigrationTasks.push(new AddSensitiveDataInSettingsTask());
        currentMigrationTasks.push(new AddNotificationsFlagsToUsersTask());
        currentMigrationTasks.push(new MigrateCoordinatesTask());
        currentMigrationTasks.push(new MigrateOcpiSettingTask());
        currentMigrationTasks.push(new AddTagTypeTask());
        currentMigrationTasks.push(new CleanupMeterValuesTask());
        currentMigrationTasks.push(new RenameTagPropertiesTask());
        currentMigrationTasks.push(new AddInactivityStatusInTransactionsTask());
        currentMigrationTasks.push(new AddIssuerFieldTask());
        currentMigrationTasks.push(new CleanupOrphanBadgeTask());
        currentMigrationTasks.push(new AddActivePropertyToTagsTask());
        currentMigrationTasks.push(new InitialCarImportTask());
        currentMigrationTasks.push(new UpdateConsumptionsToObjectIDsTask());
        currentMigrationTasks.push(new AddSiteAreaLimitToConsumptionsTask());
        currentMigrationTasks.push(new MigrateOcpiTransactionsTask());
        currentMigrationTasks.push(new UpdateChargingStationStaticLimitationTask());
        currentMigrationTasks.push(new AddSiteAreaLimitToConsumptionsTask());
        currentMigrationTasks.push(new UpdateLimitsInConsumptionsTask());
        currentMigrationTasks.push(new RenameTransactionsAndConsumptionsTask());
        currentMigrationTasks.push(new AddConsumptionAmpsToConsumptionsTask());
        currentMigrationTasks.push(new RenameChargingStationPropertiesTask());
        currentMigrationTasks.push(new CleanupSiteAreasTask());
        currentMigrationTasks.push(new UnmarkTransactionExtraInactivitiesTask());
        currentMigrationTasks.push(new RecomputeAllTransactionsConsumptionsTask());
        currentMigrationTasks.push(new AddUserInTransactionsTask());
        currentMigrationTasks.push(new AlignTagsWithUsersIssuerTask());
        currentMigrationTasks.push(new AddLastChangePropertiesToBadgeTask());
        currentMigrationTasks.push(new LogicallyDeleteTagsOfDeletedUsersTask());
        currentMigrationTasks.push(new AddCreatedPropertiesToTagTask());
        currentMigrationTasks.push(new AddDescriptionToTagsTask());
        currentMigrationTasks.push(new AddDefaultPropertyToTagsTask());
        currentMigrationTasks.push(new SetDefaultTagToUserTask());
        currentMigrationTasks.push(new DeleteChargingStationPropertiesTask());
        currentMigrationTasks.push(new FixedConsumptionRoundedPriceTask());
        currentMigrationTasks.push(new MigrateCryptoSettingsFromConfigToDBTask());
        currentMigrationTasks.push(new ImportLocalCarCatalogTask());
        currentMigrationTasks.push(new AddLastChangedOnToCarCatalogTask());
        currentMigrationTasks.push(new MigrateUserSettingsTask());
        currentMigrationTasks.push(new RenameSMTPAuthErrorTask());
        currentMigrationTasks.push(new ResetCarCatalogsHashTask());
<<<<<<< HEAD
        currentMigrationTasks.push(new AddSiteAreaIDToAssetConsumptionTask());
=======
        currentMigrationTasks.push(new RecomputeAllTransactionsWithSimplePricingTask());
>>>>>>> a79f1a77
        // Get the already done migrations from the DB
        const migrationTasksDone = await MigrationStorage.getMigrations();
        // Check
        for (const currentMigrationTask of currentMigrationTasks) {
          // Check if not already done
          const migrationTaskDone = migrationTasksDone.find((migrationTask) =>
            // Same name and version
            ((currentMigrationTask.getName() === migrationTask.name) &&
              (currentMigrationTask.getVersion() === migrationTask.version))
          );
          // Already processed?
          if (migrationTaskDone) {
            continue;
          }
          // Check
          if (currentMigrationTask.isAsynchronous() && processAsyncTasksOnly) {
            // Execute Async
            await MigrationHandler.executeTask(currentMigrationTask);
          } else if (!currentMigrationTask.isAsynchronous() && !processAsyncTasksOnly) {
            // Execute Sync
            await MigrationHandler.executeTask(currentMigrationTask);
          }
        }
        // Log Total Processing Time
        const totalMigrationTimeSecs = moment.duration(moment().diff(startMigrationTime)).asSeconds();
        await Logging.logInfo({
          tenantID: Constants.DEFAULT_TENANT,
          action: ServerAction.MIGRATION,
          module: MODULE_NAME, method: 'migrate',
          message: `The ${processAsyncTasksOnly ? 'asynchronous' : 'synchronous'} migration has been run in ${totalMigrationTimeSecs} secs`
        });
      } catch (error) {
        await Logging.logError({
          tenantID: Constants.DEFAULT_TENANT,
          action: ServerAction.MIGRATION,
          module: MODULE_NAME, method: 'migrate',
          message: error.message,
          detailedMessages: { error: error.message, stack: error.stack }
        });
      } finally {
        // Release lock
        await LockingManager.release(migrationLock);
      }
    }
    // Process async tasks one by one
    if (!processAsyncTasksOnly) {
      setTimeout(() => {
        MigrationHandler.migrate(true).catch(() => { });
      }, 5000);
    }
  }

  private static async executeTask(currentMigrationTask: MigrationTask): Promise<void> {
    try {
      // Log Start Task
      let logMsg = `${currentMigrationTask.isAsynchronous() ? 'Asynchronous' : 'Synchronous'} Migration Task '${currentMigrationTask.getName()}' Version '${currentMigrationTask.getVersion()}' is running ${cluster.isWorker ? 'in worker ' + cluster.worker.id.toString() : 'in master'}...`;
      await Logging.logInfo({
        tenantID: Constants.DEFAULT_TENANT,
        action: ServerAction.MIGRATION,
        module: MODULE_NAME, method: 'executeTask',
        message: logMsg
      });
      // Log in the console also
      console.log(logMsg);
      // Start time and date
      const startTaskTime = moment();
      const startDate = new Date();
      // Execute Migration
      await currentMigrationTask.migrate();
      // End time
      const totalTaskTimeSecs = moment.duration(moment().diff(startTaskTime)).asSeconds();
      // End
      // Save to the DB
      await MigrationStorage.saveMigration({
        name: currentMigrationTask.getName(),
        version: currentMigrationTask.getVersion(),
        timestamp: startDate,
        durationSecs: totalTaskTimeSecs
      });
      logMsg = `${currentMigrationTask.isAsynchronous() ? 'Asynchronous' : 'Synchronous'} Migration Task '${currentMigrationTask.getName()}' Version '${currentMigrationTask.getVersion()}' has run with success in ${totalTaskTimeSecs} secs ${cluster.isWorker ? 'in worker ' + cluster.worker.id.toString() : 'in master'}`;
      await Logging.logInfo({
        tenantID: Constants.DEFAULT_TENANT,
        action: ServerAction.MIGRATION,
        module: MODULE_NAME, method: 'executeTask',
        message: logMsg
      });
      // Log in the console also
      console.log(logMsg);
    } catch (error) {
      const logMsg = `${currentMigrationTask.isAsynchronous() ? 'Asynchronous' : 'Synchronous'} Migration Task '${currentMigrationTask.getName()}' Version '${currentMigrationTask.getVersion()}' has failed with error: ${error.toString()} ${cluster.isWorker ? 'in worker ' + cluster.worker.id.toString() : 'in master'}`;
      await Logging.logError({
        tenantID: Constants.DEFAULT_TENANT,
        action: ServerAction.MIGRATION,
        module: MODULE_NAME, method: 'executeTask',
        message: logMsg,
        detailedMessages: { error: error.message, stack: error.stack }
      });
      console.error(logMsg);
    }
  }
}<|MERGE_RESOLUTION|>--- conflicted
+++ resolved
@@ -115,11 +115,8 @@
         currentMigrationTasks.push(new MigrateUserSettingsTask());
         currentMigrationTasks.push(new RenameSMTPAuthErrorTask());
         currentMigrationTasks.push(new ResetCarCatalogsHashTask());
-<<<<<<< HEAD
         currentMigrationTasks.push(new AddSiteAreaIDToAssetConsumptionTask());
-=======
         currentMigrationTasks.push(new RecomputeAllTransactionsWithSimplePricingTask());
->>>>>>> a79f1a77
         // Get the already done migrations from the DB
         const migrationTasksDone = await MigrationStorage.getMigrations();
         // Check
