import AddActivePropertyToTagsTask from './tasks/AddActivePropertyToTagsTask';
import AddConsumptionAmpsToConsumptionsTask from './tasks/AddConsumptionAmpsToConsumptionsTask';
import AddCreatedPropertiesToTagTask from './tasks/AddCreatedPropertiesToTagTask';
import AddDefaultPropertyToTagsTask from './tasks/AddDefaultPropertyToTagsTask';
import AddDescriptionToTagsTask from './tasks/AddDescriptionToTagsTask';
import AddInactivityStatusInTransactionsTask from './tasks/AddInactivityStatusInTransactionsTask';
import AddIssuerFieldTask from './tasks/AddIssuerFieldTask';
import AddLastChangePropertiesToBadgeTask from './tasks/AddLastChangePropertiesToBadgeTask';
import AddNotificationsFlagsToUsersTask from './tasks/AddNotificationsFlagsToUsersTask';
import AddRegisteredPropertyToChargingStation from './tasks/AddRegisteredPropertyToChargingStations';
import AddSensitiveDataInSettingsTask from './tasks/AddSensitiveDataInSettingsTask';
import AddSiteAreaLimitToConsumptionsTask from './tasks/AddSiteAreaLimitToConsumptionsTask';
import AddTagTypeTask from './tasks/AddTagTypeTask';
import AddTransactionRefundStatusTask from './tasks/AddTransactionRefundStatusTask';
import AddUserInTransactionsTask from './tasks/AddUserInTransactionsTask';
import AlignTagsWithUsersIssuerTask from './tasks/AlignTagsWithUsersIssuerTask';
import CleanupMeterValuesTask from './tasks/CleanupMeterValuesTask';
import CleanupOrphanBadgeTask from './tasks/CleanupOrphanBadgeTask';
import CleanupSiteAreasTask from './tasks/CleanupSiteAreasTask';
import Constants from '../utils/Constants';
import DeleteChargingStationPropertiesTask from './tasks/DeleteChargingStationPropertiesTask';
import FixedConsumptionRoundedPriceTask from './tasks/FixedConsumptionRoundedPriceTask';
import InitialCarImportTask from './tasks/InitialCarImportTask';
import { LockEntity } from '../types/Locking';
import LockingManager from '../locking/LockingManager';
import Logging from '../utils/Logging';
import LogicallyDeleteTagsOfDeletedUsersTask from './tasks/LogicallyDeleteTagsOfDeletedUsersTask';
import MigrateCoordinatesTask from './tasks/MigrateCoordinatesTask';
import MigrateCryptoSettingsFromConfigToDBTask from './tasks/MigrateCryptoSettingsFromConfigToDBTask';
import MigrateOcpiSettingTask from './tasks/MigrateOcpiSettingTask';
import MigrateOcpiTransactionsTask from './tasks/MigrateOcpiTransactionsTask';
import MigrationStorage from '../storage/mongodb/MigrationStorage';
import MigrationTask from './MigrationTask';
import RecomputeAllTransactionsConsumptionsTask from './tasks/RecomputeAllTransactionsConsumptionsTask';
import RenameChargingStationPropertiesTask from './tasks/RenameChargingStationPropertiesTask';
import RenameTagPropertiesTask from './tasks/RenameTagPropertiesTask';
import RenameTransactionsAndConsumptionsTask from './tasks/RenameTransactionsAndConsumptionsTask';
import { ServerAction } from '../types/Server';
import SetDefaultTagToUserTask from './tasks/SetDefaultTagToUserTask';
import SiteUsersHashIDsTask from './tasks/SiteUsersHashIDsTask';
import UnmarkTransactionExtraInactivitiesTask from './tasks/UnmarkTransactionExtraInactivitiesTask';
import UpdateChargingStationStaticLimitationTask from './tasks/UpdateChargingStationStaticLimitationTask';
import UpdateConsumptionsToObjectIDsTask from './tasks/UpdateConsumptionsToObjectIDsTask';
import UpdateLimitsInConsumptionsTask from './tasks/UpdateLimitsInConsumptionsTask';
import cluster from 'cluster';
import moment from 'moment';

const MODULE_NAME = 'MigrationHandler';

export default class MigrationHandler {
  public static async migrate(processAsyncTasksOnly = false): Promise<void> {
    // Check we're on the master nodejs process
    if (!cluster.isMaster) {
      return;
    }
    // Create a Lock for migration
    const migrationLock = LockingManager.createExclusiveLock(Constants.DEFAULT_TENANT, LockEntity.DATABASE, 'migration');
    if (await LockingManager.acquire(migrationLock)) {
      try {
        const startMigrationTime = moment();
        const currentMigrationTasks: MigrationTask[] = [];
        // Log
        Logging.logInfo({
          tenantID: Constants.DEFAULT_TENANT,
          action: ServerAction.MIGRATION,
          module: MODULE_NAME, method: 'migrate',
          message: `Running ${processAsyncTasksOnly ? 'asynchronous' : 'synchronous'} migration tasks...`
        });
        // Create tasks
        currentMigrationTasks.push(new SiteUsersHashIDsTask());
        currentMigrationTasks.push(new AddTransactionRefundStatusTask());
        currentMigrationTasks.push(new AddSensitiveDataInSettingsTask());
        currentMigrationTasks.push(new AddNotificationsFlagsToUsersTask());
        currentMigrationTasks.push(new MigrateCoordinatesTask());
        currentMigrationTasks.push(new MigrateOcpiSettingTask());
        currentMigrationTasks.push(new AddTagTypeTask());
        currentMigrationTasks.push(new CleanupMeterValuesTask());
        currentMigrationTasks.push(new RenameTagPropertiesTask());
        currentMigrationTasks.push(new AddInactivityStatusInTransactionsTask());
        currentMigrationTasks.push(new AddIssuerFieldTask());
        currentMigrationTasks.push(new CleanupOrphanBadgeTask());
        currentMigrationTasks.push(new AddActivePropertyToTagsTask());
        currentMigrationTasks.push(new InitialCarImportTask());
        currentMigrationTasks.push(new UpdateConsumptionsToObjectIDsTask());
        currentMigrationTasks.push(new AddSiteAreaLimitToConsumptionsTask());
        currentMigrationTasks.push(new MigrateOcpiTransactionsTask());
        currentMigrationTasks.push(new UpdateChargingStationStaticLimitationTask());
        currentMigrationTasks.push(new AddSiteAreaLimitToConsumptionsTask());
        currentMigrationTasks.push(new UpdateLimitsInConsumptionsTask());
        currentMigrationTasks.push(new RenameTransactionsAndConsumptionsTask());
        currentMigrationTasks.push(new AddConsumptionAmpsToConsumptionsTask());
        currentMigrationTasks.push(new RenameChargingStationPropertiesTask());
        currentMigrationTasks.push(new CleanupSiteAreasTask());
        currentMigrationTasks.push(new UnmarkTransactionExtraInactivitiesTask());
        currentMigrationTasks.push(new RecomputeAllTransactionsConsumptionsTask());
        currentMigrationTasks.push(new AddUserInTransactionsTask());
        currentMigrationTasks.push(new AlignTagsWithUsersIssuerTask());
        currentMigrationTasks.push(new AddLastChangePropertiesToBadgeTask());
        currentMigrationTasks.push(new LogicallyDeleteTagsOfDeletedUsersTask());
        currentMigrationTasks.push(new AddCreatedPropertiesToTagTask());
        currentMigrationTasks.push(new AddDescriptionToTagsTask());
        currentMigrationTasks.push(new AddDefaultPropertyToTagsTask());
        currentMigrationTasks.push(new SetDefaultTagToUserTask());
        currentMigrationTasks.push(new DeleteChargingStationPropertiesTask());
        currentMigrationTasks.push(new FixedConsumptionRoundedPriceTask());
<<<<<<< HEAD
        currentMigrationTasks.push(new AddRegisteredPropertyToChargingStation());
=======
        currentMigrationTasks.push(new MigrateCryptoSettingsFromConfigToDBTask());
>>>>>>> 3b77f7f2
        // Get the already done migrations from the DB
        const migrationTasksDone = await MigrationStorage.getMigrations();
        // Check
        for (const currentMigrationTask of currentMigrationTasks) {
          // Check if not already done
          const migrationTaskDone = migrationTasksDone.find((migrationTask) =>
            // Same name and version
            ((currentMigrationTask.getName() === migrationTask.name) &&
              (currentMigrationTask.getVersion() === migrationTask.version))
          );
          // Already processed?
          if (migrationTaskDone) {
            continue;
          }
          // Check
          if (currentMigrationTask.isAsynchronous() && processAsyncTasksOnly) {
            // Execute Async
            await MigrationHandler.executeTask(currentMigrationTask);
          } else if (!currentMigrationTask.isAsynchronous() && !processAsyncTasksOnly) {
            // Execute Sync
            await MigrationHandler.executeTask(currentMigrationTask);
          }
        }
        // Log Total Processing Time
        const totalMigrationTimeSecs = moment.duration(moment().diff(startMigrationTime)).asSeconds();
        Logging.logInfo({
          tenantID: Constants.DEFAULT_TENANT,
          action: ServerAction.MIGRATION,
          module: MODULE_NAME, method: 'migrate',
          message: `The ${processAsyncTasksOnly ? 'asynchronous' : 'synchronous'} migration has been run in ${totalMigrationTimeSecs} secs`
        });
      } catch (error) {
        Logging.logError({
          tenantID: Constants.DEFAULT_TENANT,
          action: ServerAction.MIGRATION,
          module: MODULE_NAME, method: 'migrate',
          message: error.message,
          detailedMessages: { error: error.message, stack: error.stack }
        });
      } finally {
        // Release lock
        await LockingManager.release(migrationLock);
      }
    }
    // Process async tasks one by one
    if (!processAsyncTasksOnly) {
      setTimeout(() => {
        MigrationHandler.migrate(true).catch(() => { });
      }, 5000);
    }
  }

  private static async executeTask(currentMigrationTask: MigrationTask): Promise<void> {
    try {
      // Log Start Task
      let logMsg = `${currentMigrationTask.isAsynchronous() ? 'Asynchronous' : 'Synchronous'} Migration Task '${currentMigrationTask.getName()}' Version '${currentMigrationTask.getVersion()}' is running ${cluster.isWorker ? 'in worker ' + cluster.worker.id.toString() : 'in master'}...`;
      Logging.logInfo({
        tenantID: Constants.DEFAULT_TENANT,
        action: ServerAction.MIGRATION,
        module: MODULE_NAME, method: 'executeTask',
        message: logMsg
      });
      // Log in the console also
      console.log(logMsg);
      // Start time and date
      const startTaskTime = moment();
      const startDate = new Date();
      // Execute Migration
      await currentMigrationTask.migrate();
      // End time
      const totalTaskTimeSecs = moment.duration(moment().diff(startTaskTime)).asSeconds();
      // End
      // Save to the DB
      await MigrationStorage.saveMigration({
        name: currentMigrationTask.getName(),
        version: currentMigrationTask.getVersion(),
        timestamp: startDate,
        durationSecs: totalTaskTimeSecs
      });
      logMsg = `${currentMigrationTask.isAsynchronous() ? 'Asynchronous' : 'Synchronous'} Migration Task '${currentMigrationTask.getName()}' Version '${currentMigrationTask.getVersion()}' has run with success in ${totalTaskTimeSecs} secs ${cluster.isWorker ? 'in worker ' + cluster.worker.id.toString() : 'in master'}`;
      Logging.logInfo({
        tenantID: Constants.DEFAULT_TENANT,
        action: ServerAction.MIGRATION,
        module: MODULE_NAME, method: 'executeTask',
        message: logMsg
      });
      // Log in the console also
      console.log(logMsg);
    } catch (error) {
      const logMsg = `${currentMigrationTask.isAsynchronous() ? 'Asynchronous' : 'Synchronous'} Migration Task '${currentMigrationTask.getName()}' Version '${currentMigrationTask.getVersion()}' has failed with error: ${error.toString()} ${cluster.isWorker ? 'in worker ' + cluster.worker.id.toString() : 'in master'}`;
      Logging.logError({
        tenantID: Constants.DEFAULT_TENANT,
        action: ServerAction.MIGRATION,
        module: MODULE_NAME, method: 'executeTask',
        message: logMsg,
        detailedMessages: { error: error.message, stack: error.stack }
      });
      console.error(logMsg);
    }
  }
}<|MERGE_RESOLUTION|>--- conflicted
+++ resolved
@@ -103,11 +103,8 @@
         currentMigrationTasks.push(new SetDefaultTagToUserTask());
         currentMigrationTasks.push(new DeleteChargingStationPropertiesTask());
         currentMigrationTasks.push(new FixedConsumptionRoundedPriceTask());
-<<<<<<< HEAD
-        currentMigrationTasks.push(new AddRegisteredPropertyToChargingStation());
-=======
         currentMigrationTasks.push(new MigrateCryptoSettingsFromConfigToDBTask());
->>>>>>> 3b77f7f2
+    currentMigrationTasks.push(new AddRegisteredPropertyToChargingStation());    
         // Get the already done migrations from the DB
         const migrationTasksDone = await MigrationStorage.getMigrations();
         // Check
