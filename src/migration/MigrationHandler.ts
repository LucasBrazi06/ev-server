--- conflicted
+++ resolved
@@ -38,57 +38,6 @@
     }
     // Create a Lock for migration
     const migrationLock = LockingManager.createExclusiveLock(Constants.DEFAULT_TENANT, LockEntity.DATABASE, 'migration');
-<<<<<<< HEAD
-    if (!(await LockingManager.acquire(migrationLock))) {
-      return;
-    }
-    try {
-      const startMigrationTime = moment();
-      const currentMigrationTasks = [];
-      // Log
-      Logging.logInfo({
-        tenantID: Constants.DEFAULT_TENANT,
-        action: ServerAction.MIGRATION,
-        module: MODULE_NAME, method: 'migrate',
-        message: 'Running migration tasks...'
-      });
-      // Create tasks
-      currentMigrationTasks.push(new SiteUsersHashIDsTask());
-      currentMigrationTasks.push(new AddTransactionRefundStatusTask());
-      currentMigrationTasks.push(new AddSensitiveDataInSettingsTask());
-      currentMigrationTasks.push(new AddNotificationsFlagsToUsersTask());
-      currentMigrationTasks.push(new MigrateCoordinatesTask());
-      currentMigrationTasks.push(new MigrateOcpiSettingTask());
-      currentMigrationTasks.push(new AddTagTypeTask());
-      currentMigrationTasks.push(new CleanupAllTransactionsTask());
-      currentMigrationTasks.push(new CleanupMeterValuesTask());
-      currentMigrationTasks.push(new RenameTagPropertiesTask());
-      currentMigrationTasks.push(new AddInactivityStatusInTransactionsTask());
-      currentMigrationTasks.push(new UpdateChargingStationTemplatesTask());
-      currentMigrationTasks.push(new AddIssuerFieldTask());
-      currentMigrationTasks.push(new CleanupOrphanBadgeTask());
-      currentMigrationTasks.push(new AddLastChangePropertiesToBadgeTask());
-      currentMigrationTasks.push(new AddLimitToConsumptionsTask());
-      currentMigrationTasks.push(new AddActivePropertyToTagsTask());
-      currentMigrationTasks.push(new InitialCarImportTask());
-      currentMigrationTasks.push(new UpdateConsumptionsToObjectIDs());
-      currentMigrationTasks.push(new AddSiteAreaLimitToConsumptionsTask());
-      currentMigrationTasks.push(new MigrateOcpiTransactionsTask());
-      // Get the already done migrations from the DB
-      const migrationTasksDone = await MigrationStorage.getMigrations();
-      // Check
-      for (const currentMigrationTask of currentMigrationTasks) {
-        // Check if not already done
-        const migrationTaskDone = migrationTasksDone.find((migrationTask) =>
-          // Same name and version
-          ((currentMigrationTask.getName() === migrationTask.name) &&
-            (currentMigrationTask.getVersion() === migrationTask.version))
-        );
-        // Already processed?
-        if (migrationTaskDone) {
-          continue;
-        }
-=======
     if (await LockingManager.acquire(migrationLock)) {
       try {
         const startMigrationTime = moment();
@@ -120,10 +69,10 @@
         currentMigrationTasks.push(new AddActivePropertyToTagsTask());
         currentMigrationTasks.push(new InitialCarImportTask());
         currentMigrationTasks.push(new UpdateConsumptionsToObjectIDs());
+        currentMigrationTasks.push(new AddSiteAreaLimitToConsumptionsTask());
         currentMigrationTasks.push(new MigrateOcpiTransactionsTask());
         // Get the already done migrations from the DB
         const migrationTasksDone = await MigrationStorage.getMigrations();
->>>>>>> 26c9e7be
         // Check
         for (const currentMigrationTask of currentMigrationTasks) {
           // Check if not already done
