--- conflicted
+++ resolved
@@ -69,11 +69,8 @@
         currentMigrationTasks.push(new AddActivePropertyToTagsTask());
         currentMigrationTasks.push(new InitialCarImportTask());
         currentMigrationTasks.push(new UpdateConsumptionsToObjectIDs());
-<<<<<<< HEAD
         currentMigrationTasks.push(new AddSiteAreaLimitToConsumptionsTask());
         currentMigrationTasks.push(new AddInstantAmpsToConsumptionsTask());
-=======
->>>>>>> d9663102
         currentMigrationTasks.push(new MigrateOcpiTransactionsTask());
         currentMigrationTasks.push(new UpdateChargingStationTemplatesTask());
         currentMigrationTasks.push(new UpdateChargingStationStaticLimitationTask());
