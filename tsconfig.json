--- conflicted
+++ resolved
@@ -43,11 +43,7 @@
     // "paths": {},                           /* A series of entries which re-map imports to lookup locations relative to the 'baseUrl'. */
     "typeRoots": [
       "./node_modules/@types",
-<<<<<<< HEAD
-      "./build/types/",
-=======
       "./build/types/"
->>>>>>> 4159fc52
     ],                                        /* List of folders to include type definitions from. */
     // "types": [],                           /* Type declaration files to be included in compilation. */
     // "allowSyntheticDefaultImports": true,  /* Allow default imports from modules with no default export. This does not affect code emit, just typechecking. */
