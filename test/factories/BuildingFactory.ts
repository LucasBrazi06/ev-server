import faker from 'faker';
import { Factory } from 'rosie';
import address from './AddressFactory';
import { ObjectID } from 'mongodb';

export default Factory.define('building')
  .attr('name', () => faker.company.companyName())
<<<<<<< HEAD
=======
  .attr('siteAreaID', () => new ObjectID().toHexString())
>>>>>>> ad6ae400
  .attr('address', () => address.build());<|MERGE_RESOLUTION|>--- conflicted
+++ resolved
@@ -5,8 +5,5 @@
 
 export default Factory.define('building')
   .attr('name', () => faker.company.companyName())
-<<<<<<< HEAD
-=======
   .attr('siteAreaID', () => new ObjectID().toHexString())
->>>>>>> ad6ae400
   .attr('address', () => address.build());