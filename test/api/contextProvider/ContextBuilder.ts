--- conflicted
+++ resolved
@@ -1,36 +1,17 @@
 import config from '../../config';
+import UserFactory from '../../factories/UserFactory';
 import faker from 'faker';
-import moment from 'moment';
 import CentralServerService from '../client/CentralServerService';
-<<<<<<< HEAD
 import Factory from '../../factories/Factory';
 import TenantFactory from '../../factories/TenantFactory';
-import UserFactory, { build } from '../../factories/UserFactory';
 import CONTEXTS from './ContextConstants';
 import User from '../../../src/entity/User';
 import Company from '../../../src/types/Company';
 import CompanyStorage from '../../../src/storage/mongodb/CompanyStorage';
 import SiteAreaStorage from '../../../src/storage/mongodb/SiteAreaStorage';
 import SiteStorage from '../../../src/storage/mongodb/SiteStorage';
-=======
-// pragma import ChargingStationContext from './ChargingStationContext';
-// import Company from '../../../src/types/Company';
-import CompanyStorage from '../../../src/storage/mongodb/CompanyStorage';
-import Constants from '../../../src/utils/Constants';
-import CONTEXTS from './ContextConstants';
-import Factory from '../../factories/Factory';
-// pragma import * as mongo from 'mongodb';
-import TSGlobal from '../../../src/types/GlobalType';
-import MongoDBStorage from '../../../src/storage/mongodb/MongoDBStorage';
-import Site from '../../../src/entity/Site';
-import SiteAreaContext from './SiteAreaContext';
-import SiteAreaStorage from '../../../src/storage/mongodb/SiteAreaStorage';
-import SiteContext from './SiteContext';
->>>>>>> 4b7d5a22
 import Tenant from '../../../src/entity/Tenant';
 import TenantContext from './TenantContext';
-<<<<<<< HEAD
-import faker from 'faker';
 import SiteContext from './SiteContext';
 import SiteAreaContext from './SiteAreaContext';
 import ChargingStationContext from './ChargingStationContext';
@@ -39,11 +20,7 @@
  import global from'../../../src/types/GlobalType';
 import moment from 'moment';
 import Site from '../../../src/types/Site';
-=======
-import TenantFactory from '../../factories/TenantFactory';
-import User from '../../../src/entity/User';
-import UserFactory from '../../factories/UserFactory';
->>>>>>> 4b7d5a22
+import MongoDBStorage from '../../../src/storage/mongodb/MongoDBStorage';
 
 // declare module 'mongodb' {
 //   interface Db {
@@ -274,17 +251,9 @@
         siteTemplate.allowAllUsersToStopTransactions = siteContextDef.allowAllUsersToStopTransactions;
         siteTemplate.autoUserSiteAssignment = siteContextDef.autoUserSiteAssignment;
         siteTemplate.id = siteContextDef.id;
-<<<<<<< HEAD
         site = siteTemplate;
         site.id = await SiteStorage.saveSite(buildTenant.id, siteTemplate, true);
         await SiteStorage.addUsersToSite(buildTenant.id, site.id, userListToAssign.map(user => user.id));
-=======
-        site = new Site(buildTenant.id, siteTemplate);
-        site = (await site.save()).getModel();
-        await Site.addUsersToSite(buildTenant.id, site.id, userListToAssign.map((user) => {
-          return user.id;
-        }));
->>>>>>> 4b7d5a22
         const siteContext = new SiteContext(site, newTenantContext);
         newTenantContext.addSiteContext(siteContext);
         // Create site areas of current site
