--- conflicted
+++ resolved
@@ -209,12 +209,7 @@
         userListToAssign.push(userModel);
       }
       // Set back password to clear value for login/logout
-<<<<<<< HEAD
-      const userModel = user;
       (userModel as any).passwordClear = config.get('admin.password'); // TODO?
-=======
-      (userModel as any).passwordClear = config.get('admin.password'); // TODO ?
->>>>>>> 9eaa6ca4
       userList.push(userModel);
     }
     // Persist tenant context
