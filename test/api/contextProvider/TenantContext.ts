--- conflicted
+++ resolved
@@ -273,14 +273,10 @@
   }
 
   async createRegistrationToken(siteAreaID: string = null): Promise<string> {
-<<<<<<< HEAD
-    const registrationTokenResponse = await this.centralAdminServerService.registrationApi.create({ siteAreaID: siteAreaID });
-=======
     const registrationTokenResponse = await this.centralAdminServerService.registrationApi.create({
       description: `Test Token for site area ${siteAreaID}`,
       siteAreaID: siteAreaID
     });
->>>>>>> 647d1f3e
     expect(registrationTokenResponse.status).eq(200);
     expect(registrationTokenResponse.data).not.null;
     expect(registrationTokenResponse.data.id).not.null;
