import chai, { expect } from 'chai';
import chaiSubset from 'chai-subset';
chai.use(require('chai-datetime'));
chai.use(chaiSubset);
import faker from 'faker';
<<<<<<< HEAD
import DataHelper from './DataHelper';
const path = require('path');
 import global from'../../src/types/GlobalType';
 
global.appRoot = path.resolve(__dirname, '../../src');
=======
import moment from 'moment';
import path from 'path';
import DataHelper from './DataHelper';
import TSGlobal from '../../src/types/GlobalType';

>>>>>>> 4b7d5a22
import CentralServerService from './client/CentralServerService';
import Factory from '../factories/Factory';

declare const global: TSGlobal;
global.appRoot = path.resolve(__dirname, '../../src');

class TestData {
  public dataHelper: DataHelper;
  public tenantID: string;
  public dataHelper15: DataHelper;
  public validTag: any;
  public invalidTag: any;
  public numberTag: any;
  public defaultUser: any;
  public defaultCompany: any;
  public defaultSite: any;
  public defaultConnectorId: any;
  public defaultMeterStart: any;
  public defaultChargingStation: any;
  public defaultChargingStation15: any;

  async init() {
    this.tenantID = await CentralServerService.DefaultInstance.authenticatedApi.getTenantID();
    this.dataHelper = new DataHelper('1.6', this.tenantID);
    this.dataHelper15 = new DataHelper('1.5', testData.tenantID);
  }
}

const testData = new TestData();

describe('OCPP Validation tests', function() {
  this.timeout(10000);
  before(async () => {
    testData.tenantID = await CentralServerService.DefaultInstance.authenticatedApi.getTenantID();
    testData.dataHelper = new DataHelper('1.6', testData.tenantID);
    testData.dataHelper15 = new DataHelper('1.5', testData.tenantID);

    testData.validTag = faker.random.alphaNumeric(20).toString();
    testData.invalidTag = faker.random.alphaNumeric(21).toString();
    testData.numberTag = faker.random.number(10000);
    testData.defaultUser = await testData.dataHelper.createUser(Factory.user.build({ tagIDs: [testData.validTag, testData.invalidTag, testData.numberTag.toString()] }));

    testData.defaultCompany = await testData.dataHelper.createCompany();
    testData.defaultSite = await testData.dataHelper.createSite(testData.defaultCompany, [testData.defaultUser]);

    testData.defaultConnectorId = 1;
    testData.defaultMeterStart = 0;
    testData.defaultChargingStation = await testData.dataHelper.createChargingStation();
    await testData.dataHelper.createSiteArea(testData.defaultSite, [testData.defaultChargingStation]);

    testData.defaultChargingStation15 = await testData.dataHelper15.createChargingStation();
    await testData.dataHelper15.createSiteArea(testData.defaultSite, [testData.defaultChargingStation15]);
  });

  after(async () => {
    testData.dataHelper.close();
    testData.dataHelper.destroyData();

    testData.dataHelper15.close();
    testData.dataHelper15.destroyData();
  });

  it('Should be possible to authorize a user with tag as integer', async () => {
    await testData.dataHelper.authorize(testData.defaultChargingStation, testData.numberTag);
    await testData.dataHelper.authorize(testData.defaultChargingStation, testData.numberTag.toString());

    await testData.dataHelper15.authorize(testData.defaultChargingStation, testData.numberTag);
    await testData.dataHelper15.authorize(testData.defaultChargingStation, testData.numberTag.toString());
  });

  it('Should not be possible to authorize a user with a invalid tags', async () => {
    await testData.dataHelper.authorize(testData.defaultChargingStation, testData.invalidTag, 'Invalid');
    await testData.dataHelper.authorize(testData.defaultChargingStation, '', 'Invalid');
    await testData.dataHelper.authorize(testData.defaultChargingStation, undefined, 'Invalid');

    await testData.dataHelper15.authorize(testData.defaultChargingStation15, testData.invalidTag, 'Invalid');
    await testData.dataHelper15.authorize(testData.defaultChargingStation15, '', 'Invalid');
    await testData.dataHelper15.authorize(testData.defaultChargingStation15, undefined, 'Invalid');
  });

  it('Should be possible to start a transaction with tag as integer', async () => {
    await testData.dataHelper.startTransaction(testData.defaultChargingStation, testData.defaultConnectorId, testData.numberTag, testData.defaultMeterStart, moment());
    await testData.dataHelper.startTransaction(testData.defaultChargingStation, testData.defaultConnectorId, testData.numberTag.toString(), testData.defaultMeterStart, moment());

    await testData.dataHelper15.startTransaction(testData.defaultChargingStation15, testData.defaultConnectorId, testData.numberTag, testData.defaultMeterStart, moment());
    await testData.dataHelper15.startTransaction(testData.defaultChargingStation15, testData.defaultConnectorId, testData.numberTag.toString(), testData.defaultMeterStart, moment());
  });

  it('Should be possible to start a transaction with connectorId as string', async () => {
    await testData.dataHelper.startTransaction(testData.defaultChargingStation, testData.defaultConnectorId, testData.numberTag, testData.defaultMeterStart, moment());
    await testData.dataHelper.startTransaction(testData.defaultChargingStation, testData.defaultConnectorId.toString(), testData.numberTag.toString(), testData.defaultMeterStart, moment());

    await testData.dataHelper15.startTransaction(testData.defaultChargingStation15, testData.defaultConnectorId, testData.numberTag, testData.defaultMeterStart, moment());
    await testData.dataHelper15.startTransaction(testData.defaultChargingStation15, testData.defaultConnectorId.toString(), testData.numberTag.toString(), testData.defaultMeterStart, moment());
  });

  it('Should be possible to start a transaction with meterStart as string', async () => {
    await testData.dataHelper.startTransaction(testData.defaultChargingStation, testData.defaultConnectorId, testData.numberTag, testData.defaultMeterStart, moment());
    await testData.dataHelper.startTransaction(testData.defaultChargingStation, testData.defaultConnectorId, testData.numberTag.toString(), testData.defaultMeterStart.toString(), moment());

    await testData.dataHelper15.startTransaction(testData.defaultChargingStation15, testData.defaultConnectorId, testData.numberTag, testData.defaultMeterStart, moment());
    await testData.dataHelper15.startTransaction(testData.defaultChargingStation15, testData.defaultConnectorId, testData.numberTag.toString(), testData.defaultMeterStart.toString(), moment());
  });

  it('Should be possible to start a transaction with meterStart greater than 0', async () => {
    await testData.dataHelper.startTransaction(testData.defaultChargingStation, testData.defaultConnectorId, testData.numberTag, faker.random.number(100000), moment());

    await testData.dataHelper15.startTransaction(testData.defaultChargingStation15, testData.defaultConnectorId, testData.numberTag, faker.random.number(100000), moment());
  });

  it('Should not be possible to start a transaction with a invalid tags', async () => {
    await testData.dataHelper.startTransaction(testData.defaultChargingStation, testData.defaultConnectorId, testData.invalidTag, testData.defaultMeterStart, moment(), 'Invalid');
    await testData.dataHelper.startTransaction(testData.defaultChargingStation, testData.defaultConnectorId, '', testData.defaultMeterStart, moment(), 'Invalid');
    await testData.dataHelper.startTransaction(testData.defaultChargingStation, testData.defaultConnectorId, undefined, testData.defaultMeterStart, moment(), 'Invalid');

    await testData.dataHelper15.startTransaction(testData.defaultChargingStation15, testData.defaultConnectorId, testData.invalidTag, testData.defaultMeterStart, moment(), 'Invalid');
    await testData.dataHelper15.startTransaction(testData.defaultChargingStation15, testData.defaultConnectorId, '', testData.defaultMeterStart, moment(), 'Invalid');
    await testData.dataHelper15.startTransaction(testData.defaultChargingStation15, testData.defaultConnectorId, undefined, testData.defaultMeterStart, moment(), 'Invalid');
  });

  it('Should not be possible to start a transaction with invalid connectorId', async () => {
    await testData.dataHelper.startTransaction(testData.defaultChargingStation, 'bla', testData.numberTag, testData.defaultMeterStart, moment(), 'Invalid');
    await testData.dataHelper.startTransaction(testData.defaultChargingStation, '', testData.numberTag.toString(), testData.defaultMeterStart, moment(), 'Invalid');
    await testData.dataHelper.startTransaction(testData.defaultChargingStation, -1, testData.numberTag.toString(), testData.defaultMeterStart, moment(), 'Invalid');
    await testData.dataHelper.startTransaction(testData.defaultChargingStation, undefined, testData.numberTag.toString(), testData.defaultMeterStart, moment(), 'Invalid');

    await testData.dataHelper15.startTransaction(testData.defaultChargingStation15, 'bla', testData.numberTag, testData.defaultMeterStart, moment(), 'Invalid');
    await testData.dataHelper15.startTransaction(testData.defaultChargingStation15, '', testData.numberTag.toString(), testData.defaultMeterStart, moment(), 'Invalid');
    await testData.dataHelper15.startTransaction(testData.defaultChargingStation15, -1, testData.numberTag.toString(), testData.defaultMeterStart, moment(), 'Invalid');
    await testData.dataHelper15.startTransaction(testData.defaultChargingStation15, undefined, testData.numberTag.toString(), testData.defaultMeterStart, moment(), 'Invalid');
  });

  it('Should not be possible to start a transaction with invalid meterStart', async () => {
    await testData.dataHelper.startTransaction(testData.defaultChargingStation, testData.defaultConnectorId, testData.numberTag, 'bla', moment(), 'Invalid');
    await testData.dataHelper.startTransaction(testData.defaultChargingStation, testData.defaultConnectorId, testData.numberTag.toString(), '', moment(), 'Invalid');
    await testData.dataHelper.startTransaction(testData.defaultChargingStation, testData.defaultConnectorId, testData.numberTag.toString(), undefined, moment(), 'Invalid');

    await testData.dataHelper15.startTransaction(testData.defaultChargingStation15, testData.defaultConnectorId, testData.numberTag, 'bla', moment(), 'Invalid');
    await testData.dataHelper15.startTransaction(testData.defaultChargingStation15, testData.defaultConnectorId, testData.numberTag.toString(), '', moment(), 'Invalid');
    await testData.dataHelper15.startTransaction(testData.defaultChargingStation15, testData.defaultConnectorId, testData.numberTag.toString(), undefined, moment(), 'Invalid');
  });

  it('Should be possible to stop a transaction without transactionData', async () => {
    const transacId = await testData.dataHelper.startTransaction(testData.defaultChargingStation, testData.defaultConnectorId, testData.numberTag, testData.defaultMeterStart, moment());
    await testData.dataHelper.stopTransaction(testData.defaultChargingStation, transacId, testData.numberTag, faker.random.number(100000), moment(), []);

    const transacId15 = await testData.dataHelper15.startTransaction(testData.defaultChargingStation15, testData.defaultConnectorId, testData.numberTag, testData.defaultMeterStart, moment());
    await testData.dataHelper15.stopTransaction(testData.defaultChargingStation15, transacId15, testData.numberTag, faker.random.number(100000), moment(), {});
  });

  it('Should be possible to stop a transaction with transactionData', async () => {
    const startDate = moment();
    const transacId = await testData.dataHelper.startTransaction(testData.defaultChargingStation, testData.defaultConnectorId, testData.numberTag, testData.defaultMeterStart, startDate);

    const stopDate = moment();
    const stopValue = faker.random.number(100000);
    const transacData = [
      {
        'timestamp': startDate.toISOString(),
        'sampledValue': [
          {
            'value': testData.defaultMeterStart,
            'context': 'Transaction.Begin',
            'format': 'Raw',
            'measurand': 'Energy.Active.Import.Register',
            'location': 'Outlet',
            'unit': 'Wh'
          }
        ]
      },
      {
        'timestamp': stopDate.toISOString(),
        'sampledValue': [
          {
            'value': stopValue,
            'context': 'Transaction.End',
            'format': 'Raw',
            'measurand': 'Energy.Active.Import.Register',
            'location': 'Outlet',
            'unit': 'Wh'
          }
        ]
      }
    ];

    await testData.dataHelper.stopTransaction(testData.defaultChargingStation, transacId, testData.numberTag, stopValue, stopDate, transacData);

    const startDate15 = moment();
    const transacId15 = await testData.dataHelper15.startTransaction(testData.defaultChargingStation15, testData.defaultConnectorId, testData.numberTag, testData.defaultMeterStart, startDate15);

    const stopDate15 = moment();
    const stopValue15 = faker.random.number(100000);
    const transacData15 = {
      'values': [
        {
          'timestamp': startDate15.toISOString(),
          'value': {
            'attributes': {
              'context': 'Transaction.Begin',
              'format': 'Raw',
              'location': 'Outlet',
              'measurand': 'Energy.Active.Import.Register',
              'unit': 'Wh'
            },
            '$value': testData.defaultMeterStart,
          }
        },
        {
          'timestamp': stopDate15.toISOString(),
          'value': {
            'attributes': {
              'context': 'Transaction.End',
              'format': 'Raw',
              'location': 'Outlet',
              'measurand': 'Energy.Active.Import.Register',
              'unit': 'Wh'
            },
            '$value': stopValue15
          }
        }
      ]
    };
    await testData.dataHelper15.stopTransaction(testData.defaultChargingStation15, transacId15, testData.numberTag, stopValue15, stopDate15, transacData15);
  });

  it('Should not be possible to stop a transaction with invalid transactionData', async () => {
    const startDate = moment();
    const stopDate = moment();
    const stopValue = faker.random.number(100000);
    const transacData = [
      {
        'timestamp': startDate.toISOString(),
        'sampledValue': [
          {
            'value': testData.defaultMeterStart,
            'context': 'Transaction.Begin',
            'format': 'Raw',
            'measurand': 'Energy.Active.Import.Register',
            'location': 'Outlet',
            'unit': 'Wh'
          }
        ]
      },
      {
        'timestamp': stopDate.toISOString(),
        'sampledValue': [
          {
            'value': stopValue,
            'context': 'Transaction.End',
            'format': 'Raw',
            'measurand': 'Energy.Active.Import.Register',
            'location': 'Outlet',
            'unit': 'Wh'
          }
        ]
      }
    ];

    const startDate15 = moment();
    const stopDate15 = moment();
    const stopValue15 = faker.random.number(100000);
    const transacData15 = {
      'values': [
        {
          'timestamp': startDate15.toISOString(),
          'value': {
            'attributes': {
              'context': 'Transaction.Begin',
              'format': 'Raw',
              'location': 'Outlet',
              'measurand': 'Energy.Active.Import.Register',
              'unit': 'Wh'
            },
            '$value': testData.defaultMeterStart,
          }
        },
        {
          'timestamp': stopDate15.toISOString(),
          'value': {
            'attributes': {
              'context': 'Transaction.End',
              'format': 'Raw',
              'location': 'Outlet',
              'measurand': 'Energy.Active.Import.Register',
              'unit': 'Wh'
            },
            '$value': stopValue15
          }
        }
      ]
    };

    const transacId = await testData.dataHelper.startTransaction(testData.defaultChargingStation, testData.defaultConnectorId, testData.numberTag, testData.defaultMeterStart, startDate);

    await testData.dataHelper.stopTransaction(testData.defaultChargingStation, transacId, testData.numberTag, stopValue, stopDate, transacData15, 'Invalid');

    await testData.dataHelper.stopTransaction(testData.defaultChargingStation, transacId, testData.numberTag, stopValue, stopDate, []);

    const transacId15 = await testData.dataHelper15.startTransaction(testData.defaultChargingStation15, testData.defaultConnectorId, testData.numberTag, testData.defaultMeterStart, startDate15);

    await testData.dataHelper15.stopTransaction(testData.defaultChargingStation15, transacId15, testData.numberTag, stopValue15, stopDate15, transacData, 'Invalid');

    await testData.dataHelper.stopTransaction(testData.defaultChargingStation15, transacId15, testData.numberTag, stopValue15, stopDate15, {});
  });

  it('Should be possible to retrieve the last reboot date', async () => {
    const bootNotification = await testData.dataHelper.sendBootNotification(testData.defaultChargingStation);
    let chargingStationResponse = await testData.dataHelper.getChargingStation(testData.defaultChargingStation, false);

    expect(bootNotification.currentTime).to.equal(chargingStationResponse.data.lastReboot);

    const bootNotification2 = await testData.dataHelper.sendBootNotification(testData.defaultChargingStation);
    chargingStationResponse = await testData.dataHelper.getChargingStation(testData.defaultChargingStation, false);

    expect(bootNotification2.currentTime).to.equal(chargingStationResponse.data.lastReboot);

    expect(bootNotification.currentTime).to.not.equal(bootNotification2.currentTime);
    expect(new Date(bootNotification.currentTime)).to.beforeTime(new Date(bootNotification2.currentTime));


    const bootNotification15 = await testData.dataHelper15.sendBootNotification(testData.defaultChargingStation15);
    let chargingStationResponse15 = await testData.dataHelper15.getChargingStation(testData.defaultChargingStation15, false);

    expect(bootNotification15.currentTime.toISOString()).to.equal(chargingStationResponse15.data.lastReboot);

    const bootNotification152 = await testData.dataHelper15.sendBootNotification(testData.defaultChargingStation15);
    chargingStationResponse15 = await testData.dataHelper15.getChargingStation(testData.defaultChargingStation15, false);

    expect(bootNotification152.currentTime.toISOString()).to.equal(chargingStationResponse15.data.lastReboot);

    expect(bootNotification15.currentTime).to.not.equal(bootNotification152.currentTime);
    expect(bootNotification15.currentTime).to.beforeTime(bootNotification152.currentTime);
  });
});
<|MERGE_RESOLUTION|>--- conflicted
+++ resolved
@@ -3,24 +3,14 @@
 chai.use(require('chai-datetime'));
 chai.use(chaiSubset);
 import faker from 'faker';
-<<<<<<< HEAD
 import DataHelper from './DataHelper';
 const path = require('path');
  import global from'../../src/types/GlobalType';
  
 global.appRoot = path.resolve(__dirname, '../../src');
-=======
-import moment from 'moment';
-import path from 'path';
-import DataHelper from './DataHelper';
-import TSGlobal from '../../src/types/GlobalType';
-
->>>>>>> 4b7d5a22
 import CentralServerService from './client/CentralServerService';
 import Factory from '../factories/Factory';
-
-declare const global: TSGlobal;
-global.appRoot = path.resolve(__dirname, '../../src');
+import moment = require('moment');
 
 class TestData {
   public dataHelper: DataHelper;
