--- conflicted
+++ resolved
@@ -6,10 +6,6 @@
 import moment from 'moment';
 import path from 'path';
 import DataHelper from './DataHelper';
-<<<<<<< HEAD
-import path from 'path';
-=======
->>>>>>> f9fc9dd5
 import TSGlobal from '../../src/types/GlobalType';
 
 import CentralServerService from './client/CentralServerService';
