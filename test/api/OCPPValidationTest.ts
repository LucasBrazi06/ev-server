import chai, { expect } from 'chai';
import chaiSubset from 'chai-subset';
import faker from 'faker';
<<<<<<< HEAD
import moment from 'moment';
import path from 'path';
=======
import DataHelper from './DataHelper';
const path = require('path');
 import global from'../../src/types/GlobalType';
 
global.appRoot = path.resolve(__dirname, '../../src');
>>>>>>> c5a1d7cf
import CentralServerService from './client/CentralServerService';
import DataHelper from './DataHelper';
import Factory from '../factories/Factory';
<<<<<<< HEAD
import TSGlobal from '../../src/types/GlobalType';

declare const global: TSGlobal;
global.appRoot = path.resolve(__dirname, '../../src');
=======
import moment = require('moment');
>>>>>>> c5a1d7cf

chai.use(require('chai-datetime'));
chai.use(chaiSubset);

class TestData {
  public dataHelper: DataHelper;
  public tenantID: string;
  public dataHelper15: DataHelper;
  public validTag: any;
  public invalidTag: any;
  public numberTag: any;
  public defaultUser: any;
  public defaultCompany: any;
  public defaultSite: any;
  public defaultConnectorId: any;
  public defaultMeterStart: any;
  public defaultChargingStation: any;
  public defaultChargingStation15: any;

  async init() {
    this.tenantID = await CentralServerService.DefaultInstance.authenticatedApi.getTenantID();
    this.dataHelper = new DataHelper('1.6', this.tenantID);
    this.dataHelper15 = new DataHelper('1.5', testData.tenantID);
  }
}

const testData = new TestData();

describe('OCPP Validation tests', function() {
  this.timeout(10000);
  before(async () => {
    testData.tenantID = await CentralServerService.DefaultInstance.authenticatedApi.getTenantID();
    testData.dataHelper = new DataHelper('1.6', testData.tenantID);
    testData.dataHelper15 = new DataHelper('1.5', testData.tenantID);

    testData.validTag = faker.random.alphaNumeric(20).toString();
    testData.invalidTag = faker.random.alphaNumeric(21).toString();
    testData.numberTag = faker.random.number(10000);
    testData.defaultUser = await testData.dataHelper.createUser(Factory.user.build({ tagIDs: [testData.validTag, testData.invalidTag, testData.numberTag.toString()] }));

    testData.defaultCompany = await testData.dataHelper.createCompany();
    testData.defaultSite = await testData.dataHelper.createSite(testData.defaultCompany, [testData.defaultUser]);

    testData.defaultConnectorId = 1;
    testData.defaultMeterStart = 0;
    testData.defaultChargingStation = await testData.dataHelper.createChargingStation();
    await testData.dataHelper.createSiteArea(testData.defaultSite, [testData.defaultChargingStation]);

    testData.defaultChargingStation15 = await testData.dataHelper15.createChargingStation();
    await testData.dataHelper15.createSiteArea(testData.defaultSite, [testData.defaultChargingStation15]);
  });

  after(async () => {
    testData.dataHelper.close();
    testData.dataHelper.destroyData();

    testData.dataHelper15.close();
    testData.dataHelper15.destroyData();
  });

  it('Should be possible to authorize a user with tag as integer', async () => {
    await testData.dataHelper.authorize(testData.defaultChargingStation, testData.numberTag);
    await testData.dataHelper.authorize(testData.defaultChargingStation, testData.numberTag.toString());

    await testData.dataHelper15.authorize(testData.defaultChargingStation, testData.numberTag);
    await testData.dataHelper15.authorize(testData.defaultChargingStation, testData.numberTag.toString());
  });

  it('Should not be possible to authorize a user with a invalid tags', async () => {
    await testData.dataHelper.authorize(testData.defaultChargingStation, testData.invalidTag, 'Invalid');
    await testData.dataHelper.authorize(testData.defaultChargingStation, '', 'Invalid');
    await testData.dataHelper.authorize(testData.defaultChargingStation, undefined, 'Invalid');

    await testData.dataHelper15.authorize(testData.defaultChargingStation15, testData.invalidTag, 'Invalid');
    await testData.dataHelper15.authorize(testData.defaultChargingStation15, '', 'Invalid');
    await testData.dataHelper15.authorize(testData.defaultChargingStation15, undefined, 'Invalid');
  });

  it('Should be possible to start a transaction with tag as integer', async () => {
    await testData.dataHelper.startTransaction(testData.defaultChargingStation, testData.defaultConnectorId, testData.numberTag, testData.defaultMeterStart, moment());
    await testData.dataHelper.startTransaction(testData.defaultChargingStation, testData.defaultConnectorId, testData.numberTag.toString(), testData.defaultMeterStart, moment());

    await testData.dataHelper15.startTransaction(testData.defaultChargingStation15, testData.defaultConnectorId, testData.numberTag, testData.defaultMeterStart, moment());
    await testData.dataHelper15.startTransaction(testData.defaultChargingStation15, testData.defaultConnectorId, testData.numberTag.toString(), testData.defaultMeterStart, moment());
  });

  it('Should be possible to start a transaction with connectorId as string', async () => {
    await testData.dataHelper.startTransaction(testData.defaultChargingStation, testData.defaultConnectorId, testData.numberTag, testData.defaultMeterStart, moment());
    await testData.dataHelper.startTransaction(testData.defaultChargingStation, testData.defaultConnectorId.toString(), testData.numberTag.toString(), testData.defaultMeterStart, moment());

    await testData.dataHelper15.startTransaction(testData.defaultChargingStation15, testData.defaultConnectorId, testData.numberTag, testData.defaultMeterStart, moment());
    await testData.dataHelper15.startTransaction(testData.defaultChargingStation15, testData.defaultConnectorId.toString(), testData.numberTag.toString(), testData.defaultMeterStart, moment());
  });

  it('Should be possible to start a transaction with meterStart as string', async () => {
    await testData.dataHelper.startTransaction(testData.defaultChargingStation, testData.defaultConnectorId, testData.numberTag, testData.defaultMeterStart, moment());
    await testData.dataHelper.startTransaction(testData.defaultChargingStation, testData.defaultConnectorId, testData.numberTag.toString(), testData.defaultMeterStart.toString(), moment());

    await testData.dataHelper15.startTransaction(testData.defaultChargingStation15, testData.defaultConnectorId, testData.numberTag, testData.defaultMeterStart, moment());
    await testData.dataHelper15.startTransaction(testData.defaultChargingStation15, testData.defaultConnectorId, testData.numberTag.toString(), testData.defaultMeterStart.toString(), moment());
  });

  it('Should be possible to start a transaction with meterStart greater than 0', async () => {
    await testData.dataHelper.startTransaction(testData.defaultChargingStation, testData.defaultConnectorId, testData.numberTag, faker.random.number(100000), moment());

    await testData.dataHelper15.startTransaction(testData.defaultChargingStation15, testData.defaultConnectorId, testData.numberTag, faker.random.number(100000), moment());
  });

  it('Should not be possible to start a transaction with a invalid tags', async () => {
    await testData.dataHelper.startTransaction(testData.defaultChargingStation, testData.defaultConnectorId, testData.invalidTag, testData.defaultMeterStart, moment(), 'Invalid');
    await testData.dataHelper.startTransaction(testData.defaultChargingStation, testData.defaultConnectorId, '', testData.defaultMeterStart, moment(), 'Invalid');
    await testData.dataHelper.startTransaction(testData.defaultChargingStation, testData.defaultConnectorId, undefined, testData.defaultMeterStart, moment(), 'Invalid');

    await testData.dataHelper15.startTransaction(testData.defaultChargingStation15, testData.defaultConnectorId, testData.invalidTag, testData.defaultMeterStart, moment(), 'Invalid');
    await testData.dataHelper15.startTransaction(testData.defaultChargingStation15, testData.defaultConnectorId, '', testData.defaultMeterStart, moment(), 'Invalid');
    await testData.dataHelper15.startTransaction(testData.defaultChargingStation15, testData.defaultConnectorId, undefined, testData.defaultMeterStart, moment(), 'Invalid');
  });

  it('Should not be possible to start a transaction with invalid connectorId', async () => {
    await testData.dataHelper.startTransaction(testData.defaultChargingStation, 'bla', testData.numberTag, testData.defaultMeterStart, moment(), 'Invalid');
    await testData.dataHelper.startTransaction(testData.defaultChargingStation, '', testData.numberTag.toString(), testData.defaultMeterStart, moment(), 'Invalid');
    await testData.dataHelper.startTransaction(testData.defaultChargingStation, -1, testData.numberTag.toString(), testData.defaultMeterStart, moment(), 'Invalid');
    await testData.dataHelper.startTransaction(testData.defaultChargingStation, undefined, testData.numberTag.toString(), testData.defaultMeterStart, moment(), 'Invalid');

    await testData.dataHelper15.startTransaction(testData.defaultChargingStation15, 'bla', testData.numberTag, testData.defaultMeterStart, moment(), 'Invalid');
    await testData.dataHelper15.startTransaction(testData.defaultChargingStation15, '', testData.numberTag.toString(), testData.defaultMeterStart, moment(), 'Invalid');
    await testData.dataHelper15.startTransaction(testData.defaultChargingStation15, -1, testData.numberTag.toString(), testData.defaultMeterStart, moment(), 'Invalid');
    await testData.dataHelper15.startTransaction(testData.defaultChargingStation15, undefined, testData.numberTag.toString(), testData.defaultMeterStart, moment(), 'Invalid');
  });

  it('Should not be possible to start a transaction with invalid meterStart', async () => {
    await testData.dataHelper.startTransaction(testData.defaultChargingStation, testData.defaultConnectorId, testData.numberTag, 'bla', moment(), 'Invalid');
    await testData.dataHelper.startTransaction(testData.defaultChargingStation, testData.defaultConnectorId, testData.numberTag.toString(), '', moment(), 'Invalid');
    await testData.dataHelper.startTransaction(testData.defaultChargingStation, testData.defaultConnectorId, testData.numberTag.toString(), undefined, moment(), 'Invalid');

    await testData.dataHelper15.startTransaction(testData.defaultChargingStation15, testData.defaultConnectorId, testData.numberTag, 'bla', moment(), 'Invalid');
    await testData.dataHelper15.startTransaction(testData.defaultChargingStation15, testData.defaultConnectorId, testData.numberTag.toString(), '', moment(), 'Invalid');
    await testData.dataHelper15.startTransaction(testData.defaultChargingStation15, testData.defaultConnectorId, testData.numberTag.toString(), undefined, moment(), 'Invalid');
  });

  it('Should be possible to stop a transaction without transactionData', async () => {
    const transacId = await testData.dataHelper.startTransaction(testData.defaultChargingStation, testData.defaultConnectorId, testData.numberTag, testData.defaultMeterStart, moment());
    await testData.dataHelper.stopTransaction(testData.defaultChargingStation, transacId, testData.numberTag, faker.random.number(100000), moment(), []);

    const transacId15 = await testData.dataHelper15.startTransaction(testData.defaultChargingStation15, testData.defaultConnectorId, testData.numberTag, testData.defaultMeterStart, moment());
    await testData.dataHelper15.stopTransaction(testData.defaultChargingStation15, transacId15, testData.numberTag, faker.random.number(100000), moment(), {});
  });

  it('Should be possible to stop a transaction with transactionData', async () => {
    const startDate = moment();
    const transacId = await testData.dataHelper.startTransaction(testData.defaultChargingStation, testData.defaultConnectorId, testData.numberTag, testData.defaultMeterStart, startDate);

    const stopDate = moment();
    const stopValue = faker.random.number(100000);
    const transacData = [
      {
        'timestamp': startDate.toISOString(),
        'sampledValue': [
          {
            'value': testData.defaultMeterStart,
            'context': 'Transaction.Begin',
            'format': 'Raw',
            'measurand': 'Energy.Active.Import.Register',
            'location': 'Outlet',
            'unit': 'Wh'
          }
        ]
      },
      {
        'timestamp': stopDate.toISOString(),
        'sampledValue': [
          {
            'value': stopValue,
            'context': 'Transaction.End',
            'format': 'Raw',
            'measurand': 'Energy.Active.Import.Register',
            'location': 'Outlet',
            'unit': 'Wh'
          }
        ]
      }
    ];

    await testData.dataHelper.stopTransaction(testData.defaultChargingStation, transacId, testData.numberTag, stopValue, stopDate, transacData);

    const startDate15 = moment();
    const transacId15 = await testData.dataHelper15.startTransaction(testData.defaultChargingStation15, testData.defaultConnectorId, testData.numberTag, testData.defaultMeterStart, startDate15);

    const stopDate15 = moment();
    const stopValue15 = faker.random.number(100000);
    const transacData15 = {
      'values': [
        {
          'timestamp': startDate15.toISOString(),
          'value': {
            'attributes': {
              'context': 'Transaction.Begin',
              'format': 'Raw',
              'location': 'Outlet',
              'measurand': 'Energy.Active.Import.Register',
              'unit': 'Wh'
            },
            '$value': testData.defaultMeterStart,
          }
        },
        {
          'timestamp': stopDate15.toISOString(),
          'value': {
            'attributes': {
              'context': 'Transaction.End',
              'format': 'Raw',
              'location': 'Outlet',
              'measurand': 'Energy.Active.Import.Register',
              'unit': 'Wh'
            },
            '$value': stopValue15
          }
        }
      ]
    };
    await testData.dataHelper15.stopTransaction(testData.defaultChargingStation15, transacId15, testData.numberTag, stopValue15, stopDate15, transacData15);
  });

  it('Should not be possible to stop a transaction with invalid transactionData', async () => {
    const startDate = moment();
    const stopDate = moment();
    const stopValue = faker.random.number(100000);
    const transacData = [
      {
        'timestamp': startDate.toISOString(),
        'sampledValue': [
          {
            'value': testData.defaultMeterStart,
            'context': 'Transaction.Begin',
            'format': 'Raw',
            'measurand': 'Energy.Active.Import.Register',
            'location': 'Outlet',
            'unit': 'Wh'
          }
        ]
      },
      {
        'timestamp': stopDate.toISOString(),
        'sampledValue': [
          {
            'value': stopValue,
            'context': 'Transaction.End',
            'format': 'Raw',
            'measurand': 'Energy.Active.Import.Register',
            'location': 'Outlet',
            'unit': 'Wh'
          }
        ]
      }
    ];

    const startDate15 = moment();
    const stopDate15 = moment();
    const stopValue15 = faker.random.number(100000);
    const transacData15 = {
      'values': [
        {
          'timestamp': startDate15.toISOString(),
          'value': {
            'attributes': {
              'context': 'Transaction.Begin',
              'format': 'Raw',
              'location': 'Outlet',
              'measurand': 'Energy.Active.Import.Register',
              'unit': 'Wh'
            },
            '$value': testData.defaultMeterStart,
          }
        },
        {
          'timestamp': stopDate15.toISOString(),
          'value': {
            'attributes': {
              'context': 'Transaction.End',
              'format': 'Raw',
              'location': 'Outlet',
              'measurand': 'Energy.Active.Import.Register',
              'unit': 'Wh'
            },
            '$value': stopValue15
          }
        }
      ]
    };

    const transacId = await testData.dataHelper.startTransaction(testData.defaultChargingStation, testData.defaultConnectorId, testData.numberTag, testData.defaultMeterStart, startDate);

    await testData.dataHelper.stopTransaction(testData.defaultChargingStation, transacId, testData.numberTag, stopValue, stopDate, transacData15, 'Invalid');

    await testData.dataHelper.stopTransaction(testData.defaultChargingStation, transacId, testData.numberTag, stopValue, stopDate, []);

    const transacId15 = await testData.dataHelper15.startTransaction(testData.defaultChargingStation15, testData.defaultConnectorId, testData.numberTag, testData.defaultMeterStart, startDate15);

    await testData.dataHelper15.stopTransaction(testData.defaultChargingStation15, transacId15, testData.numberTag, stopValue15, stopDate15, transacData, 'Invalid');

    await testData.dataHelper.stopTransaction(testData.defaultChargingStation15, transacId15, testData.numberTag, stopValue15, stopDate15, {});
  });

  it('Should be possible to retrieve the last reboot date', async () => {
    const bootNotification = await testData.dataHelper.sendBootNotification(testData.defaultChargingStation);
    let chargingStationResponse = await testData.dataHelper.getChargingStation(testData.defaultChargingStation, false);

    expect(bootNotification.currentTime).to.equal(chargingStationResponse.data.lastReboot);

    const bootNotification2 = await testData.dataHelper.sendBootNotification(testData.defaultChargingStation);
    chargingStationResponse = await testData.dataHelper.getChargingStation(testData.defaultChargingStation, false);

    expect(bootNotification2.currentTime).to.equal(chargingStationResponse.data.lastReboot);

    expect(bootNotification.currentTime).to.not.equal(bootNotification2.currentTime);
    expect(new Date(bootNotification.currentTime)).to.beforeTime(new Date(bootNotification2.currentTime));


    const bootNotification15 = await testData.dataHelper15.sendBootNotification(testData.defaultChargingStation15);
    let chargingStationResponse15 = await testData.dataHelper15.getChargingStation(testData.defaultChargingStation15, false);

    expect(bootNotification15.currentTime.toISOString()).to.equal(chargingStationResponse15.data.lastReboot);

    const bootNotification152 = await testData.dataHelper15.sendBootNotification(testData.defaultChargingStation15);
    chargingStationResponse15 = await testData.dataHelper15.getChargingStation(testData.defaultChargingStation15, false);

    expect(bootNotification152.currentTime.toISOString()).to.equal(chargingStationResponse15.data.lastReboot);

    expect(bootNotification15.currentTime).to.not.equal(bootNotification152.currentTime);
    expect(bootNotification15.currentTime).to.beforeTime(bootNotification152.currentTime);
  });
});
<|MERGE_RESOLUTION|>--- conflicted
+++ resolved
@@ -1,29 +1,17 @@
 import chai, { expect } from 'chai';
 import chaiSubset from 'chai-subset';
+import chaiDatetime from 'chai-datetime';
 import faker from 'faker';
-<<<<<<< HEAD
-import moment from 'moment';
 import path from 'path';
-=======
-import DataHelper from './DataHelper';
-const path = require('path');
- import global from'../../src/types/GlobalType';
- 
-global.appRoot = path.resolve(__dirname, '../../src');
->>>>>>> c5a1d7cf
+import global from'../../src/types/GlobalType';
 import CentralServerService from './client/CentralServerService';
 import DataHelper from './DataHelper';
 import Factory from '../factories/Factory';
-<<<<<<< HEAD
-import TSGlobal from '../../src/types/GlobalType';
-
-declare const global: TSGlobal;
+import moment from 'moment';
+
 global.appRoot = path.resolve(__dirname, '../../src');
-=======
-import moment = require('moment');
->>>>>>> c5a1d7cf
-
-chai.use(require('chai-datetime'));
+
+chai.use(chaiDatetime);
 chai.use(chaiSubset);
 
 class TestData {
