<<<<<<< HEAD
const path = require('path');
 import global from'../../src/types/GlobalType';
 
global.appRoot = path.resolve(__dirname, '../../src');
import chai from 'chai';
import {expect} from 'chai';
=======
import chai, { expect } from 'chai';
>>>>>>> 4b7d5a22
import chaiSubset from 'chai-subset';
import faker from 'faker';
import moment from 'moment';
import path from 'path';
import CentralServerService from '../api/client/CentralServerService';
import DataHelper from './DataHelper';
import TSGlobal from '../../src/types/GlobalType';
import OCPPBootstrap from './OCPPBootstrap';

declare const global: TSGlobal;
global.appRoot = path.resolve(__dirname, '../../src');

chai.use(chaiSubset);

export default class OCPPCommonTests {

  public ocpp: any;
  public bootstrap: any;
  public priceKWH = 1;
  public context: any;
  public chargingStationConnector1: any;
  public chargingStationConnector2: any;
  public transactionStartUser: any;
  public transactionStopUser: any;
  public transactionStartMeterValue: any;
  public transactionStartSoC: any;
  public transactionMeterValues: any;
  public transactionMeterSoCValues: any;
  public transactionMeterValueIntervalSecs: any;
  public transactionStartTime: any;
  public transactionTotalConsumption: any;
  public transactionEndMeterValue: any;
  public transactionEndSoC: any;
  public transactionTotalInactivity: any;
  public totalPrice: any;
  public newTransaction: any;
  public transactionCurrentTime: any;

  public constructor(ocpp) {
    this.ocpp = ocpp;
    // Create Bootstrap with OCPP
    this.bootstrap = new OCPPBootstrap(this.ocpp);
  }

  public async before() {
    // pragma await CentralServerService.DefaultInstance.pricingApi.update({priceKWH: OCPPCommonTests.priceKWH, priceUnit: 'EUR'});
    await CentralServerService.DefaultInstance.updatePriceSetting(this.priceKWH , 'EUR');
    // Create data
    this.context = await this.bootstrap.createContext();
    // Default Connector values
    this.chargingStationConnector1 = {
      connectorId: 1,
      status: 'Available',
      errorCode: 'NoError',
      timestamp: new Date().toISOString()
    };
    this.chargingStationConnector2 = {
      connectorId: 2,
      status: 'Available',
      errorCode: 'NoError',
      timestamp: new Date().toISOString()
    };
    // Set meter value start
    this.transactionStartUser = this.context.newUser;
    this.transactionStopUser = this.context.newUser;
    this.transactionStartMeterValue = 0;
    this.transactionMeterValues = Array.from({ length: 12 }, () => {
      return faker.random.number({
        min: 200,
        max: 500
      });
    }).concat([0, 0]);
    this.transactionMeterSoCValues = Array.from({ length: 10 }, () => {
      return faker.random.number({
        min: 0,
        max: 90
      });
    }).concat([98, 99, 100, 100]).sort((a, b) => {
      return (a - b);
    });
    this.transactionStartSoC = this.transactionMeterSoCValues[0];
    this.transactionMeterValueIntervalSecs = 60;
    this.transactionStartTime = moment().subtract(this.transactionMeterValues.length * this.transactionMeterValueIntervalSecs + 1, 'seconds');
    this.transactionTotalConsumption = this.transactionMeterValues.reduce((sum, meterValue) => {
      return sum + meterValue;
    });
    this.transactionEndMeterValue = this.transactionStartMeterValue + this.transactionTotalConsumption;
    this.transactionEndSoC = 100;
    this.transactionTotalInactivity = this.transactionMeterValues.reduce(
      (sum, meterValue) => {
        return (meterValue === 0 ? sum + this.transactionMeterValueIntervalSecs : sum);
      }, 0);
    this.totalPrice = this.priceKWH * (this.transactionTotalConsumption / 1000);
  }

  public async after() {
    // Destroy context
    if (this.context) {
      await this.bootstrap.destroyContext(this.context);
    }
  }

  public async testConnectorStatus() {
    // Update Status of Connector 1
    let response = await this.ocpp.executeStatusNotification(this.context.newChargingStation.id, this.chargingStationConnector1);
    // Check
    expect(response.data).to.eql({});
    // Check Connector 1
    await CentralServerService.DefaultInstance.chargingStationApi.checkConnector(
      this.context.newChargingStation, 1, this.chargingStationConnector1);

    // Update Status of Connector 2
    response = await this.ocpp.executeStatusNotification(this.context.newChargingStation.id, this.chargingStationConnector2);
    // Check
    expect(response.data).to.eql({});
    // Check Connector 2
    await CentralServerService.DefaultInstance.chargingStationApi.checkConnector(
      this.context.newChargingStation, 2, this.chargingStationConnector2);
  }

  public async testChangeConnectorStatus() {
    // Set it to Occupied
    this.chargingStationConnector1.status = 'Occupied';
    this.chargingStationConnector1.timestamp = new Date().toISOString();
    // Update
    let response = await this.ocpp.executeStatusNotification(this.context.newChargingStation.id, this.chargingStationConnector1);
    // Check
    expect(response.data).to.eql({});

    // Check Connector 1
    await CentralServerService.DefaultInstance.chargingStationApi.checkConnector(
      this.context.newChargingStation, 1, this.chargingStationConnector1);

    // Connector 2 should be still available
    await CentralServerService.DefaultInstance.chargingStationApi.checkConnector(
      this.context.newChargingStation, 2, this.chargingStationConnector2);

    // Reset Status of Connector 1
    this.chargingStationConnector1.status = 'Available';
    this.chargingStationConnector1.timestamp = new Date().toISOString();
    // Update
    response = await this.ocpp.executeStatusNotification(this.context.newChargingStation.id, this.chargingStationConnector1);
    // Check
    expect(response.data).to.eql({});

    // Check Connector 1
    await CentralServerService.DefaultInstance.chargingStationApi.checkConnector(
      this.context.newChargingStation, 1, this.chargingStationConnector1);
  }

  public async testHeartbeat() {
    // Update Status of Connector 1
    const response = await this.ocpp.executeHeartbeat(this.context.newChargingStation.id, {});
    // Check
    expect(response.data).to.have.property('currentTime');
  }

  public async testDataTransfer() {
    // Check
    const response = await this.ocpp.executeDataTransfer(this.context.newChargingStation.id, {
      'vendorId': 'Schneider Electric',
      'messageId': 'Detection loop',
      'data': '{\\"connectorId\\":2,\\"name\\":\\"Vehicle\\",\\"state\\":\\"0\\",\\"timestamp\\":\\"2018-08-08T10:21:11Z:\\"}',
      'chargeBoxID': this.context.newChargingStation.id,
      'timestamp': new Date().toDateString()
    });
    // Check
    expect(response.data).to.have.property('status');
    expect(response.data.status).to.equal('Accepted');
  }

  async testAuthorizeUsers() {
    // Asserts that the start user is authorized.
    await this.testAuthorize(this.transactionStartUser.tagIDs[0], 'Accepted');
    // Asserts that the stop user is authorized.
    await this.testAuthorize(this.transactionStopUser.tagIDs[0], 'Accepted');
    // Asserts that the user with a too long tag is not authorized.
    await this.testAuthorize('ThisIsATooTooTooLongTag', 'Invalid');
  }

  public async testAuthorize(tagId, expectedStatus) {
    const response = await this.ocpp.executeAuthorize(this.context.newChargingStation.id, {
      idTag: tagId
    });
    // Check
    expect(response.data).to.have.property('idTagInfo');
    expect(response.data.idTagInfo.status).to.equal(expectedStatus);
  }

  public async testStartTransaction(withSoC = false) {
    // Start a new Transaction
    const response = await CentralServerService.DefaultInstance.transactionApi.startTransaction(
      this.ocpp,
      this.context.newChargingStation,
      this.chargingStationConnector1,
      this.transactionStartUser,
      this.transactionStartMeterValue,
      this.transactionStartTime,
      withSoC);
    this.newTransaction = (await CentralServerService.DefaultInstance.transactionApi.readById(response.data.transactionId)).data;
    // Check on Transaction
    expect(this.newTransaction).to.not.be.null;
  }

  public async testStartSecondTransaction(withSoC = false) {
    // Check on Transaction
    expect(this.newTransaction).to.not.be.null;
    // Set
    const transactionId = this.newTransaction.id;
    this.transactionStartTime = moment().subtract(1, 'h');
    // Clear old one
    this.newTransaction = null;

    // Start the Transaction
    const response = await CentralServerService.DefaultInstance.transactionApi.startTransaction(
      this.ocpp,
      this.context.newChargingStation,
      this.chargingStationConnector1,
      this.transactionStartUser,
      this.transactionStartMeterValue,
      this.transactionStartTime,
      withSoC);

    // Check if the Transaction exists
    this.newTransaction = (await CentralServerService.DefaultInstance.transactionApi.readById(response.data.transactionId)).data;
    // Check
    expect(this.newTransaction).to.not.be.null;
    expect(this.newTransaction.id).to.not.equal(transactionId);
  }

  public async testSendMeterValues(withSoC = false) {
    // Check on Transaction
    expect(this.newTransaction).to.not.be.null;
    // Current Time matches Transaction one
    this.transactionCurrentTime = moment(this.newTransaction.timestamp);
    // Start Meter Value matches Transaction one
    let transactionCurrentMeterValue = this.transactionStartMeterValue;
    // Send Transaction.Begin
    await CentralServerService.DefaultInstance.transactionApi.sendBeginMeterValue(
      this.ocpp,
      this.newTransaction,
      this.context.newChargingStation,
      this.transactionStartUser,
      transactionCurrentMeterValue,
      this.transactionStartSoC,
      this.transactionCurrentTime,
      withSoC);
    // Send Meter Values (except the last one which will be used in Stop Transaction)
    for (let index = 0; index <= this.transactionMeterValues.length - 2; index++) {
      // Set new meter value
      transactionCurrentMeterValue += this.transactionMeterValues[index];
      // Add time
      this.transactionCurrentTime.add(this.transactionMeterValueIntervalSecs, 's');
      if (withSoC) {
        // Send Meter Values
        await CentralServerService.DefaultInstance.transactionApi.sendTransactionWithSoCMeterValue(
          this.ocpp,
          this.newTransaction,
          this.context.newChargingStation,
          this.transactionStartUser,
          transactionCurrentMeterValue,
          this.transactionMeterSoCValues[index],
          this.transactionCurrentTime,
          this.transactionMeterValues[index] * this.transactionMeterValueIntervalSecs,
          transactionCurrentMeterValue - this.transactionStartMeterValue);
      } else {
        await CentralServerService.DefaultInstance.transactionApi.sendTransactionMeterValue(
          this.ocpp,
          this.newTransaction,
          this.context.newChargingStation,
          this.transactionStartUser,
          transactionCurrentMeterValue,
          this.transactionCurrentTime,
          this.transactionMeterValues[index] * this.transactionMeterValueIntervalSecs,
          transactionCurrentMeterValue - this.transactionStartMeterValue);
      }
    }
    // Send Transaction.End
    await CentralServerService.DefaultInstance.transactionApi.sendEndMeterValue(
      this.ocpp,
      this.newTransaction,
      this.context.newChargingStation,
      this.transactionStartUser,
      this.transactionEndMeterValue,
      this.transactionEndSoC,
      moment(this.transactionCurrentTime),
      withSoC);
  }

  public async testStopTransaction(withSoC = false) {
    // Check on Transaction
    expect(this.newTransaction).to.not.be.null;
    expect(this.transactionCurrentTime).to.not.be.null;

    // Set end time
    this.transactionCurrentTime.add(this.transactionMeterValueIntervalSecs, 's');

    // Stop the Transaction
    await CentralServerService.DefaultInstance.transactionApi.stopTransaction(
      this.ocpp,
      this.newTransaction,
      this.transactionStartUser,
      this.transactionStopUser,
      this.transactionEndMeterValue,
      this.transactionCurrentTime,
      this.chargingStationConnector1,
      this.transactionTotalConsumption,
      this.transactionTotalInactivity,
      this.totalPrice,
      (withSoC ? this.transactionEndSoC : 0));
  }

  public async testTransactionMetrics(withSoC = false) {
    // Check on Transaction
    expect(this.newTransaction).to.not.be.null;

    // Get the consumption
    const response = await CentralServerService.DefaultInstance.transactionApi.readAllConsumption({ TransactionId: this.newTransaction.id });
    expect(response.status).to.equal(200);
    // Check Headers
    expect(response.data).to.deep['containSubset']({
      'chargeBoxID': this.newTransaction.chargeBoxID,
      'connectorId': this.newTransaction.connectorId,
      'stateOfCharge': (withSoC ? this.transactionStartSoC : 0),
      'stop': {
        'price': this.totalPrice,
        'pricingSource': 'simple',
        'roundedPrice': parseFloat(this.totalPrice.toFixed(2)),
        'tagID': this.newTransaction.tagID,
        'totalConsumption': this.transactionTotalConsumption,
        'totalInactivitySecs': this.transactionTotalInactivity,
        'stateOfCharge': (withSoC ? this.transactionEndSoC : 0),
        'user': {
          'id': this.transactionStartUser.id,
          'name': this.transactionStartUser.name,
          'firstName': this.transactionStartUser.firstName
        }
      },
      'id': this.newTransaction.id,
      'user': {
        'id': this.transactionStartUser.id,
        'name': this.transactionStartUser.name,
        'firstName': this.transactionStartUser.firstName
      }
    });
    // Init
    const transactionCurrentTime = moment(this.newTransaction.timestamp);
    let transactionCumulatedConsumption = this.transactionStartMeterValue;
    // Check Consumption
    for (let i = 0; i < response.data.values.length; i++) {
      // Get the value
      const value = response.data.values[i];
      // Check
      expect(value).to.include({
        'chargeBoxID': this.newTransaction.chargeBoxID,
        'connectorId': this.newTransaction.connectorId,
        'date': transactionCurrentTime.toISOString(),
        'value': (i > 0 ? this.transactionMeterValues[i - 1] * this.transactionMeterValueIntervalSecs : this.transactionStartMeterValue),
        'cumulated': transactionCumulatedConsumption
      });
      if (withSoC) {
        // Check
        expect(value).to.include({
          'stateOfCharge': (i > 0 ? this.transactionMeterSoCValues[i - 1] : this.transactionStartSoC)
        });
      }
      // Add time
      transactionCurrentTime.add(this.transactionMeterValueIntervalSecs, 's');
      // Sum
      transactionCumulatedConsumption += this.transactionMeterValues[i];
    }
  }

  public async testDeleteTransaction() {
    // Delete the created entity
    await CentralServerService.DefaultInstance.deleteEntity(
      CentralServerService.DefaultInstance.transactionApi, this.newTransaction);
    this.newTransaction = null;
  }

  public async testConnectorStatusToStopTransaction() {
    // Check on Transaction
    expect(this.newTransaction).to.be.null;
    expect(this.chargingStationConnector1.status).to.eql('Available');

    // Start a new Transaction
    const response = await CentralServerService.DefaultInstance.transactionApi.startTransaction(
      this.ocpp,
      this.context.newChargingStation,
      this.chargingStationConnector1,
      this.transactionStartUser,
      this.transactionStartMeterValue,
      this.transactionStartTime,
      false);
    // Check on Transaction
    expect(response).to.not.be.null;
    this.newTransaction = (await CentralServerService.DefaultInstance.transactionApi.readById(response.data.transactionId)).data;
    expect(this.newTransaction).to.not.be.null;

    this.chargingStationConnector1.status = 'Available';
    this.chargingStationConnector1.errorCode = 'NoError';
    this.chargingStationConnector1.timestamp = new Date().toISOString();
    // Update Status of Connector 1
    const responseStatusNotification = await this.ocpp.executeStatusNotification(this.context.newChargingStation.id, this.chargingStationConnector1);
    // Check
    expect(responseStatusNotification.data).to.eql({});
    // Check Connector 1
    await CentralServerService.DefaultInstance.chargingStationApi.checkConnector(
      this.context.newChargingStation, 1, this.chargingStationConnector1);

  }
}<|MERGE_RESOLUTION|>--- conflicted
+++ resolved
@@ -1,23 +1,15 @@
-<<<<<<< HEAD
 const path = require('path');
- import global from'../../src/types/GlobalType';
- 
+import global from'../../src/types/GlobalType';
 global.appRoot = path.resolve(__dirname, '../../src');
 import chai from 'chai';
 import {expect} from 'chai';
-=======
-import chai, { expect } from 'chai';
->>>>>>> 4b7d5a22
 import chaiSubset from 'chai-subset';
 import faker from 'faker';
 import moment from 'moment';
-import path from 'path';
 import CentralServerService from '../api/client/CentralServerService';
 import DataHelper from './DataHelper';
-import TSGlobal from '../../src/types/GlobalType';
 import OCPPBootstrap from './OCPPBootstrap';
 
-declare const global: TSGlobal;
 global.appRoot = path.resolve(__dirname, '../../src');
 
 chai.use(chaiSubset);
