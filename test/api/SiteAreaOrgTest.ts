--- conflicted
+++ resolved
@@ -408,7 +408,6 @@
         expect(response.status).to.equal(StatusCodes.FORBIDDEN);
       });
 
-<<<<<<< HEAD
       it('Should be able to assign ChargingStations to SiteArea if he is SiteAdmin', async () => {
         const chargingStations = await testData.userService.chargingStationApi.readAll({});
         expect(chargingStations.status).to.equal(200);
@@ -416,16 +415,6 @@
         const response = await testData.userService.siteAreaApi.assignChargingStations(
           testData.createdSiteAreas[testData.createdSiteAreas.length - 2].id, [chargingStations.data.result[0].id]);
         expect(response.status).to.equal(200);
-=======
-      it('Should not be able to assign ChargingStations to SiteArea if he is SiteAdmin', async () => {
-        login(ContextDefinition.USER_CONTEXTS.DEFAULT_ADMIN);
-        await assignSiteAdmin(ContextDefinition.USER_CONTEXTS.BASIC_USER, testData.siteContext.getSite());
-        login(ContextDefinition.USER_CONTEXTS.BASIC_USER);
-        // Assign ChargingStation to SiteArea
-        const response = await testData.userService.siteAreaApi.assignChargingStations(
-          testData.siteAreaContext.getSiteArea().id, [testData.chargingStationContext.getChargingStation().id]);
-        expect(response.status).to.equal(StatusCodes.FORBIDDEN);
->>>>>>> 517efbfb
       });
 
       it('Should be able to remove ChargingStations from SiteArea if he is SiteAdmin', async () => {
