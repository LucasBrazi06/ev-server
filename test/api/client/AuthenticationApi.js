
class AuthenticationApi {

  constructor(baseApi) {
    this.baseApi = baseApi;
  }

<<<<<<< HEAD
    login(email, password, acceptEula = true){
        return this.baseApi.send({
            method: 'POST',
            url: '/client/auth/Login',
            headers: {
                'Content-Type': 'application/x-www-form-urlencoded'
            },
            data: {
                email: email,
                password: password,
                tenant: '',
                acceptEula: acceptEula
            }
        });
=======
  async login(email, password, acceptEula = true, tenant = '') {
    let data = {};
    // Allow caller to not pass param for the tests
    if (email) {
      data.email = email;
>>>>>>> f098741c
    }
    if (password) {
      data.password = password;
    }
    if (acceptEula) {
      data.acceptEula = acceptEula;
    }
    if (tenant) {
      data.tenant = tenant;
    }
    // Send
    let response = await this.baseApi.send({
      method: 'POST',
      url: '/client/auth/Login',
      headers: {
        'Content-Type': 'application/x-www-form-urlencoded'
      },
      data
    });
    return response;
  }
}

module.exports = AuthenticationApi;<|MERGE_RESOLUTION|>--- conflicted
+++ resolved
@@ -5,28 +5,11 @@
     this.baseApi = baseApi;
   }
 
-<<<<<<< HEAD
-    login(email, password, acceptEula = true){
-        return this.baseApi.send({
-            method: 'POST',
-            url: '/client/auth/Login',
-            headers: {
-                'Content-Type': 'application/x-www-form-urlencoded'
-            },
-            data: {
-                email: email,
-                password: password,
-                tenant: '',
-                acceptEula: acceptEula
-            }
-        });
-=======
   async login(email, password, acceptEula = true, tenant = '') {
     let data = {};
     // Allow caller to not pass param for the tests
     if (email) {
       data.email = email;
->>>>>>> f098741c
     }
     if (password) {
       data.password = password;
