--- conflicted
+++ resolved
@@ -1,15 +1,10 @@
 import chai, { expect } from 'chai';
 import chaiSubset from 'chai-subset';
-<<<<<<< HEAD
 import path from 'path';
-=======
-chai.use(chaiSubset);
-const path = require('path');
 import global from'../../src/types/GlobalType';
->>>>>>> c5a1d7cf
 import CentralServerService from './client/CentralServerService';
 import Factory from '../factories/Factory';
- 
+
 global.appRoot = path.resolve(__dirname, '../../src');
 
 chai.use(chaiSubset);
