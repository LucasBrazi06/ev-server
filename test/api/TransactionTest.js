const path = require('path');
global.appRoot = path.resolve(__dirname, '../../src');
const chai = require('chai');
const {expect} = require('chai');
const chaiSubset = require('chai-subset');
chai.use(chaiSubset);
const moment = require('moment');
const faker = require('faker');
const DataHelper = require('./DataHelper');
const CentralServerService = require('../api/client/CentralServerService');

describe('Transaction tests', function() {
  this.timeout(10000);
  before(async () => {
    this.centralServerService = new CentralServerService();
    this.tenantID = await this.centralServerService.authenticatedApi.getTenantID();
    this.dataHelper16 = new DataHelper('1.6', this.tenantID);
  });

  after(async () => {
    this.dataHelper16.close();
    this.dataHelper16.destroyData();
  });

  describe('readById', () => {
    it('read a not existing transaction', async () => {
      const response = await this.centralServerService.transactionApi.readById(faker.random.number(100000));
      expect(response.status).to.equal(550);
    });
    it('read with invalid id', async () => {
      const response = await this.centralServerService.transactionApi.readById(`&é"'(§è!çà)`);
      expect(response.status).to.equal(550);
    });
    it('read without providing id', async () => {
      const response = await this.centralServerService.transactionApi.readById();
      expect(response.status).to.equal(500);
    });
    it('read a started transaction', async () => {
      const user = await this.dataHelper16.createUser();
      const company = await this.dataHelper16.createCompany();
      const site = await this.dataHelper16.createSite(company, [user]);
      const chargingStation = await this.dataHelper16.createChargingStation();
      await this.dataHelper16.createSiteArea(site, [chargingStation]);
      const connectorId = 1;
      const tagId = user.tagIDs[0];
      const meterStart = faker.random.number({min: 0, max: 1000});
      const startDate = moment();

      const transactionId = await this.dataHelper16.startTransaction(chargingStation, connectorId, tagId, meterStart, startDate);
      const response = await this.centralServerService.transactionApi.readById(transactionId);
      expect(response.status).to.equal(200);
      expect(response.data).to.containSubset({
        id: transactionId,
        timestamp: startDate.toISOString(),
        connectorId: connectorId,
        tagID: tagId,
        chargeBoxID: chargingStation.id,
        currentConsumption: 0,
        currentTotalConsumption: 0,
        currentTotalInactivitySecs: 0,
        meterStart: meterStart,
        user: {
          id: user.id,
          firstName: user.firstName,
          name: user.name,
        }
      });
    });
    it('read a started transaction with one meter value', async () => {
      const user = await this.dataHelper16.createUser();
      const company = await this.dataHelper16.createCompany();
      const site = await this.dataHelper16.createSite(company, [user]);
      const chargingStation = await this.dataHelper16.createChargingStation();
      await this.dataHelper16.createSiteArea(site, [chargingStation]);
      const connectorId = 1;
      const tagId = user.tagIDs[0];
      const meterStart = 180;
      const startDate = moment();
      const transactionId = await this.dataHelper16.startTransaction(chargingStation, connectorId, tagId, meterStart, startDate);

      const load = 100;
      const currentTime = startDate.clone().add(1, 'hour');
      await this.dataHelper16.sendConsumptionMeterValue(chargingStation, connectorId, transactionId, meterStart + load, currentTime);

      const response = await this.centralServerService.transactionApi.readById(transactionId);
      expect(response.status).to.equal(200);
      expect(response.data).to.containSubset({
        id: transactionId,
        timestamp: startDate.toISOString(),
        connectorId: connectorId,
        tagID: tagId,
        chargeBoxID: chargingStation.id,
        currentConsumption: load,
        currentTotalConsumption: load,
        currentTotalInactivitySecs: 0,
        meterStart: meterStart,
        user: {
          id: user.id,
          firstName: user.firstName,
          name: user.name,
        }
      });
    });
    it('read a started transaction with multiple meter values', async () => {
      const user = await this.dataHelper16.createUser();
      const company = await this.dataHelper16.createCompany();
      const site = await this.dataHelper16.createSite(company, [user]);
      const chargingStation = await this.dataHelper16.createChargingStation();
      await this.dataHelper16.createSiteArea(site, [chargingStation]);
      const connectorId = 1;
      const tagId = user.tagIDs[0];
      const meterStart = 180;
      const startDate = moment();
      const currentTime = startDate.clone();
      let cumulated = meterStart;
      let load = 0;
      const transactionId = await this.dataHelper16.startTransaction(chargingStation, connectorId, tagId, meterStart, startDate);

      load = 100;
      cumulated += load;
      currentTime.add(1, 'hour');
      await this.dataHelper16.sendConsumptionMeterValue(chargingStation, connectorId, transactionId, cumulated, currentTime);

      load = 50;
      cumulated += load;
      currentTime.add(1, 'hour');
      await this.dataHelper16.sendConsumptionMeterValue(chargingStation, connectorId, transactionId, cumulated, currentTime);

      const response = await this.centralServerService.transactionApi.readById(transactionId);
      expect(response.status).to.equal(200);
      expect(response.data).to.containSubset({
        id: transactionId,
        currentConsumption: load,
        currentTotalConsumption: cumulated - meterStart,
        currentTotalInactivitySecs: 0,
        meterStart: meterStart,
      });
    });
    it('read a closed transaction without meter values and no meterStart', async () => {
      const user = await this.dataHelper16.createUser();
      const company = await this.dataHelper16.createCompany();
      const site = await this.dataHelper16.createSite(company, [user]);
      const chargingStation = await this.dataHelper16.createChargingStation();
      await this.dataHelper16.createSiteArea(site, [chargingStation]);
      const connectorId = 1;
      const tagId = user.tagIDs[0];
      const meterStart = 0;
      const meterStop = 0;
      const startDate = moment();
      const stopDate = startDate.clone().add(1, 'hour');
      const transactionId = await this.dataHelper16.startTransaction(chargingStation, connectorId, tagId, meterStart, startDate);
      await this.dataHelper16.stopTransaction(chargingStation, transactionId, tagId, meterStop, stopDate);

      const response = await this.centralServerService.transactionApi.readById(transactionId);
      expect(response.status).to.equal(200);
      expect(response.data).to.containSubset({
        id: transactionId,
        meterStart: meterStart,
        stop: {
          meterStop: meterStop,
          totalInactivitySecs: 3600,
          timestamp: stopDate.toISOString(),
          tagID: tagId,
        }
      });

    });
    it('read a closed transaction without meter values and a meterStart different from meterStop', async () => {
      const user = await this.dataHelper16.createUser();
      const company = await this.dataHelper16.createCompany();
      const site = await this.dataHelper16.createSite(company, [user]);
      const chargingStation = await this.dataHelper16.createChargingStation();
      await this.dataHelper16.createSiteArea(site, [chargingStation]);
      const connectorId = 1;
      const tagId = user.tagIDs[0];
      const meterStart = 0;
      const meterStop = 1000;
      const startDate = moment();
      const stopDate = startDate.clone().add(1, 'hour');
      const transactionId = await this.dataHelper16.startTransaction(chargingStation, connectorId, tagId, meterStart, startDate);
      await this.dataHelper16.stopTransaction(chargingStation, transactionId, tagId, meterStop, stopDate);

      const response = await this.centralServerService.transactionApi.readById(transactionId);
      expect(response.status).to.equal(200);
      expect(response.data).to.containSubset({
        id: transactionId,
        meterStart: meterStart,
        stop: {
          meterStop: meterStop,
          totalConsumption: 1000,
          totalInactivitySecs: 0,
          timestamp: stopDate.toISOString(),
          tagID: tagId,
        }
      });
    });
  });


  describe('readAllCompleted', () => {
    it('no transactions completed', async () => {
      const user = await this.dataHelper16.createUser();
      const company = await this.dataHelper16.createCompany();
      const site = await this.dataHelper16.createSite(company, [user]);
      const chargingStation = await this.dataHelper16.createChargingStation();
      await this.dataHelper16.createSiteArea(site, [chargingStation]);
      const connectorId = 1;
      const tagId = user.tagIDs[0];
      const meterStart = 0;
      const startDate = moment();
      await this.dataHelper16.startTransaction(chargingStation, connectorId, tagId, meterStart, startDate);

      const response = await this.centralServerService.transactionApi.readAllCompleted({ChargeBoxID: chargingStation.id});
      expect(response.status).to.equal(200);
      expect(response.data.count).to.equal(0);
    });
    it('some transactions completed', async () => {
      const user = await this.dataHelper16.createUser();
      const company = await this.dataHelper16.createCompany();
      const site = await this.dataHelper16.createSite(company, [user]);
      const chargingStation = await this.dataHelper16.createChargingStation();
      await this.dataHelper16.createSiteArea(site, [chargingStation]);
      const connectorId = 1;
      const tagId = user.tagIDs[0];
      const meterStart = 0;
      const meterStop = 1000;
      const startDate = moment();
      const stopDate = startDate.clone().add(1, 'hour');
      const transactionId1 = await this.dataHelper16.startTransaction(chargingStation, connectorId, tagId, meterStart, startDate);
      await this.dataHelper16.stopTransaction(chargingStation, transactionId1, tagId, meterStop, stopDate);
      const transactionId2 = await this.dataHelper16.startTransaction(chargingStation, connectorId, tagId, meterStart, startDate);
      await this.dataHelper16.stopTransaction(chargingStation, transactionId2, tagId, meterStop, stopDate);

      const response = await this.centralServerService.transactionApi.readAllCompleted({ChargeBoxID: chargingStation.id});
      expect(response.status).to.equal(200);
      expect(response.data.count).to.equal(2);
      expect(response.data.result).to.containSubset([{
        id: transactionId1,
        meterStart: meterStart,
        stop: {
          totalConsumption: 1000,
          totalInactivitySecs: 0,
          meterStop: meterStop,
          timestamp: stopDate.toISOString(),
          tagID: tagId,
        }
      }, {
        id: transactionId2,
        meterStart: meterStart,
        stop: {
          meterStop: meterStop,
          totalConsumption: 1000,
          totalInactivitySecs: 0,
          timestamp: stopDate.toISOString(),
          tagID: tagId,
        }
      }]);
    });
  });

  describe('readAllInError', () => {
    it('no transactions in error', async () => {
      const user = await this.dataHelper16.createUser();
      const company = await this.dataHelper16.createCompany();
      const site = await this.dataHelper16.createSite(company, [user]);
      const chargingStation = await this.dataHelper16.createChargingStation();
      await this.dataHelper16.createSiteArea(site, [chargingStation]);
      const connectorId = 1;
      const tagId = user.tagIDs[0];
      const meterStart = 0;
      const startDate = moment();
      await this.dataHelper16.startTransaction(chargingStation, connectorId, tagId, meterStart, startDate);
      const response = await this.centralServerService.transactionApi.readAllInError({ChargeBoxID: chargingStation.id});
      expect(response.status).to.equal(200);
      expect(response.data.count).to.equal(0);
    });
    it('some transactions in error', async () => {
      const user = await this.dataHelper16.createUser();
      const company = await this.dataHelper16.createCompany();
      const site = await this.dataHelper16.createSite(company, [user]);
      const chargingStation = await this.dataHelper16.createChargingStation();
      await this.dataHelper16.createSiteArea(site, [chargingStation]);
      const connectorId = 1;
      const tagId = user.tagIDs[0];
      const meterStart = 0;
      const meterStop = 1000;
      const startDate = moment();
      const stopDate = startDate.clone().add(1, 'hour');
      const transactionId1 = await this.dataHelper16.startTransaction(chargingStation, connectorId, tagId, meterStart, startDate);
      await this.dataHelper16.stopTransaction(chargingStation, transactionId1, tagId, meterStart, stopDate);
      const transactionId2 = await this.dataHelper16.startTransaction(chargingStation, connectorId, tagId, meterStart, startDate);
      await this.dataHelper16.stopTransaction(chargingStation, transactionId2, tagId, meterStop, stopDate);

      const response = await this.centralServerService.transactionApi.readAllInError({ChargeBoxID: chargingStation.id});
      expect(response.status).to.equal(200);
      expect(response.data.count).to.equal(2);
      expect(response.data.result).to.containSubset([{
        id: transactionId1,
        meterStart: meterStart,
        stop: {
          totalConsumption: 0,
          totalInactivitySecs: 3600,
          meterStop: meterStart,
          timestamp: stopDate.toISOString(),
          tagID: tagId,
        }
      }]);
    });
  });

  describe('readAllConsumption', () => {
    it('read consumption of a started transaction without meter values', async () => {
      const user = await this.dataHelper16.createUser();
      const company = await this.dataHelper16.createCompany();
      const site = await this.dataHelper16.createSite(company, [user]);
      const chargingStation = await this.dataHelper16.createChargingStation();
      await this.dataHelper16.createSiteArea(site, [chargingStation]);
      const connectorId = 1;
      const tagId = user.tagIDs[0];
      const meterStart = 0;
      const startDate = moment();
      const transactionId = await this.dataHelper16.startTransaction(chargingStation, connectorId, tagId, meterStart, startDate);
      // await this.dataHelper16.stopTransaction(chargingStation, transactionId, tagId, meterStop, stopDate);

      const response = await this.centralServerService.transactionApi.readAllConsumption({TransactionId: transactionId});
      expect(response.status).to.equal(200);
      expect(response.data).to.containSubset({
        id: transactionId,
        values: []
      });
    });
    it('read consumption of a started transaction with multiple meter values', async () => {
      const user = await this.dataHelper16.createUser();
      const company = await this.dataHelper16.createCompany();
      const site = await this.dataHelper16.createSite(company, [user]);
      const chargingStation = await this.dataHelper16.createChargingStation();
      await this.dataHelper16.createSiteArea(site, [chargingStation]);
      const connectorId = 1;
      const tagId = user.tagIDs[0];
      const meterStart = 180;
      const startDate = moment();
      const currentTime = startDate.clone();
      let cumulated = meterStart;
      const transactionId = await this.dataHelper16.startTransaction(chargingStation, connectorId, tagId, meterStart, startDate);

      const meterValues = [
        {
          value: 100,
          timestamp: currentTime.add(1, 'hour').clone()
        },
        {
          value: 50,
          timestamp: currentTime.add(1, 'hour').clone()
        }
      ];

      for (const meterValue of meterValues) {
        cumulated += meterValue.value;
        await this.dataHelper16.sendConsumptionMeterValue(chargingStation, connectorId, transactionId, cumulated, meterValue.timestamp);
      }

      const response = await this.centralServerService.transactionApi.readAllConsumption({TransactionId: transactionId});
      expect(response.status).to.equal(200);
      expect(response.data).to.containSubset({
        id: transactionId,
        values: [
          {
            date: meterValues[0].timestamp.toISOString(),
            value: meterValues[0].value,
            cumulated: meterValues[0].value
          },
          {
            date: meterValues[1].timestamp.toISOString(),
            value: meterValues[1].value,
            cumulated: cumulated - meterStart
          }
        ]
      });
    });

    it('read consumption of a started transaction with multiple meter values and different date parameters', async () => {
      const user = await this.dataHelper16.createUser();
      const company = await this.dataHelper16.createCompany();
      const site = await this.dataHelper16.createSite(company, [user]);
      const chargingStation = await this.dataHelper16.createChargingStation();
      await this.dataHelper16.createSiteArea(site, [chargingStation]);
      const connectorId = 1;
      const tagId = user.tagIDs[0];
      const meterStart = 180;
      const startDate = moment('2018-11-06T08:00:00.000Z');
      let cumulated = meterStart;
      const transactionId = await this.dataHelper16.startTransaction(chargingStation, connectorId, tagId, meterStart, startDate);

      const meterValues = [
        {
          value: 100,
          timestamp: startDate.clone().add(1, 'hour')
        },
        {
          value: 50,
          timestamp: startDate.clone().add(2, 'hour')
        }
      ];

      for (const meterValue of meterValues) {
        cumulated += meterValue.value;
        await this.dataHelper16.sendConsumptionMeterValue(chargingStation, connectorId, transactionId, cumulated, meterValue.timestamp);
      }

      let response = await this.centralServerService.transactionApi.readAllConsumption({
        TransactionId: transactionId,
        StartDateTime: startDate.clone().subtract(1, "hour").toISOString()
      });
      expect(response.data.values).has.lengthOf(2);
      expect(response.data).to.containSubset({
        id: transactionId,
        values: [
          {
            date: meterValues[0].timestamp.toISOString(),
            value: meterValues[0].value,
            cumulated: meterValues[0].value
          },
          {
            date: meterValues[1].timestamp.toISOString(),
            value: meterValues[1].value,
            cumulated: cumulated - meterStart
          }
        ]
      });

      response = await this.centralServerService.transactionApi.readAllConsumption({
        TransactionId: transactionId,
        StartDateTime: startDate.clone().subtract(2, "hour").toISOString(),
        EndDateTime: startDate.clone().subtract(1, "hour").toISOString()
      });
      expect(response.data.values).has.lengthOf(0);
      expect(response.data).to.containSubset({
        id: transactionId,
        values: []
      });

      response = await this.centralServerService.transactionApi.readAllConsumption({
        TransactionId: transactionId,
        StartDateTime: startDate.clone().subtract(1, "hour").toISOString(),
        EndDateTime: startDate.clone().subtract(0, "hour").toISOString()
      });
      expect(response.data.values).has.lengthOf(0);
      expect(response.data).to.containSubset({
        id: transactionId,
        values: []
      });


      response = await this.centralServerService.transactionApi.readAllConsumption({
        TransactionId: transactionId,
        StartDateTime: startDate.clone().subtract(1, "hour").toISOString(),
        EndDateTime: startDate.clone().add(30, "minutes").toISOString()
      });
      expect(response.data.values).has.lengthOf(0);
      expect(response.data).to.containSubset({
        id: transactionId,
        values: []
      });
      response = await this.centralServerService.transactionApi.readAllConsumption({
        TransactionId: transactionId,
        StartDateTime: startDate.clone().subtract(1, "hour").toISOString(),
        EndDateTime: startDate.clone().add(1, "hour").toISOString()
      });
      expect(response.data.values).has.lengthOf(1);
      expect(response.data).to.containSubset({
        id: transactionId,
        values: [
          {
            date: meterValues[0].timestamp.toISOString(),
            value: meterValues[0].value,
            cumulated: meterValues[0].value
          }
        ]
      });

      response = await this.centralServerService.transactionApi.readAllConsumption({
        TransactionId: transactionId,
        StartDateTime: startDate.clone().subtract(1, "hour").toISOString(),
        EndDateTime: startDate.clone().add(1.5, "hour").toISOString()
      });
      expect(response.data.values).has.lengthOf(1);
      expect(response.data).to.containSubset({
        id: transactionId,
        values: [
          {
            date: meterValues[0].timestamp.toISOString(),
            value: meterValues[0].value,
            cumulated: meterValues[0].value
          }
        ]
      });

      response = await this.centralServerService.transactionApi.readAllConsumption({
        TransactionId: transactionId,
        StartDateTime: startDate.clone().subtract(1, "hour").toISOString(),
        EndDateTime: startDate.clone().add(3, "hour").toISOString()
      });
      expect(response.data.values).has.lengthOf(2);
      expect(response.data).to.containSubset({
        id: transactionId,
        values: [
          {
            date: meterValues[0].timestamp.toISOString(),
            value: meterValues[0].value,
            cumulated: meterValues[0].value
          },
          {
            date: meterValues[1].timestamp.toISOString(),
            value: meterValues[1].value,
            cumulated: meterValues[1].value + meterValues[0].value
          }
        ]
      });

      response = await this.centralServerService.transactionApi.readAllConsumption({
        TransactionId: transactionId,
        StartDateTime: startDate.clone().add(1, "hour").toISOString(),
        EndDateTime: startDate.clone().add(2, "hour").toISOString()
      });
      expect(response.data.values).has.lengthOf(2);
      expect(response.data).to.containSubset({
        id: transactionId,
        values: [
          {
            date: meterValues[0].timestamp.toISOString(),
            value: meterValues[0].value,
            cumulated: meterValues[0].value
          },
          {
            date: meterValues[1].timestamp.toISOString(),
            value: meterValues[1].value,
            cumulated: meterValues[1].value + meterValues[0].value
          }
        ]
      });

      response = await this.centralServerService.transactionApi.readAllConsumption({
        TransactionId: transactionId,
        StartDateTime: startDate.clone().add(1.5, "hour").toISOString(),
        EndDateTime: startDate.clone().add(2, "hour").toISOString()
      });
      expect(response.data.values).has.lengthOf(1);
      expect(response.data).to.containSubset({
        id: transactionId,
        values: [
          {
            date: meterValues[1].timestamp.toISOString(),
            value: meterValues[1].value,
            cumulated: meterValues[1].value + meterValues[0].value
          }
        ]
      });

      response = await this.centralServerService.transactionApi.readAllConsumption({
        TransactionId: transactionId,
        StartDateTime: startDate.clone().add(2, "hour").toISOString(),
        EndDateTime: startDate.clone().add(3, "hour").toISOString()
      });
      expect(response.data.values).has.lengthOf(1);
      expect(response.data).to.containSubset({
        id: transactionId,
        values: [
          {
            date: meterValues[1].timestamp.toISOString(),
            value: meterValues[1].value,
            cumulated: meterValues[1].value + meterValues[0].value
          }
        ]
      });

      response = await this.centralServerService.transactionApi.readAllConsumption({
        TransactionId: transactionId,
        StartDateTime: startDate.clone().add(2.5, "hour").toISOString(),
        EndDateTime: startDate.clone().add(3, "hour").toISOString()
      });
      expect(response.data.values).has.lengthOf(0);
      expect(response.data).to.containSubset({
        id: transactionId,
        values: []
      });

      response = await this.centralServerService.transactionApi.readAllConsumption({
        TransactionId: transactionId,
        EndDateTime: startDate.clone().toISOString()
      });
      expect(response.data.values).has.lengthOf(0);
      expect(response.data).to.containSubset({
        id: transactionId,
        values: []
      });

      response = await this.centralServerService.transactionApi.readAllConsumption({
        TransactionId: transactionId,
        EndDateTime: startDate.clone().add(1, "hour").toISOString()
      });
      expect(response.data.values).has.lengthOf(1);
      expect(response.data).to.containSubset({
        id: transactionId,
        values: [
          {
            date: meterValues[0].timestamp.toISOString(),
            value: meterValues[0].value,
            cumulated: meterValues[0].value
          }
        ]
      });
      response = await this.centralServerService.transactionApi.readAllConsumption({
        TransactionId: transactionId,
        EndDateTime: startDate.clone().add(2.5, "hour").toISOString()
      });
      expect(response.data.values).has.lengthOf(2);
      expect(response.data).to.containSubset({
        id: transactionId,
        values: [
          {
            date: meterValues[0].timestamp.toISOString(),
            value: meterValues[0].value,
            cumulated: meterValues[0].value
          },
          {
            date: meterValues[1].timestamp.toISOString(),
            value: meterValues[1].value,
            cumulated: meterValues[1].value + meterValues[0].value
          }
        ]
      });
      response = await this.centralServerService.transactionApi.readAllConsumption({
        TransactionId: transactionId,
        EndDateTime: startDate.clone().add(4, "hour").toISOString()
      });
      expect(response.data.values).has.lengthOf(2);
      expect(response.data).to.containSubset({
        id: transactionId,
        values: [
          {
            date: meterValues[0].timestamp.toISOString(),
            value: meterValues[0].value,
            cumulated: meterValues[0].value
          },
          {
            date: meterValues[1].timestamp.toISOString(),
            value: meterValues[1].value,
            cumulated: meterValues[1].value + meterValues[0].value
          }
        ]
      });
    });
    it('read consumption of a stopped transaction without meter values', async () => {
      const user = await this.dataHelper16.createUser();
      const company = await this.dataHelper16.createCompany();
      const site = await this.dataHelper16.createSite(company, [user]);
      const chargingStation = await this.dataHelper16.createChargingStation();
      await this.dataHelper16.createSiteArea(site, [chargingStation]);
      const connectorId = 1;
      const tagId = user.tagIDs[0];
      const meterStart = 0;
      const meterStop = 1000;
      const startDate = moment();
      const stopDate = startDate.clone().add(1, 'hour');
      const transactionId = await this.dataHelper16.startTransaction(chargingStation, connectorId, tagId, meterStart, startDate);
      await this.dataHelper16.stopTransaction(chargingStation, transactionId, tagId, meterStop, stopDate);

      const response = await this.centralServerService.transactionApi.readAllConsumption({TransactionId: transactionId});
      expect(response.status).to.equal(200);
      expect(response.data).to.containSubset({
        id: transactionId,
        values: [
          {
            date: stopDate.toISOString(),
            value: meterStop - meterStart,
            cumulated: meterStop
          }
        ]
      });
    });
  });

  describe('getTransactionsActive', () => {
    it('read on a charger without active transactions', async () => {
      const user = await this.dataHelper16.createUser();
      const company = await this.dataHelper16.createCompany();
      const site = await this.dataHelper16.createSite(company, [user]);
      const chargingStation = await this.dataHelper16.createChargingStation();
      await this.dataHelper16.createSiteArea(site, [chargingStation]);
      const response = await this.centralServerService.transactionApi.readAllActive({ChargeBoxID: chargingStation.id});
      expect(response.status).to.equal(200);
      expect(response.data.count).to.equal(0);
    });
    it('read on a charger with multiple active transactions', async () => {
      const user = await this.dataHelper16.createUser();
      const company = await this.dataHelper16.createCompany();
      const site = await this.dataHelper16.createSite(company, [user]);
      const chargingStation = await this.dataHelper16.createChargingStation();
      await this.dataHelper16.createSiteArea(site, [chargingStation]);
      const connectorId1 = 1;
      const connectorId2 = 2;
      const tagId = user.tagIDs[0];
      const meterStart = 0;
      const meterStop = 1000;
      const startDate = moment();
      const stopDate = startDate.clone().add(1, 'hour');
      const transactionId1 = await this.dataHelper16.startTransaction(chargingStation, connectorId1, tagId, meterStart, startDate);
      await this.dataHelper16.stopTransaction(chargingStation, transactionId1, tagId, meterStop, stopDate);
      const transactionId2 = await this.dataHelper16.startTransaction(chargingStation, connectorId1, tagId, meterStart, startDate);
      const transactionId3 = await this.dataHelper16.startTransaction(chargingStation, connectorId2, tagId, meterStart, startDate);


      const response = await this.centralServerService.transactionApi.readAllActive({ChargeBoxID: chargingStation.id});
      expect(response.status).to.equal(200);
      expect(response.data.count).to.equal(2);
      expect(response.data.result).to.containSubset([
        {
          id: transactionId2
        }, {
          id: transactionId3
        }
      ]);
    });
  });
  describe('delete', () => {
    it('delete a not existing transaction', async () => {
      const response = await this.centralServerService.transactionApi.delete(faker.random.number(100000));
      expect(response.status).to.equal(550);
    });
    it('delete with invalid id', async () => {
      const response = await this.centralServerService.transactionApi.delete(`&é"'(§è!çà)`);
      expect(response.status).to.equal(550);
    });
    it('delete without providing id', async () => {
      const response = await this.centralServerService.transactionApi.delete();
      expect(response.status).to.equal(500);
    });
    it('delete a started transaction', async () => {
      const user = await this.dataHelper16.createUser();
      const company = await this.dataHelper16.createCompany();
      const site = await this.dataHelper16.createSite(company, [user]);
      const chargingStation = await this.dataHelper16.createChargingStation();
      await this.dataHelper16.createSiteArea(site, [chargingStation]);
      const connectorId = 1;
      const tagId = user.tagIDs[0];
      const meterStart = 0;
      const startDate = moment();
<<<<<<< HEAD
      const transactionId = await this.dataHelper16.startTransaction(chargingStation, connectorId, tagId, meterStart, startDate);
      let response = await this.centralServerService.transactionApi.delete(transactionId);
      expect(response.status).to.equal(500);
      response = await this.centralServerService.transactionApi.readById(transactionId);
=======
      const transactionId = await this.dataHelper.startTransaction(chargingStation, connectorId, tagId, meterStart, startDate);
      let response = await CentralServerService.transactionApi.delete(transactionId);
>>>>>>> fa526c7c
      expect(response.status).to.equal(200);
      response = await CentralServerService.transactionApi.readById(transactionId);
      expect(response.status).to.equal(550);
    });
    it('delete a closed transaction', async () => {
      const user = await this.dataHelper16.createUser();
      const company = await this.dataHelper16.createCompany();
      const site = await this.dataHelper16.createSite(company, [user]);
      const chargingStation = await this.dataHelper16.createChargingStation();
      await this.dataHelper16.createSiteArea(site, [chargingStation]);
      const connectorId = 1;
      const tagId = user.tagIDs[0];
      const meterStart = 0;
      const meterStop = 1000;
      const startDate = moment();
      const stopDate = startDate.clone().add(1, 'hour');
      const transactionId = await this.dataHelper16.startTransaction(chargingStation, connectorId, tagId, meterStart, startDate);
      await this.dataHelper16.stopTransaction(chargingStation, transactionId, tagId, meterStop, stopDate);
      let response = await this.centralServerService.transactionApi.delete(transactionId);
      expect(response.status).to.equal(200);
      response = await this.centralServerService.transactionApi.readById(transactionId);
      expect(response.status).to.equal(550);
    });
  });
  xit('a mail notification should be received when starting a transaction', async () => {
    const user = await this.dataHelper16.createUser();
    const company = await this.dataHelper16.createCompany();
    const site = await this.dataHelper16.createSite(company, [user]);
    const chargingStation = await this.dataHelper16.createChargingStation();
    await this.dataHelper16.createSiteArea(site, [chargingStation]);
    const connectorId = 1;
    const tagId = user.tagIDs[0];
    const meterStart = 180;
    const startDate = moment();
    const transactionId = await this.dataHelper16.startTransaction(chargingStation, connectorId, tagId, meterStart, startDate);
    const currentDate = startDate.clone();

    const meterValues = [
      {
        value: 100,
        timestamp: currentDate.add(1, 'hour').clone()
      },
      {
        value: 50,
        timestamp: currentDate.add(23, 'minutes').clone()
      },
      {
        value: 0,
        timestamp: currentDate.add(1, 'hour').clone()
      },
      {
        value: 0,
        timestamp: currentDate.add(1, 'hour').clone()
      }
    ];

    let cumulated = meterStart;
    for (const meterValue of meterValues) {
      cumulated += meterValue.value;
      await this.dataHelper16.sendConsumptionMeterValue(chargingStation, connectorId, transactionId, cumulated, meterValue.timestamp);
    }
    await timeout(2000);
    expect(await this.centralServerService.mailApi.isMailReceived(user.email, 'transaction-started')).is.equal(true, "transaction-started mail");
    expect(await this.centralServerService.mailApi.isMailReceived(user.email, 'end-of-charge')).is.equal(true, "end-of-charge mail");

    await this.dataHelper16.stopTransaction(chargingStation, transactionId, tagId, cumulated + 50, currentDate.add(1, 'hour'));

  });

  it('inactivity should be computed', async () => {
<<<<<<< HEAD
    const user = await this.dataHelper16.createUser();
    const company = await this.dataHelper16.createCompany();
    const site = await this.dataHelper16.createSite(company, [user]);
    const chargingStation = await this.dataHelper16.createChargingStation();
    await this.dataHelper16.createSiteArea(site, [chargingStation]);
=======
    const user = await this.dataHelper.createUser();
    
    const company = await this.dataHelper.createCompany();
    const site = await this.dataHelper.createSite(company, [user]);
    const chargingStation = await this.dataHelper.createChargingStation();
    await this.dataHelper.createSiteArea(site, [chargingStation]);
>>>>>>> fa526c7c
    const connectorId = 1;
    const tagId = user.tagIDs[0];
    const meterStart = 180;
    const startDate = moment();
    const transactionId = await this.dataHelper16.startTransaction(chargingStation, connectorId, tagId, meterStart, startDate);
    const currentDate = startDate.clone();

    const meterValues = [
      {
        value: 100,
        timestamp: currentDate.add(1, 'hour').clone()
      },
      {
        value: 50,
        timestamp: currentDate.add(1, 'hour').clone()
      },
      {
        value: 0,
        timestamp: currentDate.add(1, 'hour').clone()
      },
      {
        value: 0,
        timestamp: currentDate.add(1, 'hour').clone()
      },
      {
        value: 0,
        timestamp: currentDate.add(1, 'hour').clone()
      },
      {
        value: 0,
        timestamp: currentDate.add(1, 'hour').clone()
      }
    ];

    let cumulated = meterStart;
    for (const meterValue of meterValues) {
      cumulated += meterValue.value;
      await this.dataHelper16.sendConsumptionMeterValue(chargingStation, connectorId, transactionId, cumulated, meterValue.timestamp);
    }

    await this.dataHelper16.stopTransaction(chargingStation, transactionId, tagId, cumulated, currentDate.add(1, 'hour'));
    const response = await this.centralServerService.transactionApi.readById(transactionId);
    expect(response.status).to.equal(200);
    expect(response.data).to.containSubset({
      id: transactionId,
      stop: {
        totalDurationSecs: 7 * 3600,
        totalInactivitySecs: 5 * 3600
      }
    });
  });
  describe('pricing', () => {
    it('total price', async () => {
      const user = await this.dataHelper16.createUser();
      const company = await this.dataHelper16.createCompany();
      const site = await this.dataHelper16.createSite(company, [user]);
      const chargingStation = await this.dataHelper16.createChargingStation();
      await this.dataHelper16.createSiteArea(site, [chargingStation]);
      const connectorId = 1;
      const tagId = user.tagIDs[0];
      const meterStart = 180;
      const startDate = moment();
      const transactionId = await this.dataHelper16.startTransaction(chargingStation, connectorId, tagId, meterStart, startDate);
      await this.centralServerService.updatePriceSetting(1.5,'EUR');

      const currentDate = startDate.clone();

      const meterValues = [
        {
          value: 100,
          timestamp: currentDate.add(1, 'hour').clone()
        },
        {
          value: 50,
          timestamp: currentDate.add(1, 'hour').clone()
        },
        {
          value: 0,
          timestamp: currentDate.add(1, 'hour').clone()
        },
        {
          value: 0,
          timestamp: currentDate.add(1, 'hour').clone()
        },
        {
          value: 0,
          timestamp: currentDate.add(1, 'hour').clone()
        },
        {
          value: 0,
          timestamp: currentDate.add(1, 'hour').clone()
        }
      ];

      let cumulated = meterStart;
      for (const meterValue of meterValues) {
        cumulated += meterValue.value;
        await this.dataHelper16.sendConsumptionMeterValue(chargingStation, connectorId, transactionId, cumulated, meterValue.timestamp);
      }

      await this.dataHelper16.stopTransaction(chargingStation, transactionId, tagId, cumulated, currentDate.add(1, 'hour'));
      const response = await this.centralServerService.transactionApi.readById(transactionId);
      expect(response.status).to.equal(200);
      expect(response.data).to.containSubset({
        id: transactionId,
        stop: {
          totalDurationSecs: 7 * 3600,
          totalInactivitySecs: 5 * 3600
        }
      });
    });
  });
});


function timeout(ms) {
  // eslint-disable-next-line no-undef
  return new Promise(resolve => setTimeout(resolve, ms));
}<|MERGE_RESOLUTION|>--- conflicted
+++ resolved
@@ -745,15 +745,8 @@
       const tagId = user.tagIDs[0];
       const meterStart = 0;
       const startDate = moment();
-<<<<<<< HEAD
-      const transactionId = await this.dataHelper16.startTransaction(chargingStation, connectorId, tagId, meterStart, startDate);
-      let response = await this.centralServerService.transactionApi.delete(transactionId);
-      expect(response.status).to.equal(500);
-      response = await this.centralServerService.transactionApi.readById(transactionId);
-=======
       const transactionId = await this.dataHelper.startTransaction(chargingStation, connectorId, tagId, meterStart, startDate);
       let response = await CentralServerService.transactionApi.delete(transactionId);
->>>>>>> fa526c7c
       expect(response.status).to.equal(200);
       response = await CentralServerService.transactionApi.readById(transactionId);
       expect(response.status).to.equal(550);
@@ -824,20 +817,12 @@
   });
 
   it('inactivity should be computed', async () => {
-<<<<<<< HEAD
-    const user = await this.dataHelper16.createUser();
-    const company = await this.dataHelper16.createCompany();
-    const site = await this.dataHelper16.createSite(company, [user]);
-    const chargingStation = await this.dataHelper16.createChargingStation();
-    await this.dataHelper16.createSiteArea(site, [chargingStation]);
-=======
     const user = await this.dataHelper.createUser();
     
     const company = await this.dataHelper.createCompany();
     const site = await this.dataHelper.createSite(company, [user]);
     const chargingStation = await this.dataHelper.createChargingStation();
     await this.dataHelper.createSiteArea(site, [chargingStation]);
->>>>>>> fa526c7c
     const connectorId = 1;
     const tagId = user.tagIDs[0];
     const meterStart = 180;
