--- conflicted
+++ resolved
@@ -1,16 +1,9 @@
-<<<<<<< HEAD
+import path from 'path';
 import { expect } from 'chai';
-import path from 'path';
-import CentralServerService from './client/CentralServerService';
+ import global from'../../src/types/GlobalType';
 import Factory from '../factories/Factory';
-import TSGlobal from '../../src/types/GlobalType';
+import CentralServerService from '../api/client/CentralServerService';
 
-declare const global: TSGlobal;
-=======
-const path = require('path');
- import global from'../../src/types/GlobalType';
- 
->>>>>>> c5a1d7cf
 global.appRoot = path.resolve(__dirname, '../../src');
 
 class TestData {
