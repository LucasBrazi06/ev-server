<<<<<<< HEAD
import path from 'path';
import TSGlobal from '../../src/types/GlobalType';
declare const global: TSGlobal;
global.appRoot = path.resolve(__dirname, '../../src');
import  {expect} from 'chai';
import  chai from 'chai';
import  chaiSubset from 'chai-subset';
=======
import chai, { expect } from 'chai';
import chaiSubset from 'chai-subset';
import config from '../config';
import jwt from 'jsonwebtoken';
import path from 'path';
>>>>>>> f9fc9dd5
import CentralServerService from './client/CentralServerService';
import TSGlobal from '../../src/types/GlobalType';
import UserFactory from '../factories/UserFactory';
chai.use(chaiSubset);

declare const global: TSGlobal;
global.appRoot = path.resolve(__dirname, '../../src');
const testData: any = {};

describe('Authentication Service', function() {
  this.timeout(5000);

  before(() => {
    // Get credentials
    testData.adminEmail = config.get('admin.username');
    testData.adminPassword = config.get('admin.password');
    testData.adminTenant = config.get('admin.tenant');
  });

  describe('Success cases', () => {
    it('Should authenticate a registered user', async () => {
      // Check Login
      const response = await CentralServerService.DefaultInstance.authenticationApi.login(
        testData.adminEmail, testData.adminPassword, true, testData.adminTenant);
      // Check
      expect(response.status).to.be.eql(200);
      expect(response.data).to.have.property('token');
      expect(response.data.token).to.be.a('string');
      const tenantID = jwt.decode(response.data.token)['tenantID'];
      const tenant = await CentralServerService.DefaultInstance.getEntityById(CentralServerService.DefaultInstance.tenantApi, { id: tenantID });
      expect(tenant).to.have.property('subdomain', testData.adminTenant);
    });

    it('Should be possible to register a new user', async () => {
      // Check Login
      const newUser = UserFactory.buildRegisterUser();
      let response = await CentralServerService.DefaultInstance.authenticationApi.registerUser(newUser, testData.adminTenant);
      // Check
      expect(response.status).to.be.eql(200);
      expect(response.data).to.have.property('status', 'Success');

      response = await CentralServerService.DefaultInstance.userApi.getByEmail(newUser.email);
      expect(response.status).to.be.eql(200);
      expect(response.data).to.have.property('count', 1);
      const user = response.data.result[0];
      expect(user).to.have.property('email', newUser.email);
      expect(user).to.have.property('name', newUser.name);
      expect(user).to.have.property('firstName', newUser.firstName);
      expect(user).to.have.property('status', 'P');
      expect(user).to.have.property('role', 'B');
    });

    it('Should be possible to register a new user', async () => {
      const newUser = UserFactory.buildRegisterUser();
      let response = await CentralServerService.DefaultInstance.authenticationApi.registerUser(newUser, testData.adminTenant);
      // Check
      expect(response.status).to.be.eql(200);
      expect(response.data).to.have.property('status', 'Success');

      response = await CentralServerService.DefaultInstance.userApi.getByEmail(newUser.email);
      expect(response.status).to.be.eql(200);
      expect(response.data).to.have.property('count', 1);
      const user = response.data.result[0];
      expect(user).to.have.property('email', newUser.email);
      expect(user).to.have.property('name', newUser.name);
      expect(user).to.have.property('firstName', newUser.firstName);
      expect(user).to.have.property('status', 'P');
      expect(user).to.have.property('role', 'B');
    });

    it('Should be possible to reset a user password', async () => {
      const newUser = await CentralServerService.DefaultInstance.createEntity(
        CentralServerService.DefaultInstance.userApi, UserFactory.build());

      const response = await CentralServerService.DefaultInstance.authenticationApi.resetUserPassword(newUser.email, testData.adminTenant);
      // Check
      expect(response.status).to.be.eql(200);
      expect(response.data).to.have.property('status', 'Success');
    });
  });

  describe('Error cases', () => {
    it('Should not allow authentication of known user with wrong password', async () => {
      // Call
      const response = await CentralServerService.DefaultInstance.authenticationApi.login(testData.adminEmail, 'another', true);
      // Check
      expect(response.status).to.be.eql(550);
      expect(response.data).to.not.have.property('token');
    });

    it('Should not allow authentication without password', async () => {
      // Call
      const response = await CentralServerService.DefaultInstance.authenticationApi.login(
        testData.adminEmail, null, true, testData.adminTenant);
      // Check
      expect(response.status).to.be.eql(500);
      expect(response.data).to.not.have.property('token');
    });

    it('Should not allow authentication not accepting eula', async () => {
      // Call
      const response = await CentralServerService.DefaultInstance.authenticationApi.login(
        testData.adminEmail, testData.adminPassword, false, testData.adminTenant);
      // Check
      expect(response.status).to.be.eql(520);
      expect(response.data).to.not.have.property('token');
    });

    it('Should not allow authentication without eula', async () => {
      // Call
      const response = await CentralServerService.DefaultInstance.authenticationApi.login(
        testData.adminEmail, testData.adminPassword, null, testData.adminTenant);
      // Check
      expect(response.status).to.be.eql(520);
      expect(response.data).to.not.have.property('token');
    });

    it('Should not allow authentication without email', async () => {
      // Call
      const response = await CentralServerService.DefaultInstance.authenticationApi.login(
        null, testData.adminPassword, true, testData.adminTenant);
      // Check
      expect(response.status).to.be.eql(500);
      expect(response.data).to.not.have.property('token');
    });

    it('Should not allow authentication of unknown email', async () => {
      // Call
      const response = await CentralServerService.DefaultInstance.authenticationApi.login('unknown@sap.com', testData.adminPassword, true);
      expect(response.status).to.be.eql(550);
      expect(response.data).to.not.have.property('token');
    });

    it('should not allow authentication without tenant', async () => {
      const response = await CentralServerService.DefaultInstance.authenticationApi.login('unknown@sap.com', testData.adminPassword, true, null);
      expect(response.status).to.be.eql(550);
      expect(response.data).to.not.have.property('token');
    });

    it('should not allow authentication of unknown tenant', async () => {
      const response = await CentralServerService.DefaultInstance.authenticationApi.login('unknown@sap.com', testData.adminPassword, true, 'unknown');
      expect(response.status).to.be.eql(550);
      expect(response.data).to.not.have.property('token');
    });
  });
});
<|MERGE_RESOLUTION|>--- conflicted
+++ resolved
@@ -1,18 +1,8 @@
-<<<<<<< HEAD
-import path from 'path';
-import TSGlobal from '../../src/types/GlobalType';
-declare const global: TSGlobal;
-global.appRoot = path.resolve(__dirname, '../../src');
-import  {expect} from 'chai';
-import  chai from 'chai';
-import  chaiSubset from 'chai-subset';
-=======
 import chai, { expect } from 'chai';
 import chaiSubset from 'chai-subset';
 import config from '../config';
 import jwt from 'jsonwebtoken';
 import path from 'path';
->>>>>>> f9fc9dd5
 import CentralServerService from './client/CentralServerService';
 import TSGlobal from '../../src/types/GlobalType';
 import UserFactory from '../factories/UserFactory';
