--- conflicted
+++ resolved
@@ -1,11 +1,7 @@
-<<<<<<< HEAD
-import path from 'path';
-=======
 import { expect } from 'chai';
 import path from 'path';
 import CentralServerService from './client/CentralServerService';
 import Factory from '../factories/Factory';
->>>>>>> f9fc9dd5
 import TSGlobal from '../../src/types/GlobalType';
 
 declare const global: TSGlobal;
