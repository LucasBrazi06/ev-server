--- conflicted
+++ resolved
@@ -4,19 +4,12 @@
   public constructor(serverUrl: string) {
     this.serverUrl = serverUrl;
   }
-<<<<<<< HEAD
 
   public getVersion(): string {
-    throw new Error("Method not implemented!");
+    throw new Error('Method not implemented!');
   }
 
   public executeAuthorize(chargeBoxIdentity, data):any {
-    throw new Error("Method not implemented!");
-  }
-=======
->>>>>>> f9fc9dd5
-
-  public executeAuthorize(chargeBoxIdentity, data): any {
     throw new Error('Method not implemented!');
   }
 
