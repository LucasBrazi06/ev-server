--- conflicted
+++ resolved
@@ -252,20 +252,12 @@
     for (let i = 0; i < (connectorsDef ? connectorsDef.length : 2); i++) {
       createdChargingStation.connectors[i] = {
         connectorId: i + 1,
-<<<<<<< HEAD
         status: (connectorsDef && connectorsDef[i].status ? connectorsDef[i].status : 'Available'),
         errorCode: (connectorsDef && connectorsDef[i].errorCode ? connectorsDef[i].errorCode : 'NoError'),
         timestamp: (connectorsDef && connectorsDef[i].timestamp ? connectorsDef[i].timestamp : new Date().toISOString()),
         type: (connectorsDef && connectorsDef[i].type ? connectorsDef[i].type : 'U'),
         power: (connectorsDef && connectorsDef[i].power ? connectorsDef[i].power : 22170),
         numberOfConnectedPhase: (connectorsDef && connectorsDef[i].numberOfConnectedPhase ? connectorsDef[i].numberOfConnectedPhase : 3)
-=======
-        status: (connectorsDef && connectorsDef.status ? connectorsDef.status : 'Available'),
-        errorCode: (connectorsDef && connectorsDef.errorCode ? connectorsDef.errorCode : 'NoError'),
-        timestamp: (connectorsDef && connectorsDef.timestamp ? connectorsDef.timestamp : new Date().toISOString()),
-        type: (connectorsDef && connectorsDef.type ? connectorsDef.type : 'U'),
-        power: (connectorsDef && connectorsDef.power ? connectorsDef.power : 22080)
->>>>>>> f1b837df
       };
     }
     for (const connector of createdChargingStation.connectors) {
