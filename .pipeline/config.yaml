--- conflicted
+++ resolved
@@ -23,7 +23,6 @@
     
   Additional Unit Tests:
     karmaExecuteTests: false
-<<<<<<< HEAD
 
   Acceptance:
     cloudFoundryDeploy: true
@@ -31,8 +30,6 @@
       org: 'SAP IT Cloud_sapitcfd'
       space: e-Mobility-dev
       credentialsId: scp-i030367-access
-=======
->>>>>>> e4f64fe9
     
   Security:
     executeCheckmarxScan: false
